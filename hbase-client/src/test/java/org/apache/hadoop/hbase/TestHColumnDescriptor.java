--- conflicted
+++ resolved
@@ -100,11 +100,7 @@
   public void testHColumnDescriptorShouldThrowIAEWhenFamilyNameEmpty() throws Exception {
     expectedEx.expect(IllegalArgumentException.class);
     expectedEx.expectMessage("Column Family name can not be empty");
-<<<<<<< HEAD
-    new HColumnDescriptor("".getBytes(StandardCharsets.UTF_8));
-=======
     new HColumnDescriptor(Bytes.toBytes(""));
->>>>>>> c8e8f700
   }
 
   /**
