--- conflicted
+++ resolved
@@ -133,12 +133,7 @@
   @SuppressWarnings("unchecked")
   public void testNoResultsHint() throws IOException {
     final Result[] results = new Result[1];
-<<<<<<< HEAD
-    KeyValue kv1 = new KeyValue("row".getBytes(StandardCharsets.UTF_8),
-        "cf".getBytes(StandardCharsets.UTF_8), "cq".getBytes(StandardCharsets.UTF_8), 1,
-=======
     KeyValue kv1 = new KeyValue(Bytes.toBytes("row"), Bytes.toBytes("cf"), Bytes.toBytes("cq"), 1,
->>>>>>> c8e8f700
         Type.Maximum);
     results[0] = Result.create(new Cell[] {kv1});
 
@@ -198,12 +193,7 @@
   @SuppressWarnings("unchecked")
   public void testSizeLimit() throws IOException {
     final Result[] results = new Result[1];
-<<<<<<< HEAD
-    KeyValue kv1 = new KeyValue("row".getBytes(StandardCharsets.UTF_8),
-      "cf".getBytes(StandardCharsets.UTF_8), "cq".getBytes(StandardCharsets.UTF_8), 1,
-=======
     KeyValue kv1 = new KeyValue(Bytes.toBytes("row"), Bytes.toBytes("cf"), Bytes.toBytes("cq"), 1,
->>>>>>> c8e8f700
         Type.Maximum);
     results[0] = Result.create(new Cell[] {kv1});
 
@@ -260,22 +250,11 @@
   @Test
   @SuppressWarnings("unchecked")
   public void testCacheLimit() throws IOException {
-<<<<<<< HEAD
-    KeyValue kv1 = new KeyValue("row1".getBytes(StandardCharsets.UTF_8),
-      "cf".getBytes(StandardCharsets.UTF_8), "cq".getBytes(StandardCharsets.UTF_8), 1,
-        Type.Maximum);
-    KeyValue kv2 = new KeyValue("row2".getBytes(StandardCharsets.UTF_8),
-        "cf".getBytes(StandardCharsets.UTF_8), "cq".getBytes(StandardCharsets.UTF_8), 1,
-        Type.Maximum);
-    KeyValue kv3 = new KeyValue("row3".getBytes(StandardCharsets.UTF_8),
-        "cf".getBytes(StandardCharsets.UTF_8), "cq".getBytes(StandardCharsets.UTF_8), 1,
-=======
     KeyValue kv1 = new KeyValue(Bytes.toBytes("row1"), Bytes.toBytes("cf"), Bytes.toBytes("cq"), 1,
         Type.Maximum);
     KeyValue kv2 = new KeyValue(Bytes.toBytes("row2"), Bytes.toBytes("cf"), Bytes.toBytes("cq"), 1,
         Type.Maximum);
     KeyValue kv3 = new KeyValue(Bytes.toBytes("row3"), Bytes.toBytes("cf"), Bytes.toBytes("cq"), 1,
->>>>>>> c8e8f700
         Type.Maximum);
     final Result[] results = new Result[] {Result.create(new Cell[] {kv1}),
         Result.create(new Cell[] {kv2}), Result.create(new Cell[] {kv3})};
@@ -348,12 +327,7 @@
   @SuppressWarnings("unchecked")
   public void testNoMoreResults() throws IOException {
     final Result[] results = new Result[1];
-<<<<<<< HEAD
-    KeyValue kv1 = new KeyValue("row".getBytes(StandardCharsets.UTF_8),
-      "cf".getBytes(StandardCharsets.UTF_8), "cq".getBytes(StandardCharsets.UTF_8), 1,
-=======
     KeyValue kv1 = new KeyValue(Bytes.toBytes("row"), Bytes.toBytes("cf"), Bytes.toBytes("cq"), 1,
->>>>>>> c8e8f700
         Type.Maximum);
     results[0] = Result.create(new Cell[] {kv1});
 
@@ -411,22 +385,12 @@
   @SuppressWarnings("unchecked")
   public void testMoreResults() throws IOException {
     final Result[] results1 = new Result[1];
-<<<<<<< HEAD
-    KeyValue kv1 = new KeyValue("row".getBytes(StandardCharsets.UTF_8),
-        "cf".getBytes(StandardCharsets.UTF_8), "cq".getBytes(StandardCharsets.UTF_8), 1,
-=======
     KeyValue kv1 = new KeyValue(Bytes.toBytes("row"), Bytes.toBytes("cf"), Bytes.toBytes("cq"), 1,
->>>>>>> c8e8f700
         Type.Maximum);
     results1[0] = Result.create(new Cell[] {kv1});
 
     final Result[] results2 = new Result[1];
-<<<<<<< HEAD
-    KeyValue kv2 = new KeyValue("row2".getBytes(StandardCharsets.UTF_8),
-      "cf".getBytes(StandardCharsets.UTF_8), "cq".getBytes(StandardCharsets.UTF_8), 1,
-=======
     KeyValue kv2 = new KeyValue(Bytes.toBytes("row2"), Bytes.toBytes("cf"), Bytes.toBytes("cq"), 1,
->>>>>>> c8e8f700
         Type.Maximum);
     results2[0] = Result.create(new Cell[] {kv2});
 
