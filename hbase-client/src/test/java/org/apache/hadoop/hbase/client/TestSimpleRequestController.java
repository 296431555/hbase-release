/*
 * Licensed to the Apache Software Foundation (ASF) under one
 * or more contributor license agreements.  See the NOTICE file
 * distributed with this work for additional information
 * regarding copyright ownership.  The ASF licenses this file
 * to you under the Apache License, Version 2.0 (the
 * "License"); you may not use this file except in compliance
 * with the License.  You may obtain a copy of the License at
 *
 *     http://www.apache.org/licenses/LICENSE-2.0
 *
 * Unless required by applicable law or agreed to in writing, software
 * distributed under the License is distributed on an "AS IS" BASIS,
 * WITHOUT WARRANTIES OR CONDITIONS OF ANY KIND, either express or implied.
 * See the License for the specific language governing permissions and
 * limitations under the License.
 */
package org.apache.hadoop.hbase.client;

import static org.junit.Assert.assertEquals;
import static org.junit.Assert.assertNotEquals;
import static org.junit.Assert.assertTrue;
import static org.junit.Assert.fail;

import java.io.IOException;
import java.io.InterruptedIOException;
import java.nio.charset.StandardCharsets;
import java.util.Arrays;
import java.util.HashMap;
import java.util.Map;
import java.util.concurrent.BrokenBarrierException;
import java.util.concurrent.CyclicBarrier;
import java.util.concurrent.atomic.AtomicInteger;
import java.util.concurrent.atomic.AtomicLong;

import org.apache.hadoop.conf.Configuration;
import org.apache.hadoop.hbase.HBaseConfiguration;
import org.apache.hadoop.hbase.HConstants;
import org.apache.hadoop.hbase.HRegionInfo;
import org.apache.hadoop.hbase.HRegionLocation;
import org.apache.hadoop.hbase.ServerName;
import org.apache.hadoop.hbase.TableName;
import org.apache.hadoop.hbase.client.RequestController.ReturnCode;
import org.apache.hadoop.hbase.testclassification.ClientTests;
import org.apache.hadoop.hbase.testclassification.SmallTests;
import org.apache.hadoop.hbase.util.Bytes;
import org.junit.Assert;
import org.junit.Test;
import org.junit.experimental.categories.Category;

@Category({ClientTests.class, SmallTests.class})
public class TestSimpleRequestController {

  private static final TableName DUMMY_TABLE
          = TableName.valueOf("DUMMY_TABLE");
<<<<<<< HEAD
  private static final byte[] DUMMY_BYTES_1 = "DUMMY_BYTES_1".getBytes(StandardCharsets.UTF_8);
  private static final byte[] DUMMY_BYTES_2 = "DUMMY_BYTES_2".getBytes(StandardCharsets.UTF_8);
  private static final byte[] DUMMY_BYTES_3 = "DUMMY_BYTES_3".getBytes(StandardCharsets.UTF_8);
=======
  private static final byte[] DUMMY_BYTES_1 = Bytes.toBytes("DUMMY_BYTES_1");
  private static final byte[] DUMMY_BYTES_2 = Bytes.toBytes("DUMMY_BYTES_2");
  private static final byte[] DUMMY_BYTES_3 = Bytes.toBytes("DUMMY_BYTES_3");
>>>>>>> c8e8f700
  private static final ServerName SN = ServerName.valueOf("s1,1,1");
  private static final ServerName SN2 = ServerName.valueOf("s2,2,2");
  private static final HRegionInfo HRI1
          = new HRegionInfo(DUMMY_TABLE, DUMMY_BYTES_1, DUMMY_BYTES_2, false, 1);
  private static final HRegionInfo HRI2
          = new HRegionInfo(DUMMY_TABLE, DUMMY_BYTES_2, HConstants.EMPTY_END_ROW, false, 2);
  private static final HRegionInfo HRI3
          = new HRegionInfo(DUMMY_TABLE, DUMMY_BYTES_3, HConstants.EMPTY_END_ROW, false, 3);
  private static final HRegionLocation LOC1 = new HRegionLocation(HRI1, SN);
  private static final HRegionLocation LOC2 = new HRegionLocation(HRI2, SN);
  private static final HRegionLocation LOC3 = new HRegionLocation(HRI3, SN2);

  @Test
  public void testIllegalRequestHeapSize() {
    testIllegalArgument(SimpleRequestController.HBASE_CLIENT_MAX_PERREQUEST_HEAPSIZE, -1);
  }

  @Test
  public void testIllegalRsTasks() {
    testIllegalArgument(HConstants.HBASE_CLIENT_MAX_PERSERVER_TASKS, -1);
  }

  @Test
  public void testIllegalRegionTasks() {
    testIllegalArgument(HConstants.HBASE_CLIENT_MAX_PERREGION_TASKS, -1);
  }

  @Test
  public void testIllegalSubmittedSize() {
    testIllegalArgument(SimpleRequestController.HBASE_CLIENT_MAX_SUBMIT_HEAPSIZE, -1);
  }

  @Test
  public void testIllegalRequestRows() {
    testIllegalArgument(SimpleRequestController.HBASE_CLIENT_MAX_PERREQUEST_ROWS, -1);
  }

  private void testIllegalArgument(String key, long value) {
    Configuration conf = HBaseConfiguration.create();
    conf.setLong(key, value);
    try {
      SimpleRequestController controller = new SimpleRequestController(conf);
      fail("The " + key + " must be bigger than zero");
    } catch (IllegalArgumentException e) {
    }
  }

  private static Put createPut(long maxHeapSizePerRequest) {
    return new Put(Bytes.toBytes("row")) {
      @Override
      public long heapSize() {
        return maxHeapSizePerRequest;
      }
    };
  }

  @Test
  public void testTaskCheckerHost() throws IOException {
    final int maxTotalConcurrentTasks = 100;
    final int maxConcurrentTasksPerServer = 2;
    final int maxConcurrentTasksPerRegion = 1;
    final AtomicLong tasksInProgress = new AtomicLong(0);
    final Map<ServerName, AtomicInteger> taskCounterPerServer = new HashMap<>();
    final Map<byte[], AtomicInteger> taskCounterPerRegion = new HashMap<>();
    SimpleRequestController.TaskCountChecker countChecker =
        new SimpleRequestController.TaskCountChecker(
            maxTotalConcurrentTasks,
            maxConcurrentTasksPerServer,
            maxConcurrentTasksPerRegion,
            tasksInProgress, taskCounterPerServer, taskCounterPerRegion);
    final long maxHeapSizePerRequest = 2 * 1024 * 1024;
    // unlimiited
    SimpleRequestController.RequestHeapSizeChecker sizeChecker =
        new SimpleRequestController.RequestHeapSizeChecker(maxHeapSizePerRequest);
    RequestController.Checker checker =
        SimpleRequestController.newChecker(Arrays.asList(countChecker, sizeChecker));
    ReturnCode loc1Code = checker.canTakeRow(LOC1, createPut(maxHeapSizePerRequest));
    assertEquals(ReturnCode.INCLUDE, loc1Code);

    ReturnCode loc1Code_2 = checker.canTakeRow(LOC1, createPut(maxHeapSizePerRequest));
    // rejected for size
    assertNotEquals(ReturnCode.INCLUDE, loc1Code_2);

    ReturnCode loc2Code = checker.canTakeRow(LOC2, createPut(maxHeapSizePerRequest));
    // rejected for size
    assertNotEquals(ReturnCode.INCLUDE, loc2Code);

    // fill the task slots for LOC3.
    taskCounterPerRegion.put(LOC3.getRegionInfo().getRegionName(), new AtomicInteger(100));
    taskCounterPerServer.put(LOC3.getServerName(), new AtomicInteger(100));

    ReturnCode loc3Code = checker.canTakeRow(LOC3, createPut(1L));
    // rejected for count
    assertNotEquals(ReturnCode.INCLUDE, loc3Code);

    // release the task slots for LOC3.
    taskCounterPerRegion.put(LOC3.getRegionInfo().getRegionName(), new AtomicInteger(0));
    taskCounterPerServer.put(LOC3.getServerName(), new AtomicInteger(0));

    ReturnCode loc3Code_2 = checker.canTakeRow(LOC3, createPut(1L));
    assertEquals(ReturnCode.INCLUDE, loc3Code_2);
  }

  @Test
  public void testRequestHeapSizeChecker() throws IOException {
    final long maxHeapSizePerRequest = 2 * 1024 * 1024;
    SimpleRequestController.RequestHeapSizeChecker checker
            = new SimpleRequestController.RequestHeapSizeChecker(maxHeapSizePerRequest);

    // inner state is unchanged.
    for (int i = 0; i != 10; ++i) {
      ReturnCode code = checker.canTakeOperation(LOC1, maxHeapSizePerRequest);
      assertEquals(ReturnCode.INCLUDE, code);
      code = checker.canTakeOperation(LOC2, maxHeapSizePerRequest);
      assertEquals(ReturnCode.INCLUDE, code);
    }

    // accept the data located on LOC1 region.
    ReturnCode acceptCode = checker.canTakeOperation(LOC1, maxHeapSizePerRequest);
    assertEquals(ReturnCode.INCLUDE, acceptCode);
    checker.notifyFinal(acceptCode, LOC1, maxHeapSizePerRequest);

    // the sn server reachs the limit.
    for (int i = 0; i != 10; ++i) {
      ReturnCode code = checker.canTakeOperation(LOC1, maxHeapSizePerRequest);
      assertNotEquals(ReturnCode.INCLUDE, code);
      code = checker.canTakeOperation(LOC2, maxHeapSizePerRequest);
      assertNotEquals(ReturnCode.INCLUDE, code);
    }

    // the request to sn2 server should be accepted.
    for (int i = 0; i != 10; ++i) {
      ReturnCode code = checker.canTakeOperation(LOC3, maxHeapSizePerRequest);
      assertEquals(ReturnCode.INCLUDE, code);
    }

    checker.reset();
    for (int i = 0; i != 10; ++i) {
      ReturnCode code = checker.canTakeOperation(LOC1, maxHeapSizePerRequest);
      assertEquals(ReturnCode.INCLUDE, code);
      code = checker.canTakeOperation(LOC2, maxHeapSizePerRequest);
      assertEquals(ReturnCode.INCLUDE, code);
    }
  }

  @Test
  public void testRequestRowsChecker() throws IOException {
    final long maxRowCount = 100;
    SimpleRequestController.RequestRowsChecker checker
      = new SimpleRequestController.RequestRowsChecker(maxRowCount);

    final long heapSizeOfRow = 100; //unused
    // inner state is unchanged.
    for (int i = 0; i != 10; ++i) {
      ReturnCode code = checker.canTakeOperation(LOC1, heapSizeOfRow);
      assertEquals(ReturnCode.INCLUDE, code);
      code = checker.canTakeOperation(LOC2, heapSizeOfRow);
      assertEquals(ReturnCode.INCLUDE, code);
    }

    // accept the data located on LOC1 region.
    for (int i = 0; i != maxRowCount; ++i) {
      ReturnCode acceptCode = checker.canTakeOperation(LOC1, heapSizeOfRow);
      assertEquals(ReturnCode.INCLUDE, acceptCode);
      checker.notifyFinal(acceptCode, LOC1, heapSizeOfRow);
    }

    // the sn server reachs the limit.
    for (int i = 0; i != 10; ++i) {
      ReturnCode code = checker.canTakeOperation(LOC1, heapSizeOfRow);
      assertNotEquals(ReturnCode.INCLUDE, code);
      code = checker.canTakeOperation(LOC2, heapSizeOfRow);
      assertNotEquals(ReturnCode.INCLUDE, code);
    }

    // the request to sn2 server should be accepted.
    for (int i = 0; i != 10; ++i) {
      ReturnCode code = checker.canTakeOperation(LOC3, heapSizeOfRow);
      assertEquals(ReturnCode.INCLUDE, code);
    }

    checker.reset();
    for (int i = 0; i != 10; ++i) {
      ReturnCode code = checker.canTakeOperation(LOC1, heapSizeOfRow);
      assertEquals(ReturnCode.INCLUDE, code);
      code = checker.canTakeOperation(LOC2, heapSizeOfRow);
      assertEquals(ReturnCode.INCLUDE, code);
    }
  }

  @Test
  public void testSubmittedSizeChecker() {
    final long maxHeapSizeSubmit = 2 * 1024 * 1024;
    SimpleRequestController.SubmittedSizeChecker checker
            = new SimpleRequestController.SubmittedSizeChecker(maxHeapSizeSubmit);

    for (int i = 0; i != 10; ++i) {
      ReturnCode include = checker.canTakeOperation(LOC1, 100000);
      assertEquals(ReturnCode.INCLUDE, include);
    }

    for (int i = 0; i != 10; ++i) {
      checker.notifyFinal(ReturnCode.INCLUDE, LOC1, maxHeapSizeSubmit);
    }

    for (int i = 0; i != 10; ++i) {
      ReturnCode include = checker.canTakeOperation(LOC1, 100000);
      assertEquals(ReturnCode.END, include);
    }
    for (int i = 0; i != 10; ++i) {
      ReturnCode include = checker.canTakeOperation(LOC2, 100000);
      assertEquals(ReturnCode.END, include);
    }
    checker.reset();
    for (int i = 0; i != 10; ++i) {
      ReturnCode include = checker.canTakeOperation(LOC1, 100000);
      assertEquals(ReturnCode.INCLUDE, include);
    }
  }

  @Test
  public void testTaskCountChecker() throws InterruptedIOException {
    long heapSizeOfRow = 12345;
    int maxTotalConcurrentTasks = 100;
    int maxConcurrentTasksPerServer = 2;
    int maxConcurrentTasksPerRegion = 1;
    AtomicLong tasksInProgress = new AtomicLong(0);
    Map<ServerName, AtomicInteger> taskCounterPerServer = new HashMap<>();
    Map<byte[], AtomicInteger> taskCounterPerRegion = new HashMap<>();
    SimpleRequestController.TaskCountChecker checker = new SimpleRequestController.TaskCountChecker(
            maxTotalConcurrentTasks,
            maxConcurrentTasksPerServer,
            maxConcurrentTasksPerRegion,
            tasksInProgress, taskCounterPerServer, taskCounterPerRegion);

    // inner state is unchanged.
    for (int i = 0; i != 10; ++i) {
      ReturnCode code = checker.canTakeOperation(LOC1, heapSizeOfRow);
      assertEquals(ReturnCode.INCLUDE, code);
    }
    // add LOC1 region.
    ReturnCode code = checker.canTakeOperation(LOC1, heapSizeOfRow);
    assertEquals(ReturnCode.INCLUDE, code);
    checker.notifyFinal(code, LOC1, heapSizeOfRow);

    // fill the task slots for LOC1.
    taskCounterPerRegion.put(LOC1.getRegionInfo().getRegionName(), new AtomicInteger(100));
    taskCounterPerServer.put(LOC1.getServerName(), new AtomicInteger(100));

    // the region was previously accepted, so it must be accpted now.
    for (int i = 0; i != maxConcurrentTasksPerRegion * 5; ++i) {
      ReturnCode includeCode = checker.canTakeOperation(LOC1, heapSizeOfRow);
      assertEquals(ReturnCode.INCLUDE, includeCode);
      checker.notifyFinal(includeCode, LOC1, heapSizeOfRow);
    }

    // fill the task slots for LOC3.
    taskCounterPerRegion.put(LOC3.getRegionInfo().getRegionName(), new AtomicInteger(100));
    taskCounterPerServer.put(LOC3.getServerName(), new AtomicInteger(100));

    // no task slots.
    for (int i = 0; i != maxConcurrentTasksPerRegion * 5; ++i) {
      ReturnCode excludeCode = checker.canTakeOperation(LOC3, heapSizeOfRow);
      assertNotEquals(ReturnCode.INCLUDE, excludeCode);
      checker.notifyFinal(excludeCode, LOC3, heapSizeOfRow);
    }

    // release the tasks for LOC3.
    taskCounterPerRegion.put(LOC3.getRegionInfo().getRegionName(), new AtomicInteger(0));
    taskCounterPerServer.put(LOC3.getServerName(), new AtomicInteger(0));

    // add LOC3 region.
    ReturnCode code3 = checker.canTakeOperation(LOC3, heapSizeOfRow);
    assertEquals(ReturnCode.INCLUDE, code3);
    checker.notifyFinal(code3, LOC3, heapSizeOfRow);

    // the region was previously accepted, so it must be accpted now.
    for (int i = 0; i != maxConcurrentTasksPerRegion * 5; ++i) {
      ReturnCode includeCode = checker.canTakeOperation(LOC3, heapSizeOfRow);
      assertEquals(ReturnCode.INCLUDE, includeCode);
      checker.notifyFinal(includeCode, LOC3, heapSizeOfRow);
    }

    checker.reset();
    // the region was previously accepted,
    // but checker have reseted and task slots for LOC1 is full.
    // So it must be rejected now.
    for (int i = 0; i != maxConcurrentTasksPerRegion * 5; ++i) {
      ReturnCode includeCode = checker.canTakeOperation(LOC1, heapSizeOfRow);
      assertNotEquals(ReturnCode.INCLUDE, includeCode);
      checker.notifyFinal(includeCode, LOC1, heapSizeOfRow);
    }
  }

  @Test
  public void testWaitForMaximumCurrentTasks() throws Exception {
    final AtomicInteger max = new AtomicInteger(0);
    final CyclicBarrier barrier = new CyclicBarrier(2);
    SimpleRequestController controller = new SimpleRequestController(HBaseConfiguration.create());
    final AtomicLong tasks = controller.tasksInProgress;
    Runnable runnable = () -> {
      try {
        barrier.await();
        controller.waitForMaximumCurrentTasks(max.get(), 123, 1, null);
      } catch (InterruptedIOException e) {
        Assert.fail(e.getMessage());
      } catch (InterruptedException | BrokenBarrierException e) {
        e.printStackTrace();
      }
    };
    // First test that our runnable thread only exits when tasks is zero.
    Thread t = new Thread(runnable);
    t.start();
    barrier.await();
    t.join();
    // Now assert we stay running if max == zero and tasks is > 0.
    barrier.reset();
    tasks.set(1000000);
    t = new Thread(runnable);
    t.start();
    barrier.await();
    while (tasks.get() > 0) {
      assertTrue(t.isAlive());
      tasks.set(tasks.get() - 1);
    }
    t.join();
  }
}<|MERGE_RESOLUTION|>--- conflicted
+++ resolved
@@ -53,15 +53,9 @@
 
   private static final TableName DUMMY_TABLE
           = TableName.valueOf("DUMMY_TABLE");
-<<<<<<< HEAD
-  private static final byte[] DUMMY_BYTES_1 = "DUMMY_BYTES_1".getBytes(StandardCharsets.UTF_8);
-  private static final byte[] DUMMY_BYTES_2 = "DUMMY_BYTES_2".getBytes(StandardCharsets.UTF_8);
-  private static final byte[] DUMMY_BYTES_3 = "DUMMY_BYTES_3".getBytes(StandardCharsets.UTF_8);
-=======
   private static final byte[] DUMMY_BYTES_1 = Bytes.toBytes("DUMMY_BYTES_1");
   private static final byte[] DUMMY_BYTES_2 = Bytes.toBytes("DUMMY_BYTES_2");
   private static final byte[] DUMMY_BYTES_3 = Bytes.toBytes("DUMMY_BYTES_3");
->>>>>>> c8e8f700
   private static final ServerName SN = ServerName.valueOf("s1,1,1");
   private static final ServerName SN2 = ServerName.valueOf("s2,2,2");
   private static final HRegionInfo HRI1
