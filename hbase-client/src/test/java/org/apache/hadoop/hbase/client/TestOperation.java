/**
 *
 * Licensed to the Apache Software Foundation (ASF) under one
 * or more contributor license agreements.  See the NOTICE file
 * distributed with this work for additional information
 * regarding copyright ownership.  The ASF licenses this file
 * to you under the Apache License, Version 2.0 (the
 * "License"); you may not use this file except in compliance
 * with the License.  You may obtain a copy of the License at
 *
 *     http://www.apache.org/licenses/LICENSE-2.0
 *
 * Unless required by applicable law or agreed to in writing, software
 * distributed under the License is distributed on an "AS IS" BASIS,
 * WITHOUT WARRANTIES OR CONDITIONS OF ANY KIND, either express or implied.
 * See the License for the specific language governing permissions and
 * limitations under the License.
 */
package org.apache.hadoop.hbase.client;

import static org.junit.Assert.assertEquals;
import static org.junit.Assert.assertNotNull;

import com.fasterxml.jackson.databind.ObjectMapper;

import java.io.IOException;
import java.nio.ByteBuffer;
import java.nio.charset.StandardCharsets;
import java.util.Arrays;
import java.util.HashMap;
import java.util.List;
import java.util.Map;

import org.apache.hadoop.hbase.Cell;
import org.apache.hadoop.hbase.CellComparatorImpl;
import org.apache.hadoop.hbase.CellUtil;
import org.apache.hadoop.hbase.HConstants;
import org.apache.hadoop.hbase.KeyValue;
import org.apache.hadoop.hbase.filter.BinaryComparator;
import org.apache.hadoop.hbase.filter.ColumnCountGetFilter;
import org.apache.hadoop.hbase.filter.ColumnPaginationFilter;
import org.apache.hadoop.hbase.filter.ColumnPrefixFilter;
import org.apache.hadoop.hbase.filter.ColumnRangeFilter;
import org.apache.hadoop.hbase.filter.CompareFilter.CompareOp;
import org.apache.hadoop.hbase.filter.DependentColumnFilter;
import org.apache.hadoop.hbase.filter.FamilyFilter;
import org.apache.hadoop.hbase.filter.Filter;
import org.apache.hadoop.hbase.filter.FilterList;
import org.apache.hadoop.hbase.filter.FilterList.Operator;
import org.apache.hadoop.hbase.filter.FirstKeyOnlyFilter;
import org.apache.hadoop.hbase.filter.InclusiveStopFilter;
import org.apache.hadoop.hbase.filter.KeyOnlyFilter;
import org.apache.hadoop.hbase.filter.MultipleColumnPrefixFilter;
import org.apache.hadoop.hbase.filter.PageFilter;
import org.apache.hadoop.hbase.filter.PrefixFilter;
import org.apache.hadoop.hbase.filter.QualifierFilter;
import org.apache.hadoop.hbase.filter.RowFilter;
import org.apache.hadoop.hbase.filter.SingleColumnValueExcludeFilter;
import org.apache.hadoop.hbase.filter.SingleColumnValueFilter;
import org.apache.hadoop.hbase.filter.SkipFilter;
import org.apache.hadoop.hbase.filter.TimestampsFilter;
import org.apache.hadoop.hbase.filter.ValueFilter;
import org.apache.hadoop.hbase.filter.WhileMatchFilter;
import org.apache.hadoop.hbase.testclassification.ClientTests;
import org.apache.hadoop.hbase.testclassification.SmallTests;
import org.apache.hadoop.hbase.util.BuilderStyleTest;
import org.apache.hadoop.hbase.util.Bytes;
import org.junit.Assert;
import org.junit.Test;
import org.junit.experimental.categories.Category;

/**
 * Run tests that use the functionality of the Operation superclass for
 * Puts, Gets, Deletes, Scans, and MultiPuts.
 */
@Category({ClientTests.class, SmallTests.class})
public class TestOperation {
  private static byte [] ROW = Bytes.toBytes("testRow");
  private static byte [] FAMILY = Bytes.toBytes("testFamily");
  private static byte [] QUALIFIER = Bytes.toBytes("testQualifier");
  private static byte [] VALUE = Bytes.toBytes("testValue");

  private static ObjectMapper mapper = new ObjectMapper();

  private static List<Long> TS_LIST = Arrays.asList(2L, 3L, 5L);
  private static TimestampsFilter TS_FILTER = new TimestampsFilter(TS_LIST);
  private static String STR_TS_FILTER = TS_FILTER.getClass().getSimpleName() + " (3/3): [2, 3, 5]";

  private static List<Long> L_TS_LIST = Arrays.asList(0L, 1L, 2L, 3L, 4L, 5L, 6L, 7L, 8L, 9L, 10L);
  private static TimestampsFilter L_TS_FILTER = new TimestampsFilter(L_TS_LIST);
  private static String STR_L_TS_FILTER =
      L_TS_FILTER.getClass().getSimpleName() + " (5/11): [0, 1, 2, 3, 4]";

  private static String COL_NAME_1 = "col1";
  private static ColumnPrefixFilter COL_PRE_FILTER =
<<<<<<< HEAD
      new ColumnPrefixFilter(COL_NAME_1.getBytes(StandardCharsets.UTF_8));
=======
      new ColumnPrefixFilter(Bytes.toBytes(COL_NAME_1));
>>>>>>> c8e8f700
  private static String STR_COL_PRE_FILTER =
      COL_PRE_FILTER.getClass().getSimpleName() + " " + COL_NAME_1;

  private static String COL_NAME_2 = "col2";
<<<<<<< HEAD
  private static ColumnRangeFilter CR_FILTER = new ColumnRangeFilter(
      COL_NAME_1.getBytes(StandardCharsets.UTF_8), true,
      COL_NAME_2.getBytes(StandardCharsets.UTF_8), false);
=======
  private static ColumnRangeFilter CR_FILTER =
      new ColumnRangeFilter(Bytes.toBytes(COL_NAME_1), true, Bytes.toBytes(COL_NAME_2), false);
>>>>>>> c8e8f700
  private static String STR_CR_FILTER = CR_FILTER.getClass().getSimpleName()
      + " [" + COL_NAME_1 + ", " + COL_NAME_2 + ")";

  private static int COL_COUNT = 9;
  private static ColumnCountGetFilter CCG_FILTER = new ColumnCountGetFilter(COL_COUNT);
  private static String STR_CCG_FILTER = CCG_FILTER.getClass().getSimpleName() + " " + COL_COUNT;

  private static int LIMIT = 3;
  private static int OFFSET = 4;
  private static ColumnPaginationFilter CP_FILTER = new ColumnPaginationFilter(LIMIT, OFFSET);
  private static String STR_CP_FILTER = CP_FILTER.getClass().getSimpleName()
      + " (" + LIMIT + ", " + OFFSET + ")";

  private static String STOP_ROW_KEY = "stop";
  private static InclusiveStopFilter IS_FILTER =
<<<<<<< HEAD
      new InclusiveStopFilter(STOP_ROW_KEY.getBytes(StandardCharsets.UTF_8));
=======
      new InclusiveStopFilter(Bytes.toBytes(STOP_ROW_KEY));
>>>>>>> c8e8f700
  private static String STR_IS_FILTER =
      IS_FILTER.getClass().getSimpleName() + " " + STOP_ROW_KEY;

  private static String PREFIX = "prefix";
<<<<<<< HEAD
  private static PrefixFilter PREFIX_FILTER =
      new PrefixFilter(PREFIX.getBytes(StandardCharsets.UTF_8));
  private static String STR_PREFIX_FILTER = "PrefixFilter " + PREFIX;

  private static byte[][] PREFIXES = {
      "0".getBytes(StandardCharsets.UTF_8), "1".getBytes(StandardCharsets.UTF_8),
      "2".getBytes(StandardCharsets.UTF_8)};
  private static MultipleColumnPrefixFilter MCP_FILTER =
      new MultipleColumnPrefixFilter(PREFIXES);
=======
  private static PrefixFilter PREFIX_FILTER = new PrefixFilter(Bytes.toBytes(PREFIX));
  private static String STR_PREFIX_FILTER = "PrefixFilter " + PREFIX;

  private static byte[][] PREFIXES = { Bytes.toBytes("0"), Bytes.toBytes("1"), Bytes.toBytes("2") };
  private static MultipleColumnPrefixFilter MCP_FILTER = new MultipleColumnPrefixFilter(PREFIXES);
>>>>>>> c8e8f700
  private static String STR_MCP_FILTER =
      MCP_FILTER.getClass().getSimpleName() + " (3/3): [0, 1, 2]";

  private static byte[][] L_PREFIXES = {
<<<<<<< HEAD
    "0".getBytes(StandardCharsets.UTF_8), "1".getBytes(StandardCharsets.UTF_8),
    "2".getBytes(StandardCharsets.UTF_8), "3".getBytes(StandardCharsets.UTF_8),
    "4".getBytes(StandardCharsets.UTF_8), "5".getBytes(StandardCharsets.UTF_8),
    "6".getBytes(StandardCharsets.UTF_8), "7".getBytes(StandardCharsets.UTF_8)};
=======
    Bytes.toBytes("0"), Bytes.toBytes("1"), Bytes.toBytes("2"), Bytes.toBytes("3"),
    Bytes.toBytes("4"), Bytes.toBytes("5"), Bytes.toBytes("6"), Bytes.toBytes("7") };
>>>>>>> c8e8f700
  private static MultipleColumnPrefixFilter L_MCP_FILTER =
      new MultipleColumnPrefixFilter(L_PREFIXES);
  private static String STR_L_MCP_FILTER =
      L_MCP_FILTER.getClass().getSimpleName() + " (5/8): [0, 1, 2, 3, 4]";

  private static int PAGE_SIZE = 9;
  private static PageFilter PAGE_FILTER = new PageFilter(PAGE_SIZE);
  private static String STR_PAGE_FILTER = PAGE_FILTER.getClass().getSimpleName() + " " + PAGE_SIZE;

  private static SkipFilter SKIP_FILTER = new SkipFilter(L_TS_FILTER);
  private static String STR_SKIP_FILTER =
      SKIP_FILTER.getClass().getSimpleName() + " " + STR_L_TS_FILTER;

  private static WhileMatchFilter WHILE_FILTER = new WhileMatchFilter(L_TS_FILTER);
  private static String STR_WHILE_FILTER =
      WHILE_FILTER.getClass().getSimpleName() + " " + STR_L_TS_FILTER;

  private static KeyOnlyFilter KEY_ONLY_FILTER = new KeyOnlyFilter();
  private static String STR_KEY_ONLY_FILTER = KEY_ONLY_FILTER.getClass().getSimpleName();

  private static FirstKeyOnlyFilter FIRST_KEY_ONLY_FILTER = new FirstKeyOnlyFilter();
  private static String STR_FIRST_KEY_ONLY_FILTER =
      FIRST_KEY_ONLY_FILTER.getClass().getSimpleName();

  private static CompareOp CMP_OP = CompareOp.EQUAL;
<<<<<<< HEAD
  private static byte[] CMP_VALUE = "value".getBytes(StandardCharsets.UTF_8);
=======
  private static byte[] CMP_VALUE = Bytes.toBytes("value");
>>>>>>> c8e8f700
  private static BinaryComparator BC = new BinaryComparator(CMP_VALUE);
  private static DependentColumnFilter DC_FILTER =
      new DependentColumnFilter(FAMILY, QUALIFIER, true, CMP_OP, BC);
  private static String STR_DC_FILTER = String.format(
      "%s (%s, %s, %s, %s, %s)", DC_FILTER.getClass().getSimpleName(),
      Bytes.toStringBinary(FAMILY), Bytes.toStringBinary(QUALIFIER), true,
      CMP_OP.name(), Bytes.toStringBinary(BC.getValue()));

  private static FamilyFilter FAMILY_FILTER = new FamilyFilter(CMP_OP, BC);
  private static String STR_FAMILY_FILTER =
      FAMILY_FILTER.getClass().getSimpleName() + " (EQUAL, value)";

  private static QualifierFilter QUALIFIER_FILTER = new QualifierFilter(CMP_OP, BC);
  private static String STR_QUALIFIER_FILTER =
      QUALIFIER_FILTER.getClass().getSimpleName() + " (EQUAL, value)";

  private static RowFilter ROW_FILTER = new RowFilter(CMP_OP, BC);
  private static String STR_ROW_FILTER = ROW_FILTER.getClass().getSimpleName() + " (EQUAL, value)";

  private static ValueFilter VALUE_FILTER = new ValueFilter(CMP_OP, BC);
  private static String STR_VALUE_FILTER =
      VALUE_FILTER.getClass().getSimpleName() + " (EQUAL, value)";

  private static SingleColumnValueFilter SCV_FILTER =
      new SingleColumnValueFilter(FAMILY, QUALIFIER, CMP_OP, CMP_VALUE);
  private static String STR_SCV_FILTER = String.format("%s (%s, %s, %s, %s)",
      SCV_FILTER.getClass().getSimpleName(), Bytes.toStringBinary(FAMILY),
      Bytes.toStringBinary(QUALIFIER), CMP_OP.name(),
      Bytes.toStringBinary(CMP_VALUE));

  private static SingleColumnValueExcludeFilter SCVE_FILTER =
      new SingleColumnValueExcludeFilter(FAMILY, QUALIFIER, CMP_OP, CMP_VALUE);
  private static String STR_SCVE_FILTER = String.format("%s (%s, %s, %s, %s)",
      SCVE_FILTER.getClass().getSimpleName(), Bytes.toStringBinary(FAMILY),
      Bytes.toStringBinary(QUALIFIER), CMP_OP.name(), Bytes.toStringBinary(CMP_VALUE));

  private static FilterList AND_FILTER_LIST = new FilterList(
      Operator.MUST_PASS_ALL, Arrays.asList((Filter) TS_FILTER, L_TS_FILTER, CR_FILTER));
  private static String STR_AND_FILTER_LIST = String.format(
      "%s AND (3/3): [%s, %s, %s]", AND_FILTER_LIST.getClass().getSimpleName(),
      STR_TS_FILTER, STR_L_TS_FILTER, STR_CR_FILTER);

  private static FilterList OR_FILTER_LIST = new FilterList(
      Operator.MUST_PASS_ONE, Arrays.asList((Filter) TS_FILTER, L_TS_FILTER, CR_FILTER));
  private static String STR_OR_FILTER_LIST = String.format(
      "%s OR (3/3): [%s, %s, %s]", AND_FILTER_LIST.getClass().getSimpleName(),
      STR_TS_FILTER, STR_L_TS_FILTER, STR_CR_FILTER);

  private static FilterList L_FILTER_LIST = new FilterList(
      Arrays.asList((Filter) TS_FILTER, L_TS_FILTER, CR_FILTER, COL_PRE_FILTER,
          CCG_FILTER, CP_FILTER, PREFIX_FILTER, PAGE_FILTER));
  private static String STR_L_FILTER_LIST = String.format(
      "%s AND (5/8): [%s, %s, %s, %s, %s, %s]",
      L_FILTER_LIST.getClass().getSimpleName(), STR_TS_FILTER, STR_L_TS_FILTER,
      STR_CR_FILTER, STR_COL_PRE_FILTER, STR_CCG_FILTER, STR_CP_FILTER);

  private static Filter[] FILTERS = {
    TS_FILTER,             // TimestampsFilter
    L_TS_FILTER,           // TimestampsFilter
    COL_PRE_FILTER,        // ColumnPrefixFilter
    CP_FILTER,             // ColumnPaginationFilter
    CR_FILTER,             // ColumnRangeFilter
    CCG_FILTER,            // ColumnCountGetFilter
    IS_FILTER,             // InclusiveStopFilter
    PREFIX_FILTER,         // PrefixFilter
    PAGE_FILTER,           // PageFilter
    SKIP_FILTER,           // SkipFilter
    WHILE_FILTER,          // WhileMatchFilter
    KEY_ONLY_FILTER,       // KeyOnlyFilter
    FIRST_KEY_ONLY_FILTER, // FirstKeyOnlyFilter
    MCP_FILTER,            // MultipleColumnPrefixFilter
    L_MCP_FILTER,          // MultipleColumnPrefixFilter
    DC_FILTER,             // DependentColumnFilter
    FAMILY_FILTER,         // FamilyFilter
    QUALIFIER_FILTER,      // QualifierFilter
    ROW_FILTER,            // RowFilter
    VALUE_FILTER,          // ValueFilter
    SCV_FILTER,            // SingleColumnValueFilter
    SCVE_FILTER,           // SingleColumnValueExcludeFilter
    AND_FILTER_LIST,       // FilterList
    OR_FILTER_LIST,        // FilterList
    L_FILTER_LIST,         // FilterList
  };

  private static String[] FILTERS_INFO = {
    STR_TS_FILTER,             // TimestampsFilter
    STR_L_TS_FILTER,           // TimestampsFilter
    STR_COL_PRE_FILTER,        // ColumnPrefixFilter
    STR_CP_FILTER,             // ColumnPaginationFilter
    STR_CR_FILTER,             // ColumnRangeFilter
    STR_CCG_FILTER,            // ColumnCountGetFilter
    STR_IS_FILTER,             // InclusiveStopFilter
    STR_PREFIX_FILTER,         // PrefixFilter
    STR_PAGE_FILTER,           // PageFilter
    STR_SKIP_FILTER,           // SkipFilter
    STR_WHILE_FILTER,          // WhileMatchFilter
    STR_KEY_ONLY_FILTER,       // KeyOnlyFilter
    STR_FIRST_KEY_ONLY_FILTER, // FirstKeyOnlyFilter
    STR_MCP_FILTER,            // MultipleColumnPrefixFilter
    STR_L_MCP_FILTER,          // MultipleColumnPrefixFilter
    STR_DC_FILTER,             // DependentColumnFilter
    STR_FAMILY_FILTER,         // FamilyFilter
    STR_QUALIFIER_FILTER,      // QualifierFilter
    STR_ROW_FILTER,            // RowFilter
    STR_VALUE_FILTER,          // ValueFilter
    STR_SCV_FILTER,            // SingleColumnValueFilter
    STR_SCVE_FILTER,           // SingleColumnValueExcludeFilter
    STR_AND_FILTER_LIST,       // FilterList
    STR_OR_FILTER_LIST,        // FilterList
    STR_L_FILTER_LIST,         // FilterList
  };

  static {
    assertEquals("The sizes of static arrays do not match: "
        + "[FILTERS: %d <=> FILTERS_INFO: %d]",
        FILTERS.length, FILTERS_INFO.length);
  }

  /**
   * Test the client Operations' JSON encoding to ensure that produced JSON is
   * parseable and that the details are present and not corrupted.
   * @throws IOException
   */
  @Test
  public void testOperationJSON()
      throws IOException {
    // produce a Scan Operation
    Scan scan = new Scan(ROW);
    scan.addColumn(FAMILY, QUALIFIER);
    // get its JSON representation, and parse it
    String json = scan.toJSON();
    Map<String, Object> parsedJSON = mapper.readValue(json, HashMap.class);
    // check for the row
    assertEquals("startRow incorrect in Scan.toJSON()",
        Bytes.toStringBinary(ROW), parsedJSON.get("startRow"));
    // check for the family and the qualifier.
    List familyInfo = (List) ((Map) parsedJSON.get("families")).get(
        Bytes.toStringBinary(FAMILY));
    assertNotNull("Family absent in Scan.toJSON()", familyInfo);
    assertEquals("Qualifier absent in Scan.toJSON()", 1, familyInfo.size());
    assertEquals("Qualifier incorrect in Scan.toJSON()",
        Bytes.toStringBinary(QUALIFIER),
        familyInfo.get(0));

    // produce a Get Operation
    Get get = new Get(ROW);
    get.addColumn(FAMILY, QUALIFIER);
    // get its JSON representation, and parse it
    json = get.toJSON();
    parsedJSON = mapper.readValue(json, HashMap.class);
    // check for the row
    assertEquals("row incorrect in Get.toJSON()",
        Bytes.toStringBinary(ROW), parsedJSON.get("row"));
    // check for the family and the qualifier.
    familyInfo = (List) ((Map) parsedJSON.get("families")).get(
        Bytes.toStringBinary(FAMILY));
    assertNotNull("Family absent in Get.toJSON()", familyInfo);
    assertEquals("Qualifier absent in Get.toJSON()", 1, familyInfo.size());
    assertEquals("Qualifier incorrect in Get.toJSON()",
        Bytes.toStringBinary(QUALIFIER),
        familyInfo.get(0));

    // produce a Put operation
    Put put = new Put(ROW);
    put.addColumn(FAMILY, QUALIFIER, VALUE);
    // get its JSON representation, and parse it
    json = put.toJSON();
    parsedJSON = mapper.readValue(json, HashMap.class);
    // check for the row
    assertEquals("row absent in Put.toJSON()",
        Bytes.toStringBinary(ROW), parsedJSON.get("row"));
    // check for the family and the qualifier.
    familyInfo = (List) ((Map) parsedJSON.get("families")).get(
        Bytes.toStringBinary(FAMILY));
    assertNotNull("Family absent in Put.toJSON()", familyInfo);
    assertEquals("KeyValue absent in Put.toJSON()", 1, familyInfo.size());
    Map kvMap = (Map) familyInfo.get(0);
    assertEquals("Qualifier incorrect in Put.toJSON()",
        Bytes.toStringBinary(QUALIFIER),
        kvMap.get("qualifier"));
    assertEquals("Value length incorrect in Put.toJSON()",
        VALUE.length, kvMap.get("vlen"));

    // produce a Delete operation
    Delete delete = new Delete(ROW);
    delete.addColumn(FAMILY, QUALIFIER);
    // get its JSON representation, and parse it
    json = delete.toJSON();
    parsedJSON = mapper.readValue(json, HashMap.class);
    // check for the row
    assertEquals("row absent in Delete.toJSON()",
        Bytes.toStringBinary(ROW), parsedJSON.get("row"));
    // check for the family and the qualifier.
    familyInfo = (List) ((Map) parsedJSON.get("families")).get(
        Bytes.toStringBinary(FAMILY));
    assertNotNull("Family absent in Delete.toJSON()", familyInfo);
    assertEquals("KeyValue absent in Delete.toJSON()", 1, familyInfo.size());
    kvMap = (Map) familyInfo.get(0);
    assertEquals("Qualifier incorrect in Delete.toJSON()",
        Bytes.toStringBinary(QUALIFIER), kvMap.get("qualifier"));
  }

  @Test
  public void testPutCreationWithByteBuffer() {
    Put p = new Put(ROW);
    List<Cell> c = p.get(FAMILY, QUALIFIER);
    Assert.assertEquals(0, c.size());
    Assert.assertEquals(HConstants.LATEST_TIMESTAMP, p.getTimeStamp());

    p.addColumn(FAMILY, ByteBuffer.wrap(QUALIFIER), 1984L, ByteBuffer.wrap(VALUE));
    c = p.get(FAMILY, QUALIFIER);
    Assert.assertEquals(1, c.size());
    Assert.assertEquals(1984L, c.get(0).getTimestamp());
    Assert.assertArrayEquals(VALUE, CellUtil.cloneValue(c.get(0)));
    Assert.assertEquals(HConstants.LATEST_TIMESTAMP, p.getTimeStamp());
    Assert.assertEquals(0, CellComparatorImpl.COMPARATOR.compare(c.get(0), new KeyValue(c.get(0))));

    p = new Put(ROW);
    p.addColumn(FAMILY, ByteBuffer.wrap(QUALIFIER), 2013L, null);
    c = p.get(FAMILY, QUALIFIER);
    Assert.assertEquals(1, c.size());
    Assert.assertEquals(2013L, c.get(0).getTimestamp());
    Assert.assertArrayEquals(new byte[]{}, CellUtil.cloneValue(c.get(0)));
    Assert.assertEquals(HConstants.LATEST_TIMESTAMP, p.getTimeStamp());
    Assert.assertEquals(0, CellComparatorImpl.COMPARATOR.compare(c.get(0), new KeyValue(c.get(0))));

    p = new Put(ByteBuffer.wrap(ROW));
    p.addColumn(FAMILY, ByteBuffer.wrap(QUALIFIER), 2001L, null);
    c = p.get(FAMILY, QUALIFIER);
    Assert.assertEquals(1, c.size());
    Assert.assertEquals(2001L, c.get(0).getTimestamp());
    Assert.assertArrayEquals(new byte[]{}, CellUtil.cloneValue(c.get(0)));
    Assert.assertArrayEquals(ROW, CellUtil.cloneRow(c.get(0)));
    Assert.assertEquals(HConstants.LATEST_TIMESTAMP, p.getTimeStamp());
    Assert.assertEquals(0, CellComparatorImpl.COMPARATOR.compare(c.get(0), new KeyValue(c.get(0))));

    p = new Put(ByteBuffer.wrap(ROW), 1970L);
    p.addColumn(FAMILY, ByteBuffer.wrap(QUALIFIER), 2001L, null);
    c = p.get(FAMILY, QUALIFIER);
    Assert.assertEquals(1, c.size());
    Assert.assertEquals(2001L, c.get(0).getTimestamp());
    Assert.assertArrayEquals(new byte[]{}, CellUtil.cloneValue(c.get(0)));
    Assert.assertArrayEquals(ROW, CellUtil.cloneRow(c.get(0)));
    Assert.assertEquals(1970L, p.getTimeStamp());
    Assert.assertEquals(0, CellComparatorImpl.COMPARATOR.compare(c.get(0), new KeyValue(c.get(0))));
  }

  @Test
  @SuppressWarnings("rawtypes")
  public void testOperationSubClassMethodsAreBuilderStyle() {
    /* All Operation subclasses should have a builder style setup where setXXX/addXXX methods
     * can be chainable together:
     * . For example:
     * Scan scan = new Scan()
     *     .setFoo(foo)
     *     .setBar(bar)
     *     .setBuz(buz)
     *
     * This test ensures that all methods starting with "set" returns the declaring object
     */

    // TODO: We should ensure all subclasses of Operation is checked.
    Class[] classes = new Class[] {
        Operation.class,
        OperationWithAttributes.class,
        Mutation.class,
        Query.class,
        Delete.class,
        Increment.class,
        Append.class,
        Put.class,
        Get.class,
        Scan.class};

    BuilderStyleTest.assertClassesAreBuilderStyle(classes);
  }

}<|MERGE_RESOLUTION|>--- conflicted
+++ resolved
@@ -93,23 +93,13 @@
 
   private static String COL_NAME_1 = "col1";
   private static ColumnPrefixFilter COL_PRE_FILTER =
-<<<<<<< HEAD
-      new ColumnPrefixFilter(COL_NAME_1.getBytes(StandardCharsets.UTF_8));
-=======
       new ColumnPrefixFilter(Bytes.toBytes(COL_NAME_1));
->>>>>>> c8e8f700
   private static String STR_COL_PRE_FILTER =
       COL_PRE_FILTER.getClass().getSimpleName() + " " + COL_NAME_1;
 
   private static String COL_NAME_2 = "col2";
-<<<<<<< HEAD
-  private static ColumnRangeFilter CR_FILTER = new ColumnRangeFilter(
-      COL_NAME_1.getBytes(StandardCharsets.UTF_8), true,
-      COL_NAME_2.getBytes(StandardCharsets.UTF_8), false);
-=======
   private static ColumnRangeFilter CR_FILTER =
       new ColumnRangeFilter(Bytes.toBytes(COL_NAME_1), true, Bytes.toBytes(COL_NAME_2), false);
->>>>>>> c8e8f700
   private static String STR_CR_FILTER = CR_FILTER.getClass().getSimpleName()
       + " [" + COL_NAME_1 + ", " + COL_NAME_2 + ")";
 
@@ -125,45 +115,22 @@
 
   private static String STOP_ROW_KEY = "stop";
   private static InclusiveStopFilter IS_FILTER =
-<<<<<<< HEAD
-      new InclusiveStopFilter(STOP_ROW_KEY.getBytes(StandardCharsets.UTF_8));
-=======
       new InclusiveStopFilter(Bytes.toBytes(STOP_ROW_KEY));
->>>>>>> c8e8f700
   private static String STR_IS_FILTER =
       IS_FILTER.getClass().getSimpleName() + " " + STOP_ROW_KEY;
 
   private static String PREFIX = "prefix";
-<<<<<<< HEAD
-  private static PrefixFilter PREFIX_FILTER =
-      new PrefixFilter(PREFIX.getBytes(StandardCharsets.UTF_8));
-  private static String STR_PREFIX_FILTER = "PrefixFilter " + PREFIX;
-
-  private static byte[][] PREFIXES = {
-      "0".getBytes(StandardCharsets.UTF_8), "1".getBytes(StandardCharsets.UTF_8),
-      "2".getBytes(StandardCharsets.UTF_8)};
-  private static MultipleColumnPrefixFilter MCP_FILTER =
-      new MultipleColumnPrefixFilter(PREFIXES);
-=======
   private static PrefixFilter PREFIX_FILTER = new PrefixFilter(Bytes.toBytes(PREFIX));
   private static String STR_PREFIX_FILTER = "PrefixFilter " + PREFIX;
 
   private static byte[][] PREFIXES = { Bytes.toBytes("0"), Bytes.toBytes("1"), Bytes.toBytes("2") };
   private static MultipleColumnPrefixFilter MCP_FILTER = new MultipleColumnPrefixFilter(PREFIXES);
->>>>>>> c8e8f700
   private static String STR_MCP_FILTER =
       MCP_FILTER.getClass().getSimpleName() + " (3/3): [0, 1, 2]";
 
   private static byte[][] L_PREFIXES = {
-<<<<<<< HEAD
-    "0".getBytes(StandardCharsets.UTF_8), "1".getBytes(StandardCharsets.UTF_8),
-    "2".getBytes(StandardCharsets.UTF_8), "3".getBytes(StandardCharsets.UTF_8),
-    "4".getBytes(StandardCharsets.UTF_8), "5".getBytes(StandardCharsets.UTF_8),
-    "6".getBytes(StandardCharsets.UTF_8), "7".getBytes(StandardCharsets.UTF_8)};
-=======
     Bytes.toBytes("0"), Bytes.toBytes("1"), Bytes.toBytes("2"), Bytes.toBytes("3"),
     Bytes.toBytes("4"), Bytes.toBytes("5"), Bytes.toBytes("6"), Bytes.toBytes("7") };
->>>>>>> c8e8f700
   private static MultipleColumnPrefixFilter L_MCP_FILTER =
       new MultipleColumnPrefixFilter(L_PREFIXES);
   private static String STR_L_MCP_FILTER =
@@ -189,11 +156,7 @@
       FIRST_KEY_ONLY_FILTER.getClass().getSimpleName();
 
   private static CompareOp CMP_OP = CompareOp.EQUAL;
-<<<<<<< HEAD
-  private static byte[] CMP_VALUE = "value".getBytes(StandardCharsets.UTF_8);
-=======
   private static byte[] CMP_VALUE = Bytes.toBytes("value");
->>>>>>> c8e8f700
   private static BinaryComparator BC = new BinaryComparator(CMP_VALUE);
   private static DependentColumnFilter DC_FILTER =
       new DependentColumnFilter(FAMILY, QUALIFIER, true, CMP_OP, BC);
