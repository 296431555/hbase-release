--- conflicted
+++ resolved
@@ -35,11 +35,7 @@
 import java.util.regex.Pattern;
 
 import org.apache.hadoop.conf.Configuration;
-<<<<<<< HEAD
-import org.apache.hadoop.hbase.Cell.DataType;
-=======
 import org.apache.hadoop.hbase.Cell.Type;
->>>>>>> c8e8f700
 import org.apache.hadoop.hbase.client.Connection;
 import org.apache.hadoop.hbase.client.ConnectionFactory;
 import org.apache.hadoop.hbase.client.Consistency;
@@ -75,11 +71,7 @@
 import org.apache.yetus.audience.InterfaceAudience;
 import org.slf4j.Logger;
 import org.slf4j.LoggerFactory;
-<<<<<<< HEAD
-import org.apache.hadoop.hbase.shaded.com.google.common.annotations.VisibleForTesting;
-=======
 import org.apache.hbase.thirdparty.com.google.common.annotations.VisibleForTesting;
->>>>>>> c8e8f700
 import edu.umd.cs.findbugs.annotations.NonNull;
 import edu.umd.cs.findbugs.annotations.Nullable;
 
@@ -1366,11 +1358,7 @@
             .setFamily(HConstants.REPLICATION_BARRIER_FAMILY)
             .setQualifier(seqBytes)
             .setTimestamp(put.getTimeStamp())
-<<<<<<< HEAD
-            .setType(DataType.Put)
-=======
             .setType(Type.Put)
->>>>>>> c8e8f700
             .setValue(seqBytes)
             .build())
        .add(CellBuilderFactory.create(CellBuilderType.SHALLOW_COPY)
@@ -1378,11 +1366,7 @@
             .setFamily(HConstants.REPLICATION_META_FAMILY)
             .setQualifier(tableNameCq)
             .setTimestamp(put.getTimeStamp())
-<<<<<<< HEAD
-            .setType(DataType.Put)
-=======
             .setType(Cell.Type.Put)
->>>>>>> c8e8f700
             .setValue(tableName)
             .build());
     return put;
@@ -1396,11 +1380,7 @@
             .setFamily(HConstants.REPLICATION_META_FAMILY)
             .setQualifier(daughterNameCq)
             .setTimestamp(put.getTimeStamp())
-<<<<<<< HEAD
-            .setType(DataType.Put)
-=======
             .setType(Type.Put)
->>>>>>> c8e8f700
             .setValue(value)
             .build());
     return put;
@@ -1413,11 +1393,7 @@
             .setFamily(HConstants.REPLICATION_META_FAMILY)
             .setQualifier(parentNameCq)
             .setTimestamp(put.getTimeStamp())
-<<<<<<< HEAD
-            .setType(DataType.Put)
-=======
             .setType(Type.Put)
->>>>>>> c8e8f700
             .setValue(value)
             .build());
     return put;
@@ -1434,11 +1410,7 @@
                 .setFamily(HConstants.CATALOG_FAMILY)
                 .setQualifier(HConstants.SPLITA_QUALIFIER)
                 .setTimestamp(put.getTimeStamp())
-<<<<<<< HEAD
-                .setType(DataType.Put)
-=======
                 .setType(Type.Put)
->>>>>>> c8e8f700
                 .setValue(RegionInfo.toByteArray(splitA))
                 .build());
     }
@@ -1448,11 +1420,7 @@
                 .setFamily(HConstants.CATALOG_FAMILY)
                 .setQualifier(HConstants.SPLITB_QUALIFIER)
                 .setTimestamp(put.getTimeStamp())
-<<<<<<< HEAD
-                .setType(DataType.Put)
-=======
                 .setType(Type.Put)
->>>>>>> c8e8f700
                 .setValue(RegionInfo.toByteArray(splitB))
                 .build());
     }
@@ -1587,11 +1555,7 @@
         .setFamily(HConstants.CATALOG_FAMILY)
         .setQualifier(getRegionStateColumn())
         .setTimestamp(put.getTimeStamp())
-<<<<<<< HEAD
-        .setType(DataType.Put)
-=======
         .setType(Cell.Type.Put)
->>>>>>> c8e8f700
         .setValue(Bytes.toBytes(state.name()))
         .build());
   }
@@ -1703,11 +1667,7 @@
               .setFamily(HConstants.CATALOG_FAMILY)
               .setQualifier(HConstants.MERGEA_QUALIFIER)
               .setTimestamp(putOfMerged.getTimeStamp())
-<<<<<<< HEAD
-              .setType(DataType.Put)
-=======
               .setType(Type.Put)
->>>>>>> c8e8f700
               .setValue(RegionInfo.toByteArray(regionA))
               .build())
           .add(CellBuilderFactory.create(CellBuilderType.SHALLOW_COPY)
@@ -1715,11 +1675,7 @@
               .setFamily(HConstants.CATALOG_FAMILY)
               .setQualifier(HConstants.MERGEB_QUALIFIER)
               .setTimestamp(putOfMerged.getTimeStamp())
-<<<<<<< HEAD
-              .setType(DataType.Put)
-=======
               .setType(Type.Put)
->>>>>>> c8e8f700
               .setValue(RegionInfo.toByteArray(regionB))
               .build());
 
@@ -1962,11 +1918,7 @@
           .setFamily(HConstants.REPLICATION_POSITION_FAMILY)
           .setQualifier(Bytes.toBytes(peerId))
           .setTimestamp(put.getTimeStamp())
-<<<<<<< HEAD
-          .setType(DataType.Put)
-=======
           .setType(Cell.Type.Put)
->>>>>>> c8e8f700
           .setValue(Bytes.toBytes(Math.abs(entry.getValue())))
           .build());
       puts.add(put);
@@ -2100,11 +2052,7 @@
         .setFamily(getCatalogFamily())
         .setQualifier(HConstants.REGIONINFO_QUALIFIER)
         .setTimestamp(p.getTimeStamp())
-<<<<<<< HEAD
-        .setType(DataType.Put)
-=======
         .setType(Type.Put)
->>>>>>> c8e8f700
         .setValue(RegionInfo.toByteArray(hri))
         .build());
     return p;
@@ -2121,11 +2069,7 @@
               .setFamily(getCatalogFamily())
               .setQualifier(getServerColumn(replicaId))
               .setTimestamp(time)
-<<<<<<< HEAD
-              .setType(DataType.Put)
-=======
               .setType(Cell.Type.Put)
->>>>>>> c8e8f700
               .setValue(Bytes.toBytes(sn.getAddress().toString()))
               .build())
             .add(builder.clear()
@@ -2133,11 +2077,7 @@
               .setFamily(getCatalogFamily())
               .setQualifier(getStartCodeColumn(replicaId))
               .setTimestamp(time)
-<<<<<<< HEAD
-              .setType(DataType.Put)
-=======
               .setType(Cell.Type.Put)
->>>>>>> c8e8f700
               .setValue(Bytes.toBytes(sn.getStartcode()))
               .build())
             .add(builder.clear()
@@ -2145,11 +2085,7 @@
               .setFamily(getCatalogFamily())
               .setQualifier(getSeqNumColumn(replicaId))
               .setTimestamp(time)
-<<<<<<< HEAD
-              .setType(DataType.Put)
-=======
               .setType(Type.Put)
->>>>>>> c8e8f700
               .setValue(Bytes.toBytes(openSeqNum))
               .build());
   }
@@ -2162,33 +2098,21 @@
                 .setFamily(getCatalogFamily())
                 .setQualifier(getServerColumn(replicaId))
                 .setTimestamp(now)
-<<<<<<< HEAD
-                .setType(DataType.Put)
-=======
                 .setType(Type.Put)
->>>>>>> c8e8f700
                 .build())
             .add(builder.clear()
                 .setRow(p.getRow())
                 .setFamily(getCatalogFamily())
                 .setQualifier(getStartCodeColumn(replicaId))
                 .setTimestamp(now)
-<<<<<<< HEAD
-                .setType(DataType.Put)
-=======
                 .setType(Cell.Type.Put)
->>>>>>> c8e8f700
                 .build())
             .add(builder.clear()
                 .setRow(p.getRow())
                 .setFamily(getCatalogFamily())
                 .setQualifier(getSeqNumColumn(replicaId))
                 .setTimestamp(now)
-<<<<<<< HEAD
-                .setType(DataType.Put)
-=======
                 .setType(Cell.Type.Put)
->>>>>>> c8e8f700
                 .build());
   }
 
@@ -2217,11 +2141,7 @@
               .setFamily(HConstants.CATALOG_FAMILY)
               .setQualifier(getSeqNumColumn(replicaId))
               .setTimestamp(time)
-<<<<<<< HEAD
-              .setType(DataType.Put)
-=======
               .setType(Type.Put)
->>>>>>> c8e8f700
               .setValue(Bytes.toBytes(openSeqNum))
               .build());
   }
