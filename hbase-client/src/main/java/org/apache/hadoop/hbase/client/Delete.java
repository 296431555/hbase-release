/*
 *
 * Licensed to the Apache Software Foundation (ASF) under one
 * or more contributor license agreements.  See the NOTICE file
 * distributed with this work for additional information
 * regarding copyright ownership.  The ASF licenses this file
 * to you under the Apache License, Version 2.0 (the
 * "License"); you may not use this file except in compliance
 * with the License.  You may obtain a copy of the License at
 *
 *     http://www.apache.org/licenses/LICENSE-2.0
 *
 * Unless required by applicable law or agreed to in writing, software
 * distributed under the License is distributed on an "AS IS" BASIS,
 * WITHOUT WARRANTIES OR CONDITIONS OF ANY KIND, either express or implied.
 * See the License for the specific language governing permissions and
 * limitations under the License.
 */

package org.apache.hadoop.hbase.client;

import java.io.IOException;
import java.util.List;
import java.util.Map;
import java.util.NavigableMap;
import java.util.UUID;
import org.apache.hadoop.hbase.Cell;
import org.apache.hadoop.hbase.HConstants;
import org.apache.hadoop.hbase.KeyValue;
import org.apache.hadoop.hbase.security.access.Permission;
import org.apache.hadoop.hbase.security.visibility.CellVisibility;
import org.apache.hadoop.hbase.util.Bytes;
import org.apache.yetus.audience.InterfaceAudience;

/**
 * Used to perform Delete operations on a single row.
 * <p>
 * To delete an entire row, instantiate a Delete object with the row
 * to delete.  To further define the scope of what to delete, perform
 * additional methods as outlined below.
 * <p>
 * To delete specific families, execute {@link #addFamily(byte[]) deleteFamily}
 * for each family to delete.
 * <p>
 * To delete multiple versions of specific columns, execute
 * {@link #addColumns(byte[], byte[]) deleteColumns}
 * for each column to delete.
 * <p>
 * To delete specific versions of specific columns, execute
 * {@link #addColumn(byte[], byte[], long) deleteColumn}
 * for each column version to delete.
 * <p>
 * Specifying timestamps, deleteFamily and deleteColumns will delete all
 * versions with a timestamp less than or equal to that passed.  If no
 * timestamp is specified, an entry is added with a timestamp of 'now'
 * where 'now' is the servers's System.currentTimeMillis().
 * Specifying a timestamp to the deleteColumn method will
 * delete versions only with a timestamp equal to that specified.
 * If no timestamp is passed to deleteColumn, internally, it figures the
 * most recent cell's timestamp and adds a delete at that timestamp; i.e.
 * it deletes the most recently added cell.
 * <p>The timestamp passed to the constructor is used ONLY for delete of
 * rows.  For anything less -- a deleteColumn, deleteColumns or
 * deleteFamily -- then you need to use the method overrides that take a
 * timestamp.  The constructor timestamp is not referenced.
 */
@InterfaceAudience.Public
public class Delete extends Mutation {
  /**
   * Create a Delete operation for the specified row.
   * <p>
   * If no further operations are done, this will delete everything
   * associated with the specified row (all versions of all columns in all
   * families), with timestamp from current point in time to the past.
   * Cells defining timestamp for a future point in time
   * (timestamp > current time) will not be deleted.
   * @param row row key
   */
  public Delete(byte [] row) {
    this(row, HConstants.LATEST_TIMESTAMP);
  }

  /**
   * Create a Delete operation for the specified row and timestamp.<p>
   *
   * If no further operations are done, this will delete all columns in all
   * families of the specified row with a timestamp less than or equal to the
   * specified timestamp.<p>
   *
   * This timestamp is ONLY used for a delete row operation.  If specifying
   * families or columns, you must specify each timestamp individually.
   * @param row row key
   * @param timestamp maximum version timestamp (only for delete row)
   */
  public Delete(byte [] row, long timestamp) {
    this(row, 0, row.length, timestamp);
  }

  /**
   * Create a Delete operation for the specified row and timestamp.<p>
   *
   * If no further operations are done, this will delete all columns in all
   * families of the specified row with a timestamp less than or equal to the
   * specified timestamp.<p>
   *
   * This timestamp is ONLY used for a delete row operation.  If specifying
   * families or columns, you must specify each timestamp individually.
   * @param row We make a local copy of this passed in row.
   * @param rowOffset
   * @param rowLength
   */
  public Delete(final byte[] row, final int rowOffset, final int rowLength) {
    this(row, rowOffset, rowLength, HConstants.LATEST_TIMESTAMP);
  }

  /**
   * Create a Delete operation for the specified row and timestamp.<p>
   *
   * If no further operations are done, this will delete all columns in all
   * families of the specified row with a timestamp less than or equal to the
   * specified timestamp.<p>
   *
   * This timestamp is ONLY used for a delete row operation.  If specifying
   * families or columns, you must specify each timestamp individually.
   * @param row We make a local copy of this passed in row.
   * @param rowOffset
   * @param rowLength
   * @param timestamp maximum version timestamp (only for delete row)
   */
  public Delete(final byte[] row, final int rowOffset, final int rowLength, long timestamp) {
    checkRow(row, rowOffset, rowLength);
    this.row = Bytes.copy(row, rowOffset, rowLength);
    setTimestamp(timestamp);
  }

  /**
   * @param deleteToCopy delete to copy
   */
  public Delete(final Delete deleteToCopy) {
    super(deleteToCopy);
  }

  /**
   * Construct the Delete with user defined data. NOTED:
   * 1) all cells in the familyMap must have the delete type.
<<<<<<< HEAD
   * see {@link org.apache.hadoop.hbase.Cell.DataType}
=======
   * see {@link org.apache.hadoop.hbase.Cell.Type}
>>>>>>> c8e8f700
   * 2) the row of each cell must be same with passed row.
   * @param row row. CAN'T be null
   * @param ts timestamp
   * @param familyMap the map to collect all cells internally. CAN'T be null
   */
  public Delete(byte[] row, long ts, NavigableMap<byte [], List<Cell>> familyMap) {
    super(row, ts, familyMap);
  }

  /**
   * Advanced use only. Add an existing delete marker to this Delete object.
   * @param kv An existing KeyValue of type "delete".
   * @return this for invocation chaining
   * @throws IOException
   * @deprecated As of release 2.0.0, this will be removed in HBase 3.0.0. Use {@link #add(Cell)}
   *             instead
   */
  @SuppressWarnings("unchecked")
  @Deprecated
  public Delete addDeleteMarker(Cell kv) throws IOException {
    return this.add(kv);
  }

  /**
   * Add an existing delete marker to this Delete object.
   * @param cell An existing cell of type "delete".
   * @return this for invocation chaining
   * @throws IOException
   */
  public Delete add(Cell cell) throws IOException {
    super.add(cell);
    return this;
  }

  /**
   * Delete all versions of all columns of the specified family.
   * <p>
   * Overrides previous calls to deleteColumn and deleteColumns for the
   * specified family.
   * @param family family name
   * @return this for invocation chaining
   */
  public Delete addFamily(final byte [] family) {
    this.addFamily(family, this.ts);
    return this;
  }

  /**
   * Delete all columns of the specified family with a timestamp less than
   * or equal to the specified timestamp.
   * <p>
   * Overrides previous calls to deleteColumn and deleteColumns for the
   * specified family.
   * @param family family name
   * @param timestamp maximum version timestamp
   * @return this for invocation chaining
   */
  public Delete addFamily(final byte [] family, final long timestamp) {
    if (timestamp < 0) {
      throw new IllegalArgumentException("Timestamp cannot be negative. ts=" + timestamp);
    }
    List<Cell> list = getCellList(family);
    if(!list.isEmpty()) {
      list.clear();
    }
    KeyValue kv = new KeyValue(row, family, null, timestamp, KeyValue.Type.DeleteFamily);
    list.add(kv);
    return this;
  }

  /**
   * Delete all columns of the specified family with a timestamp equal to
   * the specified timestamp.
   * @param family family name
   * @param timestamp version timestamp
   * @return this for invocation chaining
   */
  public Delete addFamilyVersion(final byte [] family, final long timestamp) {
    List<Cell> list = getCellList(family);
    list.add(new KeyValue(row, family, null, timestamp,
          KeyValue.Type.DeleteFamilyVersion));
    return this;
  }

  /**
   * Delete all versions of the specified column.
   * @param family family name
   * @param qualifier column qualifier
   * @return this for invocation chaining
   */
  public Delete addColumns(final byte [] family, final byte [] qualifier) {
    addColumns(family, qualifier, this.ts);
    return this;
  }

  /**
   * Delete all versions of the specified column with a timestamp less than
   * or equal to the specified timestamp.
   * @param family family name
   * @param qualifier column qualifier
   * @param timestamp maximum version timestamp
   * @return this for invocation chaining
   */
  public Delete addColumns(final byte [] family, final byte [] qualifier, final long timestamp) {
    if (timestamp < 0) {
      throw new IllegalArgumentException("Timestamp cannot be negative. ts=" + timestamp);
    }
    List<Cell> list = getCellList(family);
    list.add(new KeyValue(this.row, family, qualifier, timestamp,
        KeyValue.Type.DeleteColumn));
    return this;
  }

  /**
   * Delete the latest version of the specified column.
   * This is an expensive call in that on the server-side, it first does a
   * get to find the latest versions timestamp.  Then it adds a delete using
   * the fetched cells timestamp.
   * @param family family name
   * @param qualifier column qualifier
   * @return this for invocation chaining
   */
  public Delete addColumn(final byte [] family, final byte [] qualifier) {
    this.addColumn(family, qualifier, this.ts);
    return this;
  }

  /**
   * Delete the specified version of the specified column.
   * @param family family name
   * @param qualifier column qualifier
   * @param timestamp version timestamp
   * @return this for invocation chaining
   */
  public Delete addColumn(byte [] family, byte [] qualifier, long timestamp) {
    if (timestamp < 0) {
      throw new IllegalArgumentException("Timestamp cannot be negative. ts=" + timestamp);
    }
    List<Cell> list = getCellList(family);
    KeyValue kv = new KeyValue(this.row, family, qualifier, timestamp, KeyValue.Type.Delete);
    list.add(kv);
    return this;
  }

  @Override
  public Delete setTimestamp(long timestamp) {
    super.setTimestamp(timestamp);
    return this;
  }

  @Override
  public Delete setAttribute(String name, byte[] value) {
    return (Delete) super.setAttribute(name, value);
  }

  @Override
  public Delete setId(String id) {
    return (Delete) super.setId(id);
  }

  @Override
  public Delete setDurability(Durability d) {
    return (Delete) super.setDurability(d);
  }

  /**
   * Method for setting the Delete's familyMap
   * @deprecated As of release 2.0.0, this will be removed in HBase 3.0.0.
   *             Use {@link Delete#Delete(byte[], long, NavigableMap)} instead
   */
  @Deprecated
  @Override
  public Delete setFamilyCellMap(NavigableMap<byte[], List<Cell>> map) {
    return (Delete) super.setFamilyCellMap(map);
  }

  @Override
  public Delete setClusterIds(List<UUID> clusterIds) {
    return (Delete) super.setClusterIds(clusterIds);
  }

  @Override
  public Delete setCellVisibility(CellVisibility expression) {
    return (Delete) super.setCellVisibility(expression);
  }

  @Override
  public Delete setACL(String user, Permission perms) {
    return (Delete) super.setACL(user, perms);
  }

  @Override
  public Delete setACL(Map<String, Permission> perms) {
    return (Delete) super.setACL(perms);
  }

  @Override
  public Delete setTTL(long ttl) {
    throw new UnsupportedOperationException("Setting TTLs on Deletes is not supported");
  }

  @Override
  public Delete setPriority(int priority) {
    return (Delete) super.setPriority(priority);
  }
}<|MERGE_RESOLUTION|>--- conflicted
+++ resolved
@@ -143,11 +143,7 @@
   /**
    * Construct the Delete with user defined data. NOTED:
    * 1) all cells in the familyMap must have the delete type.
-<<<<<<< HEAD
-   * see {@link org.apache.hadoop.hbase.Cell.DataType}
-=======
    * see {@link org.apache.hadoop.hbase.Cell.Type}
->>>>>>> c8e8f700
    * 2) the row of each cell must be same with passed row.
    * @param row row. CAN'T be null
    * @param ts timestamp
