--- conflicted
+++ resolved
@@ -32,11 +32,7 @@
 import org.apache.hadoop.hbase.util.Strings;
 import org.apache.yetus.audience.InterfaceAudience;
 
-<<<<<<< HEAD
-import org.apache.hadoop.hbase.shaded.com.google.common.base.Objects;
-=======
 import org.apache.hbase.thirdparty.com.google.common.base.Objects;
->>>>>>> c8e8f700
 import org.apache.hadoop.hbase.shaded.protobuf.generated.ClusterStatusProtos;
 
 /**
@@ -357,7 +353,6 @@
   @Override
   public ServerName getServerName() {
     return metrics.getServerName();
-<<<<<<< HEAD
   }
 
   @Override
@@ -381,31 +376,6 @@
   }
 
   @Override
-=======
-  }
-
-  @Override
-  public long getRequestCountPerSecond() {
-    return metrics.getRequestCountPerSecond();
-  }
-
-  @Override
-  public long getRequestCount() {
-    return metrics.getRequestCount();
-  }
-
-  @Override
-  public Size getUsedHeapSize() {
-    return metrics.getUsedHeapSize();
-  }
-
-  @Override
-  public Size getMaxHeapSize() {
-    return metrics.getMaxHeapSize();
-  }
-
-  @Override
->>>>>>> c8e8f700
   public int getInfoServerPort() {
     return metrics.getInfoServerPort();
   }
