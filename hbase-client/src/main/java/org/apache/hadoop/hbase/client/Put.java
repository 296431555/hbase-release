/*
 *
 * Licensed to the Apache Software Foundation (ASF) under one
 * or more contributor license agreements.  See the NOTICE file
 * distributed with this work for additional information
 * regarding copyright ownership.  The ASF licenses this file
 * to you under the Apache License, Version 2.0 (the
 * "License"); you may not use this file except in compliance
 * with the License.  You may obtain a copy of the License at
 *
 *     http://www.apache.org/licenses/LICENSE-2.0
 *
 * Unless required by applicable law or agreed to in writing, software
 * distributed under the License is distributed on an "AS IS" BASIS,
 * WITHOUT WARRANTIES OR CONDITIONS OF ANY KIND, either express or implied.
 * See the License for the specific language governing permissions and
 * limitations under the License.
 */

package org.apache.hadoop.hbase.client;

import java.io.IOException;
import java.nio.ByteBuffer;
import java.util.List;
import java.util.Map;
import java.util.NavigableMap;
import java.util.UUID;
import org.apache.hadoop.hbase.Cell;
import org.apache.hadoop.hbase.HConstants;
import org.apache.hadoop.hbase.IndividualBytesFieldCell;
import org.apache.hadoop.hbase.KeyValue;
import org.apache.hadoop.hbase.io.HeapSize;
import org.apache.hadoop.hbase.security.access.Permission;
import org.apache.hadoop.hbase.security.visibility.CellVisibility;
import org.apache.hadoop.hbase.util.Bytes;
import org.apache.yetus.audience.InterfaceAudience;

/**
 * Used to perform Put operations for a single row.
 * <p>
 * To perform a Put, instantiate a Put object with the row to insert to, and
 * for each column to be inserted, execute {@link #addColumn(byte[], byte[],
 * byte[]) add} or {@link #addColumn(byte[], byte[], long, byte[]) add} if
 * setting the timestamp.
 */
@InterfaceAudience.Public
public class Put extends Mutation implements HeapSize {
  /**
   * Create a Put operation for the specified row.
   * @param row row key
   */
  public Put(byte [] row) {
    this(row, HConstants.LATEST_TIMESTAMP);
  }

  /**
   * Create a Put operation for the specified row, using a given timestamp.
   *
   * @param row row key; we make a copy of what we are passed to keep local.
   * @param ts timestamp
   */
  public Put(byte[] row, long ts) {
    this(row, 0, row.length, ts);
  }

  /**
   * We make a copy of the passed in row key to keep local.
   * @param rowArray
   * @param rowOffset
   * @param rowLength
   */
  public Put(byte [] rowArray, int rowOffset, int rowLength) {
    this(rowArray, rowOffset, rowLength, HConstants.LATEST_TIMESTAMP);
  }

  /**
   * @param row row key; we make a copy of what we are passed to keep local.
   * @param ts  timestamp
   */
  public Put(ByteBuffer row, long ts) {
    if (ts < 0) {
      throw new IllegalArgumentException("Timestamp cannot be negative. ts=" + ts);
    }
    checkRow(row);
    this.row = new byte[row.remaining()];
    row.get(this.row);
    this.ts = ts;
  }

  /**
   * @param row row key; we make a copy of what we are passed to keep local.
   */
  public Put(ByteBuffer row) {
    this(row, HConstants.LATEST_TIMESTAMP);
  }

  /**
   * We make a copy of the passed in row key to keep local.
   * @param rowArray
   * @param rowOffset
   * @param rowLength
   * @param ts
   */
  public Put(byte [] rowArray, int rowOffset, int rowLength, long ts) {
    checkRow(rowArray, rowOffset, rowLength);
    this.row = Bytes.copy(rowArray, rowOffset, rowLength);
    this.ts = ts;
    if (ts < 0) {
      throw new IllegalArgumentException("Timestamp cannot be negative. ts=" + ts);
    }
  }

  /**
   * Create a Put operation for an immutable row key.
   *
   * @param row row key
   * @param rowIsImmutable whether the input row is immutable.
   *                       Set to true if the caller can guarantee that
   *                       the row will not be changed for the Put duration.
   */
  public Put(byte [] row, boolean rowIsImmutable) {
    this(row, HConstants.LATEST_TIMESTAMP, rowIsImmutable);
  }

  /**
   * Create a Put operation for an immutable row key, using a given timestamp.
   *
   * @param row row key
   * @param ts timestamp
   * @param rowIsImmutable whether the input row is immutable.
   *                       Set to true if the caller can guarantee that
   *                       the row will not be changed for the Put duration.
   */
  public Put(byte[] row, long ts, boolean rowIsImmutable) {
    // Check and set timestamp
    if (ts < 0) {
      throw new IllegalArgumentException("Timestamp cannot be negative. ts=" + ts);
    }
    this.ts = ts;

    // Deal with row according to rowIsImmutable
    checkRow(row);
    if (rowIsImmutable) {  // Row is immutable
      this.row = row;  // Do not make a local copy, but point to the provided byte array directly
    } else {  // Row is not immutable
      this.row = Bytes.copy(row, 0, row.length);  // Make a local copy
    }
  }

  /**
   * Copy constructor.  Creates a Put operation cloned from the specified Put.
   * @param putToCopy put to copy
   */
  public Put(Put putToCopy) {
    super(putToCopy);
  }

  /**
   * Construct the Put with user defined data. NOTED:
<<<<<<< HEAD
   * 1) all cells in the familyMap must have the DataType.Put
=======
   * 1) all cells in the familyMap must have the Type.Put
>>>>>>> c8e8f700
   * 2) the row of each cell must be same with passed row.
   * @param row row. CAN'T be null
   * @param ts timestamp
   * @param familyMap the map to collect all cells internally. CAN'T be null
   */
  public Put(byte[] row, long ts, NavigableMap<byte [], List<Cell>> familyMap) {
    super(row, ts, familyMap);
  }

  /**
   * Add the specified column and value to this Put operation.
   * @param family family name
   * @param qualifier column qualifier
   * @param value column value
   * @return this
   */
  public Put addColumn(byte [] family, byte [] qualifier, byte [] value) {
    return addColumn(family, qualifier, this.ts, value);
  }

  /**
   * See {@link #addColumn(byte[], byte[], byte[])}. This version expects
   * that the underlying arrays won't change. It's intended
   * for usage internal HBase to and for advanced client applications.
   * @deprecated As of release 2.0.0, this will be removed in HBase 3.0.0.
   *             Use {@link #add(Cell)} and {@link org.apache.hadoop.hbase.CellBuilder} instead
   */
  @Deprecated
  public Put addImmutable(byte [] family, byte [] qualifier, byte [] value) {
    return addImmutable(family, qualifier, this.ts, value);
  }

  /**
   * Add the specified column and value, with the specified timestamp as
   * its version to this Put operation.
   * @param family family name
   * @param qualifier column qualifier
   * @param ts version timestamp
   * @param value column value
   * @return this
   */
  public Put addColumn(byte [] family, byte [] qualifier, long ts, byte [] value) {
    if (ts < 0) {
      throw new IllegalArgumentException("Timestamp cannot be negative. ts=" + ts);
    }
    List<Cell> list = getCellList(family);
    KeyValue kv = createPutKeyValue(family, qualifier, ts, value);
    list.add(kv);
    return this;
  }

  /**
   * See {@link #addColumn(byte[], byte[], long, byte[])}. This version expects
   * that the underlying arrays won't change. It's intended
   * for usage internal HBase to and for advanced client applications.
   * @deprecated As of release 2.0.0, this will be removed in HBase 3.0.0.
   *             Use {@link #add(Cell)} and {@link org.apache.hadoop.hbase.CellBuilder} instead
   */
  @Deprecated
  public Put addImmutable(byte [] family, byte [] qualifier, long ts, byte [] value) {
    // Family can not be null, otherwise NullPointerException is thrown when putting the cell into familyMap
    if (family == null) {
      throw new IllegalArgumentException("Family cannot be null");
    }

    // Check timestamp
    if (ts < 0) {
      throw new IllegalArgumentException("Timestamp cannot be negative. ts=" + ts);
    }

    List<Cell> list = getCellList(family);
    list.add(new IndividualBytesFieldCell(this.row, family, qualifier, ts, KeyValue.Type.Put, value));
    return this;
  }

  /**
   * Add the specified column and value, with the specified timestamp as
   * its version to this Put operation.
   * @param family family name
   * @param qualifier column qualifier
   * @param ts version timestamp
   * @param value column value
   * @return this
   */
  public Put addColumn(byte[] family, ByteBuffer qualifier, long ts, ByteBuffer value) {
    if (ts < 0) {
      throw new IllegalArgumentException("Timestamp cannot be negative. ts=" + ts);
    }
    List<Cell> list = getCellList(family);
    KeyValue kv = createPutKeyValue(family, qualifier, ts, value, null);
    list.add(kv);
    return this;
  }

  /**
   * See {@link #addColumn(byte[], ByteBuffer, long, ByteBuffer)}. This version expects
   * that the underlying arrays won't change. It's intended
   * for usage internal HBase to and for advanced client applications.
   * @deprecated As of release 2.0.0, this will be removed in HBase 3.0.0.
   *             Use {@link #add(Cell)} and {@link org.apache.hadoop.hbase.CellBuilder} instead
   */
  @Deprecated
  public Put addImmutable(byte[] family, ByteBuffer qualifier, long ts, ByteBuffer value) {
    if (ts < 0) {
      throw new IllegalArgumentException("Timestamp cannot be negative. ts=" + ts);
    }
    List<Cell> list = getCellList(family);
    KeyValue kv = createPutKeyValue(family, qualifier, ts, value, null);
    list.add(kv);
    return this;
  }

  /**
   * Add the specified KeyValue to this Put operation.  Operation assumes that
   * the passed KeyValue is immutable and its backing array will not be modified
   * for the duration of this Put.
   * @param cell individual cell
   * @return this
   * @throws java.io.IOException e
   */
  public Put add(Cell cell) throws IOException {
    super.add(cell);
    return this;
  }

  @Override
  public Put setTimestamp(long timestamp) {
    super.setTimestamp(timestamp);
    return this;
  }

  @Override
  public Put setAttribute(String name, byte[] value) {
    return (Put) super.setAttribute(name, value);
  }

  @Override
  public Put setId(String id) {
    return (Put) super.setId(id);
  }

  @Override
  public Put setDurability(Durability d) {
    return (Put) super.setDurability(d);
  }

  /**
   * Method for setting the put's familyMap
   * @deprecated As of release 2.0.0, this will be removed in HBase 3.0.0.
   *             Use {@link Put#Put(byte[], long, NavigableMap)} instead
   */
  @Deprecated
  @Override
  public Put setFamilyCellMap(NavigableMap<byte[], List<Cell>> map) {
    return (Put) super.setFamilyCellMap(map);
  }

  @Override
  public Put setClusterIds(List<UUID> clusterIds) {
    return (Put) super.setClusterIds(clusterIds);
  }

  @Override
  public Put setCellVisibility(CellVisibility expression) {
    return (Put) super.setCellVisibility(expression);
  }

  @Override
  public Put setACL(String user, Permission perms) {
    return (Put) super.setACL(user, perms);
  }

  @Override
  public Put setACL(Map<String, Permission> perms) {
    return (Put) super.setACL(perms);
  }

  @Override
  public Put setTTL(long ttl) {
    return (Put) super.setTTL(ttl);
  }
}<|MERGE_RESOLUTION|>--- conflicted
+++ resolved
@@ -157,11 +157,7 @@
 
   /**
    * Construct the Put with user defined data. NOTED:
-<<<<<<< HEAD
-   * 1) all cells in the familyMap must have the DataType.Put
-=======
    * 1) all cells in the familyMap must have the Type.Put
->>>>>>> c8e8f700
    * 2) the row of each cell must be same with passed row.
    * @param row row. CAN'T be null
    * @param ts timestamp
