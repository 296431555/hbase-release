/*
 *
 * Licensed to the Apache Software Foundation (ASF) under one
 * or more contributor license agreements.  See the NOTICE file
 * distributed with this work for additional information
 * regarding copyright ownership.  The ASF licenses this file
 * to you under the Apache License, Version 2.0 (the
 * "License"); you may not use this file except in compliance
 * with the License.  You may obtain a copy of the License at
 *
 *     http://www.apache.org/licenses/LICENSE-2.0
 *
 * Unless required by applicable law or agreed to in writing, software
 * distributed under the License is distributed on an "AS IS" BASIS,
 * WITHOUT WARRANTIES OR CONDITIONS OF ANY KIND, either express or implied.
 * See the License for the specific language governing permissions and
 * limitations under the License.
 */

package org.apache.hadoop.hbase.client;

import java.io.IOException;
import java.nio.BufferOverflowException;
import java.nio.ByteBuffer;
import java.util.ArrayList;
import java.util.Arrays;
import java.util.Comparator;
import java.util.List;
import java.util.Map;
import java.util.NavigableMap;
import java.util.TreeMap;

import org.apache.hadoop.hbase.Cell;
import org.apache.hadoop.hbase.CellScannable;
import org.apache.hadoop.hbase.CellScanner;
import org.apache.hadoop.hbase.CellUtil;
import org.apache.hadoop.hbase.HConstants;
import org.apache.hadoop.hbase.KeyValue;
import org.apache.hadoop.hbase.KeyValueUtil;
import org.apache.hadoop.hbase.classification.InterfaceAudience;
import org.apache.hadoop.hbase.classification.InterfaceStability;
import org.apache.hadoop.hbase.protobuf.generated.ClientProtos;
import org.apache.hadoop.hbase.util.Bytes;

/**
 * Single row result of a {@link Get} or {@link Scan} query.<p>
 *
 * This class is <b>NOT THREAD SAFE</b>.<p>
 *
 * Convenience methods are available that return various {@link Map}
 * structures and values directly.<p>
 *
 * To get a complete mapping of all cells in the Result, which can include
 * multiple families and multiple versions, use {@link #getMap()}.<p>
 *
 * To get a mapping of each family to its columns (qualifiers and values),
 * including only the latest version of each, use {@link #getNoVersionMap()}.
 *
 * To get a mapping of qualifiers to latest values for an individual family use
 * {@link #getFamilyMap(byte[])}.<p>
 *
 * To get the latest value for a specific family and qualifier use {@link #getValue(byte[], byte[])}.
 *
 * A Result is backed by an array of {@link Cell} objects, each representing
 * an HBase cell defined by the row, family, qualifier, timestamp, and value.<p>
 *
 * The underlying {@link Cell} objects can be accessed through the method {@link #listCells()}.
 * This will create a List from the internal Cell []. Better is to exploit the fact that
 * a new Result instance is a primed {@link CellScanner}; just call {@link #advance()} and
 * {@link #current()} to iterate over Cells as you would any {@link CellScanner}.
 * Call {@link #cellScanner()} to reset should you need to iterate the same Result over again
 * ({@link CellScanner}s are one-shot).
 *
 * If you need to overwrite a Result with another Result instance -- as in the old 'mapred'
 * RecordReader next invocations -- then create an empty Result with the null constructor and
 * in then use {@link #copyFrom(Result)}
 */
@InterfaceAudience.Public
@InterfaceStability.Stable
public class Result implements CellScannable, CellScanner {
  private Cell[] cells;
  private Boolean exists; // if the query was just to check existence.
  private boolean stale = false;

  /**
   * Partial results do not contain the full row's worth of cells. The result had to be returned in
   * parts because the size of the cells in the row exceeded the RPC result size on the server.
   * Partial results must be combined client side with results representing the remainder of the
   * row's cells to form the complete result. Partial results and RPC result size allow us to avoid
   * OOME on the server when servicing requests for large rows. The Scan configuration used to
   * control the result size on the server is {@link Scan#setMaxResultSize(long)} and the default
   * value can be seen here: {@link HConstants#DEFAULT_HBASE_CLIENT_SCANNER_MAX_RESULT_SIZE}
   */
  private boolean partial = false;
  // We're not using java serialization.  Transient here is just a marker to say
  // that this is where we cache row if we're ever asked for it.
  private transient byte [] row = null;
  // Ditto for familyMap.  It can be composed on fly from passed in kvs.
  private transient NavigableMap<byte[], NavigableMap<byte[], NavigableMap<Long, byte[]>>> familyMap = null;

  private static ThreadLocal<byte[]> localBuffer = new ThreadLocal<byte[]>();
  private static final int PAD_WIDTH = 128;
  public static final Result EMPTY_RESULT = new Result(true);

  private final static int INITIAL_CELLSCANNER_INDEX = -1;

  /**
   * Index for where we are when Result is acting as a {@link CellScanner}.
   */
  private int cellScannerIndex = INITIAL_CELLSCANNER_INDEX;
  private ClientProtos.RegionLoadStats stats;

  private final boolean readonly;

  /**
   * Creates an empty Result w/ no KeyValue payload; returns null if you call {@link #rawCells()}.
   * Use this to represent no results if <code>null</code> won't do or in old 'mapred' as oppposed to 'mapreduce' package
   * MapReduce where you need to overwrite a Result
   * instance with a {@link #copyFrom(Result)} call.
   */
  public Result() {
    this(false);
  }

  /**
   * Allows to construct special purpose immutable Result objects,
   * such as EMPTY_RESULT.
   * @param readonly whether this Result instance is readonly
   */
  private Result(boolean readonly) {
    this.readonly = readonly;
  }

  /**
   * @deprecated Use {@link #create(List)} instead.
   */
  @Deprecated
  public Result(KeyValue [] cells) {
    this(cells, null, false, false);
  }

  /**
   * @deprecated Use {@link #create(List)} instead.
   */
  @Deprecated
  public Result(List<KeyValue> kvs) {
    // TODO: Here we presume the passed in Cells are KVs.  One day this won't always be so.
    this(kvs.toArray(new Cell[kvs.size()]), null, false, false);
  }

  /**
   * Instantiate a Result with the specified List of KeyValues.
   * <br><strong>Note:</strong> You must ensure that the keyvalues are already sorted.
   * @param cells List of cells
   */
  public static Result create(List<Cell> cells) {
    return create(cells, null);
  }

  public static Result create(List<Cell> cells, Boolean exists) {
    return create(cells, exists, false);
  }

  public static Result create(List<Cell> cells, Boolean exists, boolean stale) {
    return create(cells, exists, stale, false);
  }

  public static Result create(List<Cell> cells, Boolean exists, boolean stale, boolean partial) {
    if (exists != null){
      return new Result(null, exists, stale, partial);
    }
    return new Result(cells.toArray(new Cell[cells.size()]), null, stale, partial);
  }

  /**
   * Instantiate a Result with the specified array of KeyValues.
   * <br><strong>Note:</strong> You must ensure that the keyvalues are already sorted.
   * @param cells array of cells
   */
  public static Result create(Cell[] cells) {
    return create(cells, null, false);
  }

  public static Result create(Cell[] cells, Boolean exists, boolean stale) {
    return create(cells, exists, stale, false);
  }

  public static Result create(Cell[] cells, Boolean exists, boolean stale, boolean partial) {
    if (exists != null){
      return new Result(null, exists, stale, partial);
    }
    return new Result(cells, null, stale, partial);
  }

  /** Private ctor. Use {@link #create(Cell[])}. */
  private Result(Cell[] cells, Boolean exists, boolean stale, boolean partial) {
    this.cells = cells;
    this.exists = exists;
    this.stale = stale;
    this.partial = partial;
    this.readonly = false;
  }

  /**
   * Method for retrieving the row key that corresponds to
   * the row from which this Result was created.
   * @return row
   */
  public byte [] getRow() {
    if (this.row == null) {
      this.row = this.cells == null || this.cells.length == 0? null: CellUtil.cloneRow(this.cells[0]);
    }
    return this.row;
  }

  /**
   * Return the array of Cells backing this Result instance.
   *
   * The array is sorted from smallest -> largest using the
   * {@link KeyValue#COMPARATOR}.
   *
   * The array only contains what your Get or Scan specifies and no more.
   * For example if you request column "A" 1 version you will have at most 1
   * Cell in the array. If you request column "A" with 2 version you will
   * have at most 2 Cells, with the first one being the newer timestamp and
   * the second being the older timestamp (this is the sort order defined by
   * {@link KeyValue#COMPARATOR}).  If columns don't exist, they won't be
   * present in the result. Therefore if you ask for 1 version all columns,
   * it is safe to iterate over this array and expect to see 1 Cell for
   * each column and no more.
   *
   * This API is faster than using getFamilyMap() and getMap()
   *
   * @return array of Cells; can be null if nothing in the result
   */
  public Cell[] rawCells() {
    return cells;
  }

  /**
   * Return an cells of a Result as an array of KeyValues
   *
   * WARNING do not use, expensive.  This does an arraycopy of the cell[]'s value.
   *
   * Added to ease transition from  0.94 -> 0.96.
   *
   * @deprecated as of 0.96, use {@link #rawCells()}
   * @return array of KeyValues, empty array if nothing in result.
   */
  @Deprecated
  public KeyValue[] raw() {
    KeyValue[] kvs = new KeyValue[cells.length];
    for (int i = 0 ; i < kvs.length; i++) {
      kvs[i] = KeyValueUtil.ensureKeyValue(cells[i]);
    }
    return kvs;
  }

  /**
   * Create a sorted list of the Cell's in this result.
   *
   * Since HBase 0.20.5 this is equivalent to raw().
   *
   * @return sorted List of Cells; can be null if no cells in the result
   */
  public List<Cell> listCells() {
    return isEmpty()? null: Arrays.asList(rawCells());
  }

  /**
   * Return an cells of a Result as an array of KeyValues
   *
   * WARNING do not use, expensive.  This does  an arraycopy of the cell[]'s value.
   *
   * Added to ease transition from  0.94 -> 0.96.
   *
   * @deprecated as of 0.96, use {@link #listCells()}
   * @return all sorted List of KeyValues; can be null if no cells in the result
   */
  @Deprecated
  public List<KeyValue> list() {
    return isEmpty() ? null : Arrays.asList(raw());
  }

  /**
   * @deprecated Use {@link #getColumnCells(byte[], byte[])} instead.
   */
  @Deprecated
  public List<KeyValue> getColumn(byte [] family, byte [] qualifier) {
    return KeyValueUtil.ensureKeyValues(getColumnCells(family, qualifier));
  }

  /**
   * Return the Cells for the specific column.  The Cells are sorted in
   * the {@link KeyValue#COMPARATOR} order.  That implies the first entry in
   * the list is the most recent column.  If the query (Scan or Get) only
   * requested 1 version the list will contain at most 1 entry.  If the column
   * did not exist in the result set (either the column does not exist
   * or the column was not selected in the query) the list will be empty.
   *
   * Also see getColumnLatest which returns just a Cell
   *
   * @param family the family
   * @param qualifier
   * @return a list of Cells for this column or empty list if the column
   * did not exist in the result set
   */
  public List<Cell> getColumnCells(byte [] family, byte [] qualifier) {
    List<Cell> result = new ArrayList<Cell>();

    Cell [] kvs = rawCells();

    if (kvs == null || kvs.length == 0) {
      return result;
    }
    int pos = binarySearch(kvs, family, qualifier);
    if (pos == -1) {
      return result; // cant find it
    }

    for (int i = pos ; i < kvs.length ; i++ ) {
      if (CellUtil.matchingColumn(kvs[i], family,qualifier)) {
        result.add(kvs[i]);
      } else {
        break;
      }
    }

    return result;
  }

  protected int binarySearch(final Cell [] kvs,
                             final byte [] family,
                             final byte [] qualifier) {
    Cell searchTerm =
        KeyValueUtil.createFirstOnRow(CellUtil.cloneRow(kvs[0]),
            family, qualifier);

    // pos === ( -(insertion point) - 1)
    int pos = Arrays.binarySearch(kvs, searchTerm, KeyValue.COMPARATOR);
    // never will exact match
    if (pos < 0) {
      pos = (pos+1) * -1;
      // pos is now insertion point
    }
    if (pos == kvs.length) {
      return -1; // doesn't exist
    }
    return pos;
  }

  /**
   * Searches for the latest value for the specified column.
   *
   * @param kvs the array to search
   * @param family family name
   * @param foffset family offset
   * @param flength family length
   * @param qualifier column qualifier
   * @param qoffset qualifier offset
   * @param qlength qualifier length
   *
   * @return the index where the value was found, or -1 otherwise
   */
  protected int binarySearch(final Cell [] kvs,
      final byte [] family, final int foffset, final int flength,
      final byte [] qualifier, final int qoffset, final int qlength) {

    double keyValueSize = (double)
        KeyValue.getKeyValueDataStructureSize(kvs[0].getRowLength(), flength, qlength, 0);

    byte[] buffer = localBuffer.get();
    if (buffer == null || keyValueSize > buffer.length) {
      // pad to the smallest multiple of the pad width
      buffer = new byte[(int) Math.ceil(keyValueSize / PAD_WIDTH) * PAD_WIDTH];
      localBuffer.set(buffer);
    }

    Cell searchTerm = KeyValueUtil.createFirstOnRow(buffer, 0,
        kvs[0].getRowArray(), kvs[0].getRowOffset(), kvs[0].getRowLength(),
        family, foffset, flength,
        qualifier, qoffset, qlength);

    // pos === ( -(insertion point) - 1)
    int pos = Arrays.binarySearch(kvs, searchTerm, KeyValue.COMPARATOR);
    // never will exact match
    if (pos < 0) {
      pos = (pos+1) * -1;
      // pos is now insertion point
    }
    if (pos == kvs.length) {
      return -1; // doesn't exist
    }
    return pos;
  }

  /**
   * @deprecated Use {@link #getColumnLatestCell(byte[], byte[])} instead.
   */
  @Deprecated
  public KeyValue getColumnLatest(byte [] family, byte [] qualifier) {
    return KeyValueUtil.ensureKeyValue(getColumnLatestCell(family, qualifier));
  }

  /**
   * The Cell for the most recent timestamp for a given column.
   *
   * @param family
   * @param qualifier
   *
   * @return the Cell for the column, or null if no value exists in the row or none have been
   * selected in the query (Get/Scan)
   */
  public Cell getColumnLatestCell(byte [] family, byte [] qualifier) {
    Cell [] kvs = rawCells(); // side effect possibly.
    if (kvs == null || kvs.length == 0) {
      return null;
    }
    int pos = binarySearch(kvs, family, qualifier);
    if (pos == -1) {
      return null;
    }
    if (CellUtil.matchingColumn(kvs[pos], family, qualifier)) {
      return kvs[pos];
    }
    return null;
  }

  /**
   * @deprecated Use {@link #getColumnLatestCell(byte[], int, int, byte[], int, int)} instead.
   */
  @Deprecated
  public KeyValue getColumnLatest(byte [] family, int foffset, int flength,
      byte [] qualifier, int qoffset, int qlength) {
    return KeyValueUtil.ensureKeyValue(
        getColumnLatestCell(family, foffset, flength, qualifier, qoffset, qlength));
  }

  /**
   * The Cell for the most recent timestamp for a given column.
   *
   * @param family family name
   * @param foffset family offset
   * @param flength family length
   * @param qualifier column qualifier
   * @param qoffset qualifier offset
   * @param qlength qualifier length
   *
   * @return the Cell for the column, or null if no value exists in the row or none have been
   * selected in the query (Get/Scan)
   */
  public Cell getColumnLatestCell(byte [] family, int foffset, int flength,
      byte [] qualifier, int qoffset, int qlength) {

    Cell [] kvs = rawCells(); // side effect possibly.
    if (kvs == null || kvs.length == 0) {
      return null;
    }
    int pos = binarySearch(kvs, family, foffset, flength, qualifier, qoffset, qlength);
    if (pos == -1) {
      return null;
    }
    if (CellUtil.matchingColumn(kvs[pos], family, foffset, flength, qualifier, qoffset, qlength)) {
      return kvs[pos];
    }
    return null;
  }

  /**
   * Get the latest version of the specified column.
   * Note: this call clones the value content of the hosting Cell. See
   * {@link #getValueAsByteBuffer(byte[], byte[])}, etc., or {@link #listCells()} if you would
   * avoid the cloning.
   * @param family family name
   * @param qualifier column qualifier
   * @return value of latest version of column, null if none found
   */
  public byte[] getValue(byte [] family, byte [] qualifier) {
    Cell kv = getColumnLatestCell(family, qualifier);
    if (kv == null) {
      return null;
    }
    return CellUtil.cloneValue(kv);
  }

  /**
   * Returns the value wrapped in a new <code>ByteBuffer</code>.
   *
   * @param family family name
   * @param qualifier column qualifier
   *
   * @return the latest version of the column, or <code>null</code> if none found
   */
  public ByteBuffer getValueAsByteBuffer(byte [] family, byte [] qualifier) {

    Cell kv = getColumnLatestCell(family, 0, family.length, qualifier, 0, qualifier.length);

    if (kv == null) {
      return null;
    }
    return ByteBuffer.wrap(kv.getValueArray(), kv.getValueOffset(), kv.getValueLength()).
      asReadOnlyBuffer();
  }

  /**
   * Returns the value wrapped in a new <code>ByteBuffer</code>.
   *
   * @param family family name
   * @param foffset family offset
   * @param flength family length
   * @param qualifier column qualifier
   * @param qoffset qualifier offset
   * @param qlength qualifier length
   *
   * @return the latest version of the column, or <code>null</code> if none found
   */
  public ByteBuffer getValueAsByteBuffer(byte [] family, int foffset, int flength,
      byte [] qualifier, int qoffset, int qlength) {

    Cell kv = getColumnLatestCell(family, foffset, flength, qualifier, qoffset, qlength);

    if (kv == null) {
      return null;
    }
    return ByteBuffer.wrap(kv.getValueArray(), kv.getValueOffset(), kv.getValueLength()).
      asReadOnlyBuffer();
  }

  /**
   * Loads the latest version of the specified column into the provided <code>ByteBuffer</code>.
   * <p>
   * Does not clear or flip the buffer.
   *
   * @param family family name
   * @param qualifier column qualifier
   * @param dst the buffer where to write the value
   *
   * @return <code>true</code> if a value was found, <code>false</code> otherwise
   *
   * @throws BufferOverflowException there is insufficient space remaining in the buffer
   */
  public boolean loadValue(byte [] family, byte [] qualifier, ByteBuffer dst)
          throws BufferOverflowException {
    return loadValue(family, 0, family.length, qualifier, 0, qualifier.length, dst);
  }

  /**
   * Loads the latest version of the specified column into the provided <code>ByteBuffer</code>.
   * <p>
   * Does not clear or flip the buffer.
   *
   * @param family family name
   * @param foffset family offset
   * @param flength family length
   * @param qualifier column qualifier
   * @param qoffset qualifier offset
   * @param qlength qualifier length
   * @param dst the buffer where to write the value
   *
   * @return <code>true</code> if a value was found, <code>false</code> otherwise
   *
   * @throws BufferOverflowException there is insufficient space remaining in the buffer
   */
  public boolean loadValue(byte [] family, int foffset, int flength,
      byte [] qualifier, int qoffset, int qlength, ByteBuffer dst)
          throws BufferOverflowException {
    Cell kv = getColumnLatestCell(family, foffset, flength, qualifier, qoffset, qlength);

    if (kv == null) {
      return false;
    }
    dst.put(kv.getValueArray(), kv.getValueOffset(), kv.getValueLength());
    return true;
  }

  /**
   * Checks if the specified column contains a non-empty value (not a zero-length byte array).
   *
   * @param family family name
   * @param qualifier column qualifier
   *
   * @return whether or not a latest value exists and is not empty
   */
  public boolean containsNonEmptyColumn(byte [] family, byte [] qualifier) {

    return containsNonEmptyColumn(family, 0, family.length, qualifier, 0, qualifier.length);
  }

  /**
   * Checks if the specified column contains a non-empty value (not a zero-length byte array).
   *
   * @param family family name
   * @param foffset family offset
   * @param flength family length
   * @param qualifier column qualifier
   * @param qoffset qualifier offset
   * @param qlength qualifier length
   *
   * @return whether or not a latest value exists and is not empty
   */
  public boolean containsNonEmptyColumn(byte [] family, int foffset, int flength,
      byte [] qualifier, int qoffset, int qlength) {

    Cell kv = getColumnLatestCell(family, foffset, flength, qualifier, qoffset, qlength);

    return (kv != null) && (kv.getValueLength() > 0);
  }

  /**
   * Checks if the specified column contains an empty value (a zero-length byte array).
   *
   * @param family family name
   * @param qualifier column qualifier
   *
   * @return whether or not a latest value exists and is empty
   */
  public boolean containsEmptyColumn(byte [] family, byte [] qualifier) {

    return containsEmptyColumn(family, 0, family.length, qualifier, 0, qualifier.length);
  }

  /**
   * Checks if the specified column contains an empty value (a zero-length byte array).
   *
   * @param family family name
   * @param foffset family offset
   * @param flength family length
   * @param qualifier column qualifier
   * @param qoffset qualifier offset
   * @param qlength qualifier length
   *
   * @return whether or not a latest value exists and is empty
   */
  public boolean containsEmptyColumn(byte [] family, int foffset, int flength,
      byte [] qualifier, int qoffset, int qlength) {
    Cell kv = getColumnLatestCell(family, foffset, flength, qualifier, qoffset, qlength);

    return (kv != null) && (kv.getValueLength() == 0);
  }

  /**
   * Checks for existence of a value for the specified column (empty or not).
   *
   * @param family family name
   * @param qualifier column qualifier
   *
   * @return true if at least one value exists in the result, false if not
   */
  public boolean containsColumn(byte [] family, byte [] qualifier) {
    Cell kv = getColumnLatestCell(family, qualifier);
    return kv != null;
  }

  /**
   * Checks for existence of a value for the specified column (empty or not).
   *
   * @param family family name
   * @param foffset family offset
   * @param flength family length
   * @param qualifier column qualifier
   * @param qoffset qualifier offset
   * @param qlength qualifier length
   *
   * @return true if at least one value exists in the result, false if not
   */
  public boolean containsColumn(byte [] family, int foffset, int flength,
      byte [] qualifier, int qoffset, int qlength) {

    return getColumnLatestCell(family, foffset, flength, qualifier, qoffset, qlength) != null;
  }

  /**
   * Map of families to all versions of its qualifiers and values.
   * <p>
   * Returns a three level Map of the form:
   * <code>Map&amp;family,Map&lt;qualifier,Map&lt;timestamp,value>>></code>
   * <p>
   * Note: All other map returning methods make use of this map internally.
   * @return map from families to qualifiers to versions
   */
  public NavigableMap<byte[], NavigableMap<byte[], NavigableMap<Long, byte[]>>> getMap() {
    if (this.familyMap != null) {
      return this.familyMap;
    }
    if(isEmpty()) {
      return null;
    }
    this.familyMap = new TreeMap<byte[], NavigableMap<byte[], NavigableMap<Long, byte[]>>>(Bytes.BYTES_COMPARATOR);
    for(Cell kv : this.cells) {
      byte [] family = CellUtil.cloneFamily(kv);
      NavigableMap<byte[], NavigableMap<Long, byte[]>> columnMap =
        familyMap.get(family);
      if(columnMap == null) {
        columnMap = new TreeMap<byte[], NavigableMap<Long, byte[]>>
          (Bytes.BYTES_COMPARATOR);
        familyMap.put(family, columnMap);
      }
      byte [] qualifier = CellUtil.cloneQualifier(kv);
      NavigableMap<Long, byte[]> versionMap = columnMap.get(qualifier);
      if(versionMap == null) {
        versionMap = new TreeMap<Long, byte[]>(new Comparator<Long>() {
          @Override
          public int compare(Long l1, Long l2) {
            return l2.compareTo(l1);
          }
        });
        columnMap.put(qualifier, versionMap);
      }
      Long timestamp = kv.getTimestamp();
      byte [] value = CellUtil.cloneValue(kv);

      versionMap.put(timestamp, value);
    }
    return this.familyMap;
  }

  /**
   * Map of families to their most recent qualifiers and values.
   * <p>
   * Returns a two level Map of the form: <code>Map&amp;family,Map&lt;qualifier,value>></code>
   * <p>
   * The most recent version of each qualifier will be used.
   * @return map from families to qualifiers and value
   */
  public NavigableMap<byte[], NavigableMap<byte[], byte[]>> getNoVersionMap() {
    if(this.familyMap == null) {
      getMap();
    }
    if(isEmpty()) {
      return null;
    }
    NavigableMap<byte[], NavigableMap<byte[], byte[]>> returnMap =
      new TreeMap<byte[], NavigableMap<byte[], byte[]>>(Bytes.BYTES_COMPARATOR);
    for(Map.Entry<byte[], NavigableMap<byte[], NavigableMap<Long, byte[]>>>
      familyEntry : familyMap.entrySet()) {
      NavigableMap<byte[], byte[]> qualifierMap =
        new TreeMap<byte[], byte[]>(Bytes.BYTES_COMPARATOR);
      for(Map.Entry<byte[], NavigableMap<Long, byte[]>> qualifierEntry :
        familyEntry.getValue().entrySet()) {
        byte [] value =
          qualifierEntry.getValue().get(qualifierEntry.getValue().firstKey());
        qualifierMap.put(qualifierEntry.getKey(), value);
      }
      returnMap.put(familyEntry.getKey(), qualifierMap);
    }
    return returnMap;
  }

  /**
   * Map of qualifiers to values.
   * <p>
   * Returns a Map of the form: <code>Map&lt;qualifier,value></code>
   * @param family column family to get
   * @return map of qualifiers to values
   */
  public NavigableMap<byte[], byte[]> getFamilyMap(byte [] family) {
    if(this.familyMap == null) {
      getMap();
    }
    if(isEmpty()) {
      return null;
    }
    NavigableMap<byte[], byte[]> returnMap =
      new TreeMap<byte[], byte[]>(Bytes.BYTES_COMPARATOR);
    NavigableMap<byte[], NavigableMap<Long, byte[]>> qualifierMap =
      familyMap.get(family);
    if(qualifierMap == null) {
      return returnMap;
    }
    for(Map.Entry<byte[], NavigableMap<Long, byte[]>> entry :
      qualifierMap.entrySet()) {
      byte [] value =
        entry.getValue().get(entry.getValue().firstKey());
      returnMap.put(entry.getKey(), value);
    }
    return returnMap;
  }

  /**
   * Returns the value of the first column in the Result.
   * @return value of the first column
   */
  public byte [] value() {
    if (isEmpty()) {
      return null;
    }
    return CellUtil.cloneValue(cells[0]);
  }

  /**
   * Check if the underlying Cell [] is empty or not
   * @return true if empty
   */
  public boolean isEmpty() {
    return this.cells == null || this.cells.length == 0;
  }

  /**
   * @return the size of the underlying Cell []
   */
  public int size() {
    return this.cells == null? 0: this.cells.length;
  }

  /**
   * @return String
   */
  @Override
  public String toString() {
    StringBuilder sb = new StringBuilder();
    sb.append("keyvalues=");
    if(isEmpty()) {
      sb.append("NONE");
      return sb.toString();
    }
    sb.append("{");
    boolean moreThanOne = false;
    for(Cell kv : this.cells) {
      if(moreThanOne) {
        sb.append(", ");
      } else {
        moreThanOne = true;
      }
      sb.append(kv.toString());
    }
    sb.append("}");
    return sb.toString();
  }

  /**
   * Does a deep comparison of two Results, down to the byte arrays.
   * @param res1 first result to compare
   * @param res2 second result to compare
   * @throws Exception Every difference is throwing an exception
   */
  public static void compareResults(Result res1, Result res2)
      throws Exception {
    if (res2 == null) {
      throw new Exception("There wasn't enough rows, we stopped at "
          + Bytes.toStringBinary(res1.getRow()));
    }
    if (res1.size() != res2.size()) {
      throw new Exception("This row doesn't have the same number of KVs: "
          + res1.toString() + " compared to " + res2.toString());
    }
    Cell[] ourKVs = res1.rawCells();
    Cell[] replicatedKVs = res2.rawCells();
    for (int i = 0; i < res1.size(); i++) {
      if (!ourKVs[i].equals(replicatedKVs[i]) ||
          !Bytes.equals(CellUtil.cloneValue(ourKVs[i]), CellUtil.cloneValue(replicatedKVs[i]))) {
        throw new Exception("This result was different: "
            + res1.toString() + " compared to " + res2.toString());
      }
    }
  }

  /**
   * Forms a single result from the partial results in the partialResults list. This method is
   * useful for reconstructing partial results on the client side.
   * @param partialResults list of partial results
   * @return The complete result that is formed by combining all of the partial results together
   * @throws IOException A complete result cannot be formed because the results in the partial list
   *           come from different rows
   */
  public static Result createCompleteResult(List<Result> partialResults)
      throws IOException {
    List<Cell> cells = new ArrayList<Cell>();
    boolean stale = false;
    byte[] prevRow = null;
    byte[] currentRow = null;

    if (partialResults != null && !partialResults.isEmpty()) {
      for (int i = 0; i < partialResults.size(); i++) {
        Result r = partialResults.get(i);
        currentRow = r.getRow();
        if (prevRow != null && !Bytes.equals(prevRow, currentRow)) {
          throw new IOException(
              "Cannot form complete result. Rows of partial results do not match." +
                  " Partial Results: " + partialResults);
        }

        // Ensure that all Results except the last one are marked as partials. The last result
        // may not be marked as a partial because Results are only marked as partials when
        // the scan on the server side must be stopped due to reaching the maxResultSize.
        // Visualizing it makes it easier to understand:
        // maxResultSize: 2 cells
        // (-x-) represents cell number x in a row
        // Example: row1: -1- -2- -3- -4- -5- (5 cells total)
        // How row1 will be returned by the server as partial Results:
        // Result1: -1- -2- (2 cells, size limit reached, mark as partial)
        // Result2: -3- -4- (2 cells, size limit reached, mark as partial)
        // Result3: -5- (1 cell, size limit NOT reached, NOT marked as partial)
        if (i != (partialResults.size() - 1) && !r.isPartial()) {
          throw new IOException(
              "Cannot form complete result. Result is missing partial flag. " +
                  "Partial Results: " + partialResults);
        }
        prevRow = currentRow;
        stale = stale || r.isStale();
        for (Cell c : r.rawCells()) {
          cells.add(c);
        }
      }
    }

    return Result.create(cells, null, stale);
  }

  /**
   * Get total size of raw cells
   * @param result
   * @return Total size.
   */
  public static long getTotalSizeOfCells(Result result) {
    long size = 0;
    for (Cell c : result.rawCells()) {
      size += CellUtil.estimatedHeapSizeOf(c);
    }
    return size;
  }

  /**
   * Copy another Result into this one. Needed for the old Mapred framework
   * @throws UnsupportedOperationException if invoked on instance of EMPTY_RESULT
   * (which is supposed to be immutable).
   * @param other
   */
  public void copyFrom(Result other) {
    checkReadonly();
    this.row = null;
    this.familyMap = null;
    this.cells = other.cells;
  }

  @Override
  public CellScanner cellScanner() {
    // Reset
    this.cellScannerIndex = INITIAL_CELLSCANNER_INDEX;
    return this;
  }

  @Override
  public Cell current() {
    if (cells == null) return null;
    return (cellScannerIndex < 0)? null: this.cells[cellScannerIndex];
  }

  @Override
  public boolean advance() {
    if (cells == null) return false;
    return ++cellScannerIndex < this.cells.length;
  }

  public Boolean getExists() {
    return exists;
  }

  public void setExists(Boolean exists) {
    checkReadonly();
    this.exists = exists;
  }

  /**
   * Whether or not the results are coming from possibly stale data. Stale results
   * might be returned if {@link Consistency} is not STRONG for the query.
   * @return Whether or not the results are coming from possibly stale data.
   */
  public boolean isStale() {
    return stale;
  }

  /**
   * Whether or not the result is a partial result. Partial results contain a subset of the cells
   * for a row and should be combined with a result representing the remaining cells in that row to
   * form a complete (non-partial) result.
   * @return Whether or not the result is a partial result
   */
  public boolean isPartial() {
    return partial;
  }

  /**
   * Add load information about the region to the information about the result
   * @param loadStats statistics about the current region from which this was returned
<<<<<<< HEAD
=======
   * @deprecated use {@link #setStatistics(ClientProtos.RegionLoadStats)} instead
>>>>>>> d1133ced
   * @throws UnsupportedOperationException if invoked on instance of EMPTY_RESULT
   * (which is supposed to be immutable).
   */
  @Deprecated
  public void addResults(ClientProtos.RegionLoadStats loadStats) {
    checkReadonly();
<<<<<<< HEAD
=======
    this.stats = loadStats;
  }

  /**
   * Set load information about the region to the information about the result
   * @param loadStats statistics about the current region from which this was returned
   */
  public void setStatistics(ClientProtos.RegionLoadStats loadStats) {
>>>>>>> d1133ced
    this.stats = loadStats;
  }

  /**
   * @return the associated statistics about the region from which this was returned. Can be
   * <tt>null</tt> if stats are disabled.
   */
  public ClientProtos.RegionLoadStats getStats() {
    return stats;
  }

  /**
   * All methods modifying state of Result object must call this method
   * to ensure that special purpose immutable Results can't be accidentally modified.
   */
  private void checkReadonly() {
    if (readonly == true) {
      throw new UnsupportedOperationException("Attempting to modify readonly EMPTY_RESULT!");
    }
  }
}<|MERGE_RESOLUTION|>--- conflicted
+++ resolved
@@ -982,18 +982,13 @@
   /**
    * Add load information about the region to the information about the result
    * @param loadStats statistics about the current region from which this was returned
-<<<<<<< HEAD
-=======
    * @deprecated use {@link #setStatistics(ClientProtos.RegionLoadStats)} instead
->>>>>>> d1133ced
    * @throws UnsupportedOperationException if invoked on instance of EMPTY_RESULT
    * (which is supposed to be immutable).
    */
   @Deprecated
   public void addResults(ClientProtos.RegionLoadStats loadStats) {
     checkReadonly();
-<<<<<<< HEAD
-=======
     this.stats = loadStats;
   }
 
@@ -1002,7 +997,6 @@
    * @param loadStats statistics about the current region from which this was returned
    */
   public void setStatistics(ClientProtos.RegionLoadStats loadStats) {
->>>>>>> d1133ced
     this.stats = loadStats;
   }
 
