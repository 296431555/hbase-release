/*
 * Licensed to the Apache Software Foundation (ASF) under one
 * or more contributor license agreements.  See the NOTICE file
 * distributed with this work for additional information
 * regarding copyright ownership.  The ASF licenses this file
 * to you under the Apache License, Version 2.0 (the
 * "License"); you may not use this file except in compliance
 * with the License.  You may obtain a copy of the License at
 *
 *     http://www.apache.org/licenses/LICENSE-2.0
 *
 * Unless required by applicable law or agreed to in writing, software
 * distributed under the License is distributed on an "AS IS" BASIS,
 * WITHOUT WARRANTIES OR CONDITIONS OF ANY KIND, either express or implied.
 * See the License for the specific language governing permissions and
 * limitations under the License.
 */
package org.apache.hadoop.hbase.client;

import com.google.protobuf.Descriptors;
import com.google.protobuf.Message;
import com.google.protobuf.RpcController;
import java.io.Closeable;
import java.io.IOException;
import java.io.InterruptedIOException;
import java.nio.charset.StandardCharsets;
import java.util.ArrayList;
import java.util.Arrays;
import java.util.EnumSet;
import java.util.HashMap;
import java.util.Iterator;
import java.util.LinkedList;
import java.util.List;
import java.util.Map;
import java.util.Set;
import java.util.concurrent.Callable;
import java.util.concurrent.ExecutionException;
import java.util.concurrent.Future;
import java.util.concurrent.TimeUnit;
import java.util.concurrent.TimeoutException;
import java.util.concurrent.atomic.AtomicInteger;
import java.util.concurrent.atomic.AtomicReference;
import java.util.regex.Pattern;
import java.util.stream.Collectors;
import java.util.stream.Stream;
import org.apache.hadoop.conf.Configuration;
import org.apache.hadoop.hbase.Abortable;
import org.apache.hadoop.hbase.CacheEvictionStats;
import org.apache.hadoop.hbase.CacheEvictionStatsBuilder;
<<<<<<< HEAD
import org.apache.hadoop.hbase.ClusterMetrics.Option;
import org.apache.hadoop.hbase.ClusterStatus;
=======
import org.apache.hadoop.hbase.ClusterMetrics;
import org.apache.hadoop.hbase.ClusterMetrics.Option;
import org.apache.hadoop.hbase.ClusterMetricsBuilder;
>>>>>>> c8e8f700
import org.apache.hadoop.hbase.DoNotRetryIOException;
import org.apache.hadoop.hbase.HBaseConfiguration;
import org.apache.hadoop.hbase.HConstants;
import org.apache.hadoop.hbase.HRegionInfo;
import org.apache.hadoop.hbase.HRegionLocation;
import org.apache.hadoop.hbase.HTableDescriptor;
import org.apache.hadoop.hbase.MasterNotRunningException;
import org.apache.hadoop.hbase.MetaTableAccessor;
import org.apache.hadoop.hbase.NamespaceDescriptor;
import org.apache.hadoop.hbase.NamespaceNotFoundException;
import org.apache.hadoop.hbase.NotServingRegionException;
import org.apache.hadoop.hbase.RegionLocations;
import org.apache.hadoop.hbase.RegionMetrics;
import org.apache.hadoop.hbase.RegionMetricsBuilder;
import org.apache.hadoop.hbase.ServerName;
import org.apache.hadoop.hbase.TableExistsException;
import org.apache.hadoop.hbase.TableName;
import org.apache.hadoop.hbase.TableNotDisabledException;
import org.apache.hadoop.hbase.TableNotFoundException;
import org.apache.hadoop.hbase.UnknownRegionException;
import org.apache.hadoop.hbase.ZooKeeperConnectionException;
import org.apache.hadoop.hbase.client.replication.ReplicationPeerConfigUtil;
import org.apache.hadoop.hbase.client.replication.TableCFs;
import org.apache.hadoop.hbase.client.security.SecurityCapability;
import org.apache.hadoop.hbase.exceptions.TimeoutIOException;
import org.apache.hadoop.hbase.ipc.CoprocessorRpcChannel;
import org.apache.hadoop.hbase.ipc.CoprocessorRpcUtils;
import org.apache.hadoop.hbase.ipc.HBaseRpcController;
import org.apache.hadoop.hbase.ipc.RpcControllerFactory;
import org.apache.hadoop.hbase.quotas.QuotaFilter;
import org.apache.hadoop.hbase.quotas.QuotaRetriever;
import org.apache.hadoop.hbase.quotas.QuotaSettings;
import org.apache.hadoop.hbase.regionserver.wal.FailedLogCloseException;
import org.apache.hadoop.hbase.replication.ReplicationException;
import org.apache.hadoop.hbase.replication.ReplicationPeerConfig;
import org.apache.hadoop.hbase.replication.ReplicationPeerDescription;
import org.apache.hadoop.hbase.snapshot.ClientSnapshotDescriptionUtils;
import org.apache.hadoop.hbase.snapshot.HBaseSnapshotException;
import org.apache.hadoop.hbase.snapshot.RestoreSnapshotException;
import org.apache.hadoop.hbase.snapshot.SnapshotCreationException;
import org.apache.hadoop.hbase.snapshot.UnknownSnapshotException;
import org.apache.hadoop.hbase.util.Addressing;
import org.apache.hadoop.hbase.util.Bytes;
import org.apache.hadoop.hbase.util.EnvironmentEdgeManager;
import org.apache.hadoop.hbase.util.ForeignExceptionUtil;
import org.apache.hadoop.hbase.util.Pair;
import org.apache.hadoop.ipc.RemoteException;
import org.apache.hadoop.util.StringUtils;
import org.apache.yetus.audience.InterfaceAudience;
import org.apache.yetus.audience.InterfaceStability;
import org.slf4j.Logger;
import org.slf4j.LoggerFactory;

import org.apache.hbase.thirdparty.com.google.common.annotations.VisibleForTesting;
import org.apache.hbase.thirdparty.com.google.protobuf.ServiceException;
import org.apache.hadoop.hbase.shaded.protobuf.ProtobufUtil;
import org.apache.hadoop.hbase.shaded.protobuf.RequestConverter;
import org.apache.hadoop.hbase.shaded.protobuf.generated.AdminProtos;
import org.apache.hadoop.hbase.shaded.protobuf.generated.AdminProtos.AdminService;
import org.apache.hadoop.hbase.shaded.protobuf.generated.AdminProtos.ClearCompactionQueuesRequest;
import org.apache.hadoop.hbase.shaded.protobuf.generated.AdminProtos.ClearRegionBlockCacheRequest;
import org.apache.hadoop.hbase.shaded.protobuf.generated.AdminProtos.ClearRegionBlockCacheResponse;
import org.apache.hadoop.hbase.shaded.protobuf.generated.AdminProtos.CompactRegionRequest;
import org.apache.hadoop.hbase.shaded.protobuf.generated.AdminProtos.FlushRegionRequest;
import org.apache.hadoop.hbase.shaded.protobuf.generated.AdminProtos.GetRegionInfoRequest;
import org.apache.hadoop.hbase.shaded.protobuf.generated.AdminProtos.GetRegionInfoResponse;
import org.apache.hadoop.hbase.shaded.protobuf.generated.AdminProtos.RollWALWriterRequest;
import org.apache.hadoop.hbase.shaded.protobuf.generated.AdminProtos.RollWALWriterResponse;
import org.apache.hadoop.hbase.shaded.protobuf.generated.AdminProtos.StopServerRequest;
import org.apache.hadoop.hbase.shaded.protobuf.generated.AdminProtos.UpdateConfigurationRequest;
import org.apache.hadoop.hbase.shaded.protobuf.generated.ClientProtos;
import org.apache.hadoop.hbase.shaded.protobuf.generated.ClientProtos.CoprocessorServiceRequest;
import org.apache.hadoop.hbase.shaded.protobuf.generated.ClientProtos.CoprocessorServiceResponse;
import org.apache.hadoop.hbase.shaded.protobuf.generated.HBaseProtos;
import org.apache.hadoop.hbase.shaded.protobuf.generated.HBaseProtos.ProcedureDescription;
import org.apache.hadoop.hbase.shaded.protobuf.generated.HBaseProtos.RegionSpecifier.RegionSpecifierType;
import org.apache.hadoop.hbase.shaded.protobuf.generated.HBaseProtos.TableSchema;
import org.apache.hadoop.hbase.shaded.protobuf.generated.MasterProtos;
import org.apache.hadoop.hbase.shaded.protobuf.generated.MasterProtos.AbortProcedureRequest;
import org.apache.hadoop.hbase.shaded.protobuf.generated.MasterProtos.AbortProcedureResponse;
import org.apache.hadoop.hbase.shaded.protobuf.generated.MasterProtos.AddColumnRequest;
import org.apache.hadoop.hbase.shaded.protobuf.generated.MasterProtos.AddColumnResponse;
import org.apache.hadoop.hbase.shaded.protobuf.generated.MasterProtos.AssignRegionRequest;
import org.apache.hadoop.hbase.shaded.protobuf.generated.MasterProtos.ClearDeadServersRequest;
import org.apache.hadoop.hbase.shaded.protobuf.generated.MasterProtos.CreateNamespaceRequest;
import org.apache.hadoop.hbase.shaded.protobuf.generated.MasterProtos.CreateNamespaceResponse;
import org.apache.hadoop.hbase.shaded.protobuf.generated.MasterProtos.CreateTableRequest;
import org.apache.hadoop.hbase.shaded.protobuf.generated.MasterProtos.CreateTableResponse;
import org.apache.hadoop.hbase.shaded.protobuf.generated.MasterProtos.DeleteColumnRequest;
import org.apache.hadoop.hbase.shaded.protobuf.generated.MasterProtos.DeleteColumnResponse;
import org.apache.hadoop.hbase.shaded.protobuf.generated.MasterProtos.DeleteNamespaceRequest;
import org.apache.hadoop.hbase.shaded.protobuf.generated.MasterProtos.DeleteNamespaceResponse;
import org.apache.hadoop.hbase.shaded.protobuf.generated.MasterProtos.DeleteSnapshotRequest;
import org.apache.hadoop.hbase.shaded.protobuf.generated.MasterProtos.DeleteTableRequest;
import org.apache.hadoop.hbase.shaded.protobuf.generated.MasterProtos.DeleteTableResponse;
import org.apache.hadoop.hbase.shaded.protobuf.generated.MasterProtos.DisableTableRequest;
import org.apache.hadoop.hbase.shaded.protobuf.generated.MasterProtos.DisableTableResponse;
import org.apache.hadoop.hbase.shaded.protobuf.generated.MasterProtos.EnableTableRequest;
import org.apache.hadoop.hbase.shaded.protobuf.generated.MasterProtos.EnableTableResponse;
import org.apache.hadoop.hbase.shaded.protobuf.generated.MasterProtos.ExecProcedureRequest;
import org.apache.hadoop.hbase.shaded.protobuf.generated.MasterProtos.ExecProcedureResponse;
import org.apache.hadoop.hbase.shaded.protobuf.generated.MasterProtos.GetClusterStatusRequest;
import org.apache.hadoop.hbase.shaded.protobuf.generated.MasterProtos.GetCompletedSnapshotsRequest;
import org.apache.hadoop.hbase.shaded.protobuf.generated.MasterProtos.GetLocksRequest;
import org.apache.hadoop.hbase.shaded.protobuf.generated.MasterProtos.GetLocksResponse;
import org.apache.hadoop.hbase.shaded.protobuf.generated.MasterProtos.GetNamespaceDescriptorRequest;
import org.apache.hadoop.hbase.shaded.protobuf.generated.MasterProtos.GetProcedureResultRequest;
import org.apache.hadoop.hbase.shaded.protobuf.generated.MasterProtos.GetProcedureResultResponse;
import org.apache.hadoop.hbase.shaded.protobuf.generated.MasterProtos.GetProceduresRequest;
import org.apache.hadoop.hbase.shaded.protobuf.generated.MasterProtos.GetProceduresResponse;
import org.apache.hadoop.hbase.shaded.protobuf.generated.MasterProtos.GetSchemaAlterStatusRequest;
import org.apache.hadoop.hbase.shaded.protobuf.generated.MasterProtos.GetSchemaAlterStatusResponse;
import org.apache.hadoop.hbase.shaded.protobuf.generated.MasterProtos.GetTableDescriptorsRequest;
import org.apache.hadoop.hbase.shaded.protobuf.generated.MasterProtos.GetTableDescriptorsResponse;
import org.apache.hadoop.hbase.shaded.protobuf.generated.MasterProtos.GetTableNamesRequest;
import org.apache.hadoop.hbase.shaded.protobuf.generated.MasterProtos.IsInMaintenanceModeRequest;
import org.apache.hadoop.hbase.shaded.protobuf.generated.MasterProtos.IsInMaintenanceModeResponse;
import org.apache.hadoop.hbase.shaded.protobuf.generated.MasterProtos.IsProcedureDoneRequest;
import org.apache.hadoop.hbase.shaded.protobuf.generated.MasterProtos.IsProcedureDoneResponse;
import org.apache.hadoop.hbase.shaded.protobuf.generated.MasterProtos.IsSnapshotDoneRequest;
import org.apache.hadoop.hbase.shaded.protobuf.generated.MasterProtos.IsSnapshotDoneResponse;
import org.apache.hadoop.hbase.shaded.protobuf.generated.MasterProtos.ListDecommissionedRegionServersRequest;
import org.apache.hadoop.hbase.shaded.protobuf.generated.MasterProtos.ListNamespaceDescriptorsRequest;
import org.apache.hadoop.hbase.shaded.protobuf.generated.MasterProtos.ListTableDescriptorsByNamespaceRequest;
import org.apache.hadoop.hbase.shaded.protobuf.generated.MasterProtos.ListTableNamesByNamespaceRequest;
import org.apache.hadoop.hbase.shaded.protobuf.generated.MasterProtos.MajorCompactionTimestampForRegionRequest;
import org.apache.hadoop.hbase.shaded.protobuf.generated.MasterProtos.MajorCompactionTimestampRequest;
import org.apache.hadoop.hbase.shaded.protobuf.generated.MasterProtos.MergeTableRegionsRequest;
import org.apache.hadoop.hbase.shaded.protobuf.generated.MasterProtos.MergeTableRegionsResponse;
import org.apache.hadoop.hbase.shaded.protobuf.generated.MasterProtos.ModifyColumnRequest;
import org.apache.hadoop.hbase.shaded.protobuf.generated.MasterProtos.ModifyColumnResponse;
import org.apache.hadoop.hbase.shaded.protobuf.generated.MasterProtos.ModifyNamespaceRequest;
import org.apache.hadoop.hbase.shaded.protobuf.generated.MasterProtos.ModifyNamespaceResponse;
import org.apache.hadoop.hbase.shaded.protobuf.generated.MasterProtos.ModifyTableRequest;
import org.apache.hadoop.hbase.shaded.protobuf.generated.MasterProtos.ModifyTableResponse;
import org.apache.hadoop.hbase.shaded.protobuf.generated.MasterProtos.MoveRegionRequest;
import org.apache.hadoop.hbase.shaded.protobuf.generated.MasterProtos.RestoreSnapshotRequest;
import org.apache.hadoop.hbase.shaded.protobuf.generated.MasterProtos.RestoreSnapshotResponse;
import org.apache.hadoop.hbase.shaded.protobuf.generated.MasterProtos.SecurityCapabilitiesRequest;
import org.apache.hadoop.hbase.shaded.protobuf.generated.MasterProtos.SetBalancerRunningRequest;
import org.apache.hadoop.hbase.shaded.protobuf.generated.MasterProtos.SetNormalizerRunningRequest;
import org.apache.hadoop.hbase.shaded.protobuf.generated.MasterProtos.ShutdownRequest;
import org.apache.hadoop.hbase.shaded.protobuf.generated.MasterProtos.SnapshotRequest;
import org.apache.hadoop.hbase.shaded.protobuf.generated.MasterProtos.SnapshotResponse;
import org.apache.hadoop.hbase.shaded.protobuf.generated.MasterProtos.SplitTableRegionRequest;
import org.apache.hadoop.hbase.shaded.protobuf.generated.MasterProtos.SplitTableRegionResponse;
import org.apache.hadoop.hbase.shaded.protobuf.generated.MasterProtos.StopMasterRequest;
import org.apache.hadoop.hbase.shaded.protobuf.generated.MasterProtos.TruncateTableRequest;
import org.apache.hadoop.hbase.shaded.protobuf.generated.MasterProtos.TruncateTableResponse;
import org.apache.hadoop.hbase.shaded.protobuf.generated.MasterProtos.UnassignRegionRequest;
import org.apache.hadoop.hbase.shaded.protobuf.generated.ReplicationProtos;
import org.apache.hadoop.hbase.shaded.protobuf.generated.ReplicationProtos.GetReplicationPeerConfigResponse;
import org.apache.hadoop.hbase.shaded.protobuf.generated.SnapshotProtos;

/**
 * HBaseAdmin is no longer a client API. It is marked InterfaceAudience.Private indicating that
 * this is an HBase-internal class as defined in
 * https://hadoop.apache.org/docs/current/hadoop-project-dist/hadoop-common/InterfaceClassification.html
 * There are no guarantees for backwards source / binary compatibility and methods or class can
 * change or go away without deprecation.
 * Use {@link Connection#getAdmin()} to obtain an instance of {@link Admin} instead of constructing
 * an HBaseAdmin directly.
 *
 * <p>Connection should be an <i>unmanaged</i> connection obtained via
 * {@link ConnectionFactory#createConnection(Configuration)}
 *
 * @see ConnectionFactory
 * @see Connection
 * @see Admin
 */
@InterfaceAudience.Private
@InterfaceStability.Evolving
public class HBaseAdmin implements Admin {
  private static final Logger LOG = LoggerFactory.getLogger(HBaseAdmin.class);

  private ClusterConnection connection;

  private final Configuration conf;
  private final long pause;
  private final int numRetries;
  private final int syncWaitTimeout;
  private boolean aborted;
  private int operationTimeout;
  private int rpcTimeout;

  private RpcRetryingCallerFactory rpcCallerFactory;
  private RpcControllerFactory rpcControllerFactory;

  private NonceGenerator ng;

  @Override
  public int getOperationTimeout() {
    return operationTimeout;
  }

  HBaseAdmin(ClusterConnection connection) throws IOException {
    this.conf = connection.getConfiguration();
    this.connection = connection;

    // TODO: receive ConnectionConfiguration here rather than re-parsing these configs every time.
    this.pause = this.conf.getLong(HConstants.HBASE_CLIENT_PAUSE,
        HConstants.DEFAULT_HBASE_CLIENT_PAUSE);
    this.numRetries = this.conf.getInt(HConstants.HBASE_CLIENT_RETRIES_NUMBER,
        HConstants.DEFAULT_HBASE_CLIENT_RETRIES_NUMBER);
    this.operationTimeout = this.conf.getInt(HConstants.HBASE_CLIENT_OPERATION_TIMEOUT,
        HConstants.DEFAULT_HBASE_CLIENT_OPERATION_TIMEOUT);
    this.rpcTimeout = this.conf.getInt(HConstants.HBASE_RPC_TIMEOUT_KEY,
        HConstants.DEFAULT_HBASE_RPC_TIMEOUT);
    this.syncWaitTimeout = this.conf.getInt(
      "hbase.client.sync.wait.timeout.msec", 10 * 60000); // 10min

    this.rpcCallerFactory = connection.getRpcRetryingCallerFactory();
    this.rpcControllerFactory = connection.getRpcControllerFactory();

    this.ng = this.connection.getNonceGenerator();
  }

  @Override
  public void abort(String why, Throwable e) {
    // Currently does nothing but throw the passed message and exception
    this.aborted = true;
    throw new RuntimeException(why, e);
  }

  @Override
  public boolean isAborted() {
    return this.aborted;
  }

  @Override
  public boolean abortProcedure(final long procId, final boolean mayInterruptIfRunning)
  throws IOException {
    return get(abortProcedureAsync(procId, mayInterruptIfRunning), this.syncWaitTimeout,
      TimeUnit.MILLISECONDS);
  }

  @Override
  public Future<Boolean> abortProcedureAsync(final long procId, final boolean mayInterruptIfRunning)
      throws IOException {
    Boolean abortProcResponse =
        executeCallable(new MasterCallable<AbortProcedureResponse>(getConnection(),
            getRpcControllerFactory()) {
      @Override
      protected AbortProcedureResponse rpcCall() throws Exception {
        AbortProcedureRequest abortProcRequest =
            AbortProcedureRequest.newBuilder().setProcId(procId).build();
        return master.abortProcedure(getRpcController(), abortProcRequest);
      }
    }).getIsProcedureAborted();
    return new AbortProcedureFuture(this, procId, abortProcResponse);
  }

  @Override
  public List<TableDescriptor> listTableDescriptors() throws IOException {
    return listTableDescriptors((Pattern)null, false);
  }

  @Override
  public List<TableDescriptor> listTableDescriptors(Pattern pattern) throws IOException {
    return listTableDescriptors(pattern, false);
  }

  @Override
  public List<TableDescriptor> listTableDescriptors(Pattern pattern, boolean includeSysTables)
      throws IOException {
    return executeCallable(new MasterCallable<List<TableDescriptor>>(getConnection(),
        getRpcControllerFactory()) {
      @Override
      protected List<TableDescriptor> rpcCall() throws Exception {
        GetTableDescriptorsRequest req =
            RequestConverter.buildGetTableDescriptorsRequest(pattern, includeSysTables);
        return ProtobufUtil.toTableDescriptorList(master.getTableDescriptors(getRpcController(),
            req));
      }
    });
  }

  @Override
  public TableDescriptor getDescriptor(TableName tableName)
      throws TableNotFoundException, IOException {
    return getTableDescriptor(tableName, getConnection(), rpcCallerFactory, rpcControllerFactory,
       operationTimeout, rpcTimeout);
  }

  @Override
  public void modifyTable(TableDescriptor td) throws IOException {
    get(modifyTableAsync(td), syncWaitTimeout, TimeUnit.MILLISECONDS);
  }

  @Override
  public Future<Void> modifyTableAsync(TableDescriptor td) throws IOException {
    ModifyTableResponse response = executeCallable(
      new MasterCallable<ModifyTableResponse>(getConnection(), getRpcControllerFactory()) {
        @Override
        protected ModifyTableResponse rpcCall() throws Exception {
          setPriority(td.getTableName());
          ModifyTableRequest request = RequestConverter.buildModifyTableRequest(
            td.getTableName(), td, ng.getNonceGroup(), ng.newNonce());
          return master.modifyTable(getRpcController(), request);
        }
      });
    return new ModifyTableFuture(this, td.getTableName(), response);
  }

  @Override
  public List<TableDescriptor> listTableDescriptorsByNamespace(byte[] name) throws IOException {
    return executeCallable(new MasterCallable<List<TableDescriptor>>(getConnection(),
        getRpcControllerFactory()) {
      @Override
      protected List<TableDescriptor> rpcCall() throws Exception {
        return master.listTableDescriptorsByNamespace(getRpcController(),
                ListTableDescriptorsByNamespaceRequest.newBuilder()
                  .setNamespaceName(Bytes.toString(name)).build())
                .getTableSchemaList()
                .stream()
                .map(ProtobufUtil::toTableDescriptor)
                .collect(Collectors.toList());
      }
    });
  }

  @Override
  public List<TableDescriptor> listTableDescriptors(List<TableName> tableNames) throws IOException {
    return executeCallable(new MasterCallable<List<TableDescriptor>>(getConnection(),
        getRpcControllerFactory()) {
      @Override
      protected List<TableDescriptor> rpcCall() throws Exception {
        GetTableDescriptorsRequest req =
            RequestConverter.buildGetTableDescriptorsRequest(tableNames);
          return ProtobufUtil.toTableDescriptorList(master.getTableDescriptors(getRpcController(),
              req));
      }
    });
  }

  @Override
  public List<RegionInfo> getRegions(final ServerName sn) throws IOException {
    AdminService.BlockingInterface admin = this.connection.getAdmin(sn);
    // TODO: There is no timeout on this controller. Set one!
    HBaseRpcController controller = rpcControllerFactory.newController();
    return ProtobufUtil.getOnlineRegions(controller, admin);
  }

  @Override
  public List<RegionInfo> getRegions(TableName tableName) throws IOException {
    if (TableName.isMetaTableName(tableName)) {
      return Arrays.asList(RegionInfoBuilder.FIRST_META_REGIONINFO);
    } else {
      return MetaTableAccessor.getTableRegions(connection, tableName, true);
    }
  }

  private static class AbortProcedureFuture extends ProcedureFuture<Boolean> {
    private boolean isAbortInProgress;

    public AbortProcedureFuture(
        final HBaseAdmin admin,
        final Long procId,
        final Boolean abortProcResponse) {
      super(admin, procId);
      this.isAbortInProgress = abortProcResponse;
    }

    @Override
    public Boolean get(long timeout, TimeUnit unit)
        throws InterruptedException, ExecutionException, TimeoutException {
      if (!this.isAbortInProgress) {
        return false;
      }
      super.get(timeout, unit);
      return true;
    }
  }

  /** @return Connection used by this object. */
  @Override
  public Connection getConnection() {
    return connection;
  }

  @Override
  public boolean tableExists(final TableName tableName) throws IOException {
    return executeCallable(new RpcRetryingCallable<Boolean>() {
      @Override
      protected Boolean rpcCall(int callTimeout) throws Exception {
        return MetaTableAccessor.tableExists(connection, tableName);
      }
    });
  }

  @Override
  public HTableDescriptor[] listTables() throws IOException {
    return listTables((Pattern)null, false);
  }

  @Override
  public HTableDescriptor[] listTables(Pattern pattern) throws IOException {
    return listTables(pattern, false);
  }

  @Override
  public HTableDescriptor[] listTables(String regex) throws IOException {
    return listTables(Pattern.compile(regex), false);
  }

  @Override
  public HTableDescriptor[] listTables(final Pattern pattern, final boolean includeSysTables)
      throws IOException {
    return executeCallable(new MasterCallable<HTableDescriptor[]>(getConnection(),
        getRpcControllerFactory()) {
      @Override
      protected HTableDescriptor[] rpcCall() throws Exception {
        GetTableDescriptorsRequest req =
            RequestConverter.buildGetTableDescriptorsRequest(pattern, includeSysTables);
        return ProtobufUtil.toTableDescriptorList(master.getTableDescriptors(getRpcController(),
                req)).stream().map(ImmutableHTableDescriptor::new).toArray(HTableDescriptor[]::new);
      }
    });
  }

  @Override
  public HTableDescriptor[] listTables(String regex, boolean includeSysTables)
      throws IOException {
    return listTables(Pattern.compile(regex), includeSysTables);
  }

  @Override
  public TableName[] listTableNames() throws IOException {
    return listTableNames((Pattern)null, false);
  }

  @Override
  public TableName[] listTableNames(Pattern pattern) throws IOException {
    return listTableNames(pattern, false);
  }

  @Override
  public TableName[] listTableNames(String regex) throws IOException {
    return listTableNames(Pattern.compile(regex), false);
  }

  @Override
  public TableName[] listTableNames(final Pattern pattern, final boolean includeSysTables)
      throws IOException {
    return executeCallable(new MasterCallable<TableName[]>(getConnection(),
        getRpcControllerFactory()) {
      @Override
      protected TableName[] rpcCall() throws Exception {
        GetTableNamesRequest req =
            RequestConverter.buildGetTableNamesRequest(pattern, includeSysTables);
        return ProtobufUtil.getTableNameArray(master.getTableNames(getRpcController(), req)
            .getTableNamesList());
      }
    });
  }

  @Override
  public TableName[] listTableNames(final String regex, final boolean includeSysTables)
      throws IOException {
    return listTableNames(Pattern.compile(regex), includeSysTables);
  }

  @Override
  public HTableDescriptor getTableDescriptor(final TableName tableName) throws IOException {
    return getHTableDescriptor(tableName, getConnection(), rpcCallerFactory, rpcControllerFactory,
       operationTimeout, rpcTimeout);
  }

  static TableDescriptor getTableDescriptor(final TableName tableName, Connection connection,
      RpcRetryingCallerFactory rpcCallerFactory, final RpcControllerFactory rpcControllerFactory,
      int operationTimeout, int rpcTimeout) throws IOException {
    if (tableName == null) return null;
    TableDescriptor td =
        executeCallable(new MasterCallable<TableDescriptor>(connection, rpcControllerFactory) {
      @Override
      protected TableDescriptor rpcCall() throws Exception {
        GetTableDescriptorsRequest req =
            RequestConverter.buildGetTableDescriptorsRequest(tableName);
        GetTableDescriptorsResponse htds = master.getTableDescriptors(getRpcController(), req);
        if (!htds.getTableSchemaList().isEmpty()) {
          return ProtobufUtil.toTableDescriptor(htds.getTableSchemaList().get(0));
        }
        return null;
      }
    }, rpcCallerFactory, operationTimeout, rpcTimeout);
    if (td != null) {
      return td;
    }
    throw new TableNotFoundException(tableName.getNameAsString());
  }

  /**
   * @deprecated since 2.0 version and will be removed in 3.0 version.
   *             use {@link #getTableDescriptor(TableName,
   *             Connection, RpcRetryingCallerFactory,RpcControllerFactory,int,int)}
   */
  @Deprecated
  static HTableDescriptor getHTableDescriptor(final TableName tableName, Connection connection,
      RpcRetryingCallerFactory rpcCallerFactory, final RpcControllerFactory rpcControllerFactory,
      int operationTimeout, int rpcTimeout) throws IOException {
    if (tableName == null) {
      return null;
    }
    HTableDescriptor htd =
        executeCallable(new MasterCallable<HTableDescriptor>(connection, rpcControllerFactory) {
          @Override
          protected HTableDescriptor rpcCall() throws Exception {
            GetTableDescriptorsRequest req =
                RequestConverter.buildGetTableDescriptorsRequest(tableName);
            GetTableDescriptorsResponse htds = master.getTableDescriptors(getRpcController(), req);
            if (!htds.getTableSchemaList().isEmpty()) {
              return new ImmutableHTableDescriptor(
                  ProtobufUtil.toTableDescriptor(htds.getTableSchemaList().get(0)));
            }
            return null;
          }
        }, rpcCallerFactory, operationTimeout, rpcTimeout);
    if (htd != null) {
      return new ImmutableHTableDescriptor(htd);
    }
    throw new TableNotFoundException(tableName.getNameAsString());
  }

  private long getPauseTime(int tries) {
    int triesCount = tries;
    if (triesCount >= HConstants.RETRY_BACKOFF.length) {
      triesCount = HConstants.RETRY_BACKOFF.length - 1;
    }
    return this.pause * HConstants.RETRY_BACKOFF[triesCount];
  }

  @Override
  public void createTable(TableDescriptor desc)
  throws IOException {
    createTable(desc, null);
  }

  @Override
  public void createTable(TableDescriptor desc, byte [] startKey,
      byte [] endKey, int numRegions)
  throws IOException {
    if(numRegions < 3) {
      throw new IllegalArgumentException("Must create at least three regions");
    } else if(Bytes.compareTo(startKey, endKey) >= 0) {
      throw new IllegalArgumentException("Start key must be smaller than end key");
    }
    if (numRegions == 3) {
      createTable(desc, new byte[][]{startKey, endKey});
      return;
    }
    byte [][] splitKeys = Bytes.split(startKey, endKey, numRegions - 3);
    if(splitKeys == null || splitKeys.length != numRegions - 1) {
      throw new IllegalArgumentException("Unable to split key range into enough regions");
    }
    createTable(desc, splitKeys);
  }

  @Override
  public void createTable(final TableDescriptor desc, byte [][] splitKeys)
      throws IOException {
    get(createTableAsync(desc, splitKeys), syncWaitTimeout, TimeUnit.MILLISECONDS);
  }

  @Override
  public Future<Void> createTableAsync(final TableDescriptor desc, final byte[][] splitKeys)
      throws IOException {
    if (desc.getTableName() == null) {
      throw new IllegalArgumentException("TableName cannot be null");
    }
    if (splitKeys != null && splitKeys.length > 0) {
      Arrays.sort(splitKeys, Bytes.BYTES_COMPARATOR);
      // Verify there are no duplicate split keys
      byte[] lastKey = null;
      for (byte[] splitKey : splitKeys) {
        if (Bytes.compareTo(splitKey, HConstants.EMPTY_BYTE_ARRAY) == 0) {
          throw new IllegalArgumentException(
              "Empty split key must not be passed in the split keys.");
        }
        if (lastKey != null && Bytes.equals(splitKey, lastKey)) {
          throw new IllegalArgumentException("All split keys must be unique, " +
            "found duplicate: " + Bytes.toStringBinary(splitKey) +
            ", " + Bytes.toStringBinary(lastKey));
        }
        lastKey = splitKey;
      }
    }

    CreateTableResponse response = executeCallable(
      new MasterCallable<CreateTableResponse>(getConnection(), getRpcControllerFactory()) {
        @Override
        protected CreateTableResponse rpcCall() throws Exception {
          setPriority(desc.getTableName());
          CreateTableRequest request = RequestConverter.buildCreateTableRequest(
            desc, splitKeys, ng.getNonceGroup(), ng.newNonce());
          return master.createTable(getRpcController(), request);
        }
      });
    return new CreateTableFuture(this, desc, splitKeys, response);
  }

  private static class CreateTableFuture extends TableFuture<Void> {
    private final TableDescriptor desc;
    private final byte[][] splitKeys;

    public CreateTableFuture(final HBaseAdmin admin, final TableDescriptor desc,
        final byte[][] splitKeys, final CreateTableResponse response) {
      super(admin, desc.getTableName(),
              (response != null && response.hasProcId()) ? response.getProcId() : null);
      this.splitKeys = splitKeys;
      this.desc = desc;
    }

    @Override
    protected TableDescriptor getTableDescriptor() {
      return desc;
    }

    @Override
    public String getOperationType() {
      return "CREATE";
    }

    @Override
    protected Void waitOperationResult(final long deadlineTs) throws IOException, TimeoutException {
      waitForTableEnabled(deadlineTs);
      waitForAllRegionsOnline(deadlineTs, splitKeys);
      return null;
    }
  }

  @Override
  public void deleteTable(final TableName tableName) throws IOException {
    get(deleteTableAsync(tableName), syncWaitTimeout, TimeUnit.MILLISECONDS);
  }

  @Override
  public Future<Void> deleteTableAsync(final TableName tableName) throws IOException {
    DeleteTableResponse response = executeCallable(
      new MasterCallable<DeleteTableResponse>(getConnection(), getRpcControllerFactory()) {
        @Override
        protected DeleteTableResponse rpcCall() throws Exception {
          setPriority(tableName);
          DeleteTableRequest req =
              RequestConverter.buildDeleteTableRequest(tableName, ng.getNonceGroup(),ng.newNonce());
          return master.deleteTable(getRpcController(), req);
        }
      });
    return new DeleteTableFuture(this, tableName, response);
  }

  private static class DeleteTableFuture extends TableFuture<Void> {
    public DeleteTableFuture(final HBaseAdmin admin, final TableName tableName,
        final DeleteTableResponse response) {
      super(admin, tableName,
              (response != null && response.hasProcId()) ? response.getProcId() : null);
    }

    @Override
    public String getOperationType() {
      return "DELETE";
    }

    @Override
    protected Void waitOperationResult(final long deadlineTs)
        throws IOException, TimeoutException {
      waitTableNotFound(deadlineTs);
      return null;
    }

    @Override
    protected Void postOperationResult(final Void result, final long deadlineTs)
        throws IOException, TimeoutException {
      // Delete cached information to prevent clients from using old locations
      ((ClusterConnection) getAdmin().getConnection()).clearRegionCache(getTableName());
      return super.postOperationResult(result, deadlineTs);
    }
  }

  @Override
  public HTableDescriptor[] deleteTables(String regex) throws IOException {
    return deleteTables(Pattern.compile(regex));
  }

  /**
   * Delete tables matching the passed in pattern and wait on completion.
   *
   * Warning: Use this method carefully, there is no prompting and the effect is
   * immediate. Consider using {@link #listTables(java.util.regex.Pattern) } and
   * {@link #deleteTable(TableName)}
   *
   * @param pattern The pattern to match table names against
   * @return Table descriptors for tables that couldn't be deleted
   * @throws IOException
   */
  @Override
  public HTableDescriptor[] deleteTables(Pattern pattern) throws IOException {
    List<HTableDescriptor> failed = new LinkedList<>();
    for (HTableDescriptor table : listTables(pattern)) {
      try {
        deleteTable(table.getTableName());
      } catch (IOException ex) {
        LOG.info("Failed to delete table " + table.getTableName(), ex);
        failed.add(table);
      }
    }
    return failed.toArray(new HTableDescriptor[failed.size()]);
  }

  @Override
  public void truncateTable(final TableName tableName, final boolean preserveSplits)
      throws IOException {
    get(truncateTableAsync(tableName, preserveSplits), syncWaitTimeout, TimeUnit.MILLISECONDS);
  }

  @Override
  public Future<Void> truncateTableAsync(final TableName tableName, final boolean preserveSplits)
      throws IOException {
    TruncateTableResponse response =
        executeCallable(new MasterCallable<TruncateTableResponse>(getConnection(),
            getRpcControllerFactory()) {
          @Override
          protected TruncateTableResponse rpcCall() throws Exception {
            setPriority(tableName);
            LOG.info("Started truncating " + tableName);
            TruncateTableRequest req = RequestConverter.buildTruncateTableRequest(
              tableName, preserveSplits, ng.getNonceGroup(), ng.newNonce());
            return master.truncateTable(getRpcController(), req);
          }
        });
    return new TruncateTableFuture(this, tableName, preserveSplits, response);
  }

  private static class TruncateTableFuture extends TableFuture<Void> {
    private final boolean preserveSplits;

    public TruncateTableFuture(final HBaseAdmin admin, final TableName tableName,
        final boolean preserveSplits, final TruncateTableResponse response) {
      super(admin, tableName,
             (response != null && response.hasProcId()) ? response.getProcId() : null);
      this.preserveSplits = preserveSplits;
    }

    @Override
    public String getOperationType() {
      return "TRUNCATE";
    }

    @Override
    protected Void waitOperationResult(final long deadlineTs) throws IOException, TimeoutException {
      waitForTableEnabled(deadlineTs);
      // once the table is enabled, we know the operation is done. so we can fetch the splitKeys
      byte[][] splitKeys = preserveSplits ? getAdmin().getTableSplits(getTableName()) : null;
      waitForAllRegionsOnline(deadlineTs, splitKeys);
      return null;
    }
  }

  private byte[][] getTableSplits(final TableName tableName) throws IOException {
    byte[][] splits = null;
    try (RegionLocator locator = getConnection().getRegionLocator(tableName)) {
      byte[][] startKeys = locator.getStartKeys();
      if (startKeys.length == 1) {
        return splits;
      }
      splits = new byte[startKeys.length - 1][];
      for (int i = 1; i < startKeys.length; i++) {
        splits[i - 1] = startKeys[i];
      }
    }
    return splits;
  }

  @Override
  public void enableTable(final TableName tableName)
  throws IOException {
    get(enableTableAsync(tableName), syncWaitTimeout, TimeUnit.MILLISECONDS);
  }

  @Override
  public Future<Void> enableTableAsync(final TableName tableName) throws IOException {
    TableName.isLegalFullyQualifiedTableName(tableName.getName());
    EnableTableResponse response = executeCallable(
      new MasterCallable<EnableTableResponse>(getConnection(), getRpcControllerFactory()) {
        @Override
        protected EnableTableResponse rpcCall() throws Exception {
          setPriority(tableName);
          LOG.info("Started enable of " + tableName);
          EnableTableRequest req =
              RequestConverter.buildEnableTableRequest(tableName, ng.getNonceGroup(),ng.newNonce());
          return master.enableTable(getRpcController(),req);
        }
      });
    return new EnableTableFuture(this, tableName, response);
  }

  private static class EnableTableFuture extends TableFuture<Void> {
    public EnableTableFuture(final HBaseAdmin admin, final TableName tableName,
        final EnableTableResponse response) {
      super(admin, tableName,
              (response != null && response.hasProcId()) ? response.getProcId() : null);
    }

    @Override
    public String getOperationType() {
      return "ENABLE";
    }

    @Override
    protected Void waitOperationResult(final long deadlineTs) throws IOException, TimeoutException {
      waitForTableEnabled(deadlineTs);
      return null;
    }
  }

  @Override
  public HTableDescriptor[] enableTables(String regex) throws IOException {
    return enableTables(Pattern.compile(regex));
  }

  @Override
  public HTableDescriptor[] enableTables(Pattern pattern) throws IOException {
    List<HTableDescriptor> failed = new LinkedList<>();
    for (HTableDescriptor table : listTables(pattern)) {
      if (isTableDisabled(table.getTableName())) {
        try {
          enableTable(table.getTableName());
        } catch (IOException ex) {
          LOG.info("Failed to enable table " + table.getTableName(), ex);
          failed.add(table);
        }
      }
    }
    return failed.toArray(new HTableDescriptor[failed.size()]);
  }

  @Override
  public void disableTable(final TableName tableName)
  throws IOException {
    get(disableTableAsync(tableName), syncWaitTimeout, TimeUnit.MILLISECONDS);
  }

  @Override
  public Future<Void> disableTableAsync(final TableName tableName) throws IOException {
    TableName.isLegalFullyQualifiedTableName(tableName.getName());
    DisableTableResponse response = executeCallable(
      new MasterCallable<DisableTableResponse>(getConnection(), getRpcControllerFactory()) {
        @Override
        protected DisableTableResponse rpcCall() throws Exception {
          setPriority(tableName);
          LOG.info("Started disable of " + tableName);
          DisableTableRequest req =
              RequestConverter.buildDisableTableRequest(
                tableName, ng.getNonceGroup(), ng.newNonce());
          return master.disableTable(getRpcController(), req);
        }
      });
    return new DisableTableFuture(this, tableName, response);
  }

  private static class DisableTableFuture extends TableFuture<Void> {
    public DisableTableFuture(final HBaseAdmin admin, final TableName tableName,
        final DisableTableResponse response) {
      super(admin, tableName,
              (response != null && response.hasProcId()) ? response.getProcId() : null);
    }

    @Override
    public String getOperationType() {
      return "DISABLE";
    }

    @Override
    protected Void waitOperationResult(long deadlineTs) throws IOException, TimeoutException {
      waitForTableDisabled(deadlineTs);
      return null;
    }
  }

  @Override
  public HTableDescriptor[] disableTables(String regex) throws IOException {
    return disableTables(Pattern.compile(regex));
  }

  @Override
  public HTableDescriptor[] disableTables(Pattern pattern) throws IOException {
    List<HTableDescriptor> failed = new LinkedList<>();
    for (HTableDescriptor table : listTables(pattern)) {
      if (isTableEnabled(table.getTableName())) {
        try {
          disableTable(table.getTableName());
        } catch (IOException ex) {
          LOG.info("Failed to disable table " + table.getTableName(), ex);
          failed.add(table);
        }
      }
    }
    return failed.toArray(new HTableDescriptor[failed.size()]);
  }

  @Override
  public boolean isTableEnabled(final TableName tableName) throws IOException {
    checkTableExists(tableName);
    return executeCallable(new RpcRetryingCallable<Boolean>() {
      @Override
      protected Boolean rpcCall(int callTimeout) throws Exception {
        TableState tableState = MetaTableAccessor.getTableState(getConnection(), tableName);
        if (tableState == null) {
          throw new TableNotFoundException(tableName);
        }
        return tableState.inStates(TableState.State.ENABLED);
      }
    });
  }

  @Override
  public boolean isTableDisabled(TableName tableName) throws IOException {
    checkTableExists(tableName);
    return connection.isTableDisabled(tableName);
  }

  @Override
  public boolean isTableAvailable(TableName tableName) throws IOException {
    return connection.isTableAvailable(tableName, null);
  }

  @Override
  public boolean isTableAvailable(TableName tableName, byte[][] splitKeys) throws IOException {
    return connection.isTableAvailable(tableName, splitKeys);
  }

  @Override
  public Pair<Integer, Integer> getAlterStatus(final TableName tableName) throws IOException {
    return executeCallable(new MasterCallable<Pair<Integer, Integer>>(getConnection(),
        getRpcControllerFactory()) {
      @Override
      protected Pair<Integer, Integer> rpcCall() throws Exception {
        setPriority(tableName);
        GetSchemaAlterStatusRequest req = RequestConverter
            .buildGetSchemaAlterStatusRequest(tableName);
        GetSchemaAlterStatusResponse ret = master.getSchemaAlterStatus(getRpcController(), req);
        Pair<Integer, Integer> pair = new Pair<>(ret.getYetToUpdateRegions(),
            ret.getTotalRegions());
        return pair;
      }
    });
  }

  @Override
  public Pair<Integer, Integer> getAlterStatus(final byte[] tableName) throws IOException {
    return getAlterStatus(TableName.valueOf(tableName));
  }

  @Override
  public void addColumnFamily(final TableName tableName, final ColumnFamilyDescriptor columnFamily)
      throws IOException {
    get(addColumnFamilyAsync(tableName, columnFamily), syncWaitTimeout, TimeUnit.MILLISECONDS);
  }

  @Override
  public Future<Void> addColumnFamilyAsync(final TableName tableName,
      final ColumnFamilyDescriptor columnFamily) throws IOException {
    AddColumnResponse response =
        executeCallable(new MasterCallable<AddColumnResponse>(getConnection(),
            getRpcControllerFactory()) {
          @Override
          protected AddColumnResponse rpcCall() throws Exception {
            setPriority(tableName);
            AddColumnRequest req =
                RequestConverter.buildAddColumnRequest(tableName, columnFamily, ng.getNonceGroup(),
                  ng.newNonce());
            return master.addColumn(getRpcController(), req);
          }
        });
    return new AddColumnFamilyFuture(this, tableName, response);
  }

  private static class AddColumnFamilyFuture extends ModifyTableFuture {
    public AddColumnFamilyFuture(final HBaseAdmin admin, final TableName tableName,
        final AddColumnResponse response) {
      super(admin, tableName, (response != null && response.hasProcId()) ? response.getProcId()
          : null);
    }

    @Override
    public String getOperationType() {
      return "ADD_COLUMN_FAMILY";
    }
  }

  /**
   * {@inheritDoc}
   * @deprecated Since 2.0. Will be removed in 3.0. Use
   *     {@link #deleteColumnFamily(TableName, byte[])} instead.
   */
  @Override
  @Deprecated
  public void deleteColumn(final TableName tableName, final byte[] columnFamily)
  throws IOException {
    deleteColumnFamily(tableName, columnFamily);
  }

  @Override
  public void deleteColumnFamily(final TableName tableName, final byte[] columnFamily)
      throws IOException {
    get(deleteColumnFamilyAsync(tableName, columnFamily), syncWaitTimeout, TimeUnit.MILLISECONDS);
  }

  @Override
  public Future<Void> deleteColumnFamilyAsync(final TableName tableName, final byte[] columnFamily)
      throws IOException {
    DeleteColumnResponse response =
        executeCallable(new MasterCallable<DeleteColumnResponse>(getConnection(),
            getRpcControllerFactory()) {
          @Override
          protected DeleteColumnResponse rpcCall() throws Exception {
            setPriority(tableName);
            DeleteColumnRequest req =
                RequestConverter.buildDeleteColumnRequest(tableName, columnFamily,
                  ng.getNonceGroup(), ng.newNonce());
            return master.deleteColumn(getRpcController(), req);
          }
        });
    return new DeleteColumnFamilyFuture(this, tableName, response);
  }

  private static class DeleteColumnFamilyFuture extends ModifyTableFuture {
    public DeleteColumnFamilyFuture(final HBaseAdmin admin, final TableName tableName,
        final DeleteColumnResponse response) {
      super(admin, tableName, (response != null && response.hasProcId()) ? response.getProcId()
          : null);
    }

    @Override
    public String getOperationType() {
      return "DELETE_COLUMN_FAMILY";
    }
  }

  @Override
  public void modifyColumnFamily(final TableName tableName,
      final ColumnFamilyDescriptor columnFamily) throws IOException {
    get(modifyColumnFamilyAsync(tableName, columnFamily), syncWaitTimeout, TimeUnit.MILLISECONDS);
  }

  @Override
  public Future<Void> modifyColumnFamilyAsync(final TableName tableName,
      final ColumnFamilyDescriptor columnFamily) throws IOException {
    ModifyColumnResponse response =
        executeCallable(new MasterCallable<ModifyColumnResponse>(getConnection(),
            getRpcControllerFactory()) {
          @Override
          protected ModifyColumnResponse rpcCall() throws Exception {
            setPriority(tableName);
            ModifyColumnRequest req =
                RequestConverter.buildModifyColumnRequest(tableName, columnFamily,
                  ng.getNonceGroup(), ng.newNonce());
            return master.modifyColumn(getRpcController(), req);
          }
        });
    return new ModifyColumnFamilyFuture(this, tableName, response);
  }

  private static class ModifyColumnFamilyFuture extends ModifyTableFuture {
    public ModifyColumnFamilyFuture(final HBaseAdmin admin, final TableName tableName,
        final ModifyColumnResponse response) {
      super(admin, tableName, (response != null && response.hasProcId()) ? response.getProcId()
          : null);
    }

    @Override
    public String getOperationType() {
      return "MODIFY_COLUMN_FAMILY";
    }
  }

  @Deprecated
  @Override
  public void closeRegion(final String regionName, final String unused) throws IOException {
    unassign(Bytes.toBytes(regionName), true);
  }

  @Deprecated
  @Override
  public void closeRegion(final byte [] regionName, final String unused) throws IOException {
    unassign(regionName, true);
  }

  @Deprecated
  @Override
  public boolean closeRegionWithEncodedRegionName(final String encodedRegionName,
      final String unused) throws IOException {
    unassign(Bytes.toBytes(encodedRegionName), true);
    return true;
  }

  @Deprecated
  @Override
  public void closeRegion(final ServerName unused, final HRegionInfo hri) throws IOException {
    unassign(hri.getRegionName(), true);
  }

  /**
   * @param sn
   * @return List of {@link HRegionInfo}.
   * @throws IOException
   * @deprecated As of release 2.0.0, this will be removed in HBase 3.0.0
   *             Use {@link #getRegions(ServerName)}.
   */
  @Deprecated
  @Override
  public List<HRegionInfo> getOnlineRegions(final ServerName sn) throws IOException {
    return getRegions(sn).stream().map(ImmutableHRegionInfo::new).collect(Collectors.toList());
  }

  @Override
  public void flush(final TableName tableName) throws IOException {
    checkTableExists(tableName);
    if (isTableDisabled(tableName)) {
      LOG.info("Table is disabled: " + tableName.getNameAsString());
      return;
    }
    execProcedure("flush-table-proc", tableName.getNameAsString(), new HashMap<>());
  }

  @Override
  public void flushRegion(final byte[] regionName) throws IOException {
    Pair<RegionInfo, ServerName> regionServerPair = getRegion(regionName);
    if (regionServerPair == null) {
      throw new IllegalArgumentException("Unknown regionname: " + Bytes.toStringBinary(regionName));
    }
    if (regionServerPair.getSecond() == null) {
      throw new NoServerForRegionException(Bytes.toStringBinary(regionName));
    }
    final RegionInfo hRegionInfo = regionServerPair.getFirst();
    ServerName serverName = regionServerPair.getSecond();
    final AdminService.BlockingInterface admin = this.connection.getAdmin(serverName);
    Callable<Void> callable = new Callable<Void>() {
      @Override
      public Void call() throws Exception {
        // TODO: There is no timeout on this controller. Set one!
        HBaseRpcController controller = rpcControllerFactory.newController();
        FlushRegionRequest request =
            RequestConverter.buildFlushRegionRequest(hRegionInfo.getRegionName());
        admin.flushRegion(controller, request);
        return null;
      }
    };
    ProtobufUtil.call(callable);
  }

  /**
   * {@inheritDoc}
   */
  @Override
  public void compact(final TableName tableName)
    throws IOException {
    compact(tableName, null, false, CompactType.NORMAL);
  }

  @Override
  public void compactRegion(final byte[] regionName)
    throws IOException {
    compactRegion(regionName, null, false);
  }

  /**
   * {@inheritDoc}
   */
  @Override
  public void compact(final TableName tableName, final byte[] columnFamily)
    throws IOException {
    compact(tableName, columnFamily, false, CompactType.NORMAL);
  }

  /**
   * {@inheritDoc}
   */
  @Override
  public void compactRegion(final byte[] regionName, final byte[] columnFamily)
    throws IOException {
    compactRegion(regionName, columnFamily, false);
  }

  @Override
  public void compactRegionServer(final ServerName serverName) throws IOException {
    for (RegionInfo region : getRegions(serverName)) {
      compact(this.connection.getAdmin(serverName), region, false, null);
    }
  }

  @Override
  public void majorCompactRegionServer(final ServerName serverName) throws IOException {
    for (RegionInfo region : getRegions(serverName)) {
      compact(this.connection.getAdmin(serverName), region, true, null);
    }
  }

  @Override
  public void majorCompact(final TableName tableName)
  throws IOException {
    compact(tableName, null, true, CompactType.NORMAL);
  }

  @Override
  public void majorCompactRegion(final byte[] regionName)
  throws IOException {
    compactRegion(regionName, null, true);
  }

  /**
   * {@inheritDoc}
   */
  @Override
  public void majorCompact(final TableName tableName, final byte[] columnFamily)
  throws IOException {
    compact(tableName, columnFamily, true, CompactType.NORMAL);
  }

  @Override
  public void majorCompactRegion(final byte[] regionName, final byte[] columnFamily)
  throws IOException {
    compactRegion(regionName, columnFamily, true);
  }

  /**
   * Compact a table.
   * Asynchronous operation.
   *
   * @param tableName table or region to compact
   * @param columnFamily column family within a table or region
   * @param major True if we are to do a major compaction.
   * @param compactType {@link org.apache.hadoop.hbase.client.CompactType}
   * @throws IOException if a remote or network exception occurs
   */
  private void compact(final TableName tableName, final byte[] columnFamily,final boolean major,
                       CompactType compactType) throws IOException {
    switch (compactType) {
      case MOB:
        compact(this.connection.getAdminForMaster(), RegionInfo.createMobRegionInfo(tableName),
            major, columnFamily);
        break;
      case NORMAL:
        checkTableExists(tableName);
        for (HRegionLocation loc :connection.locateRegions(tableName, false, false)) {
          ServerName sn = loc.getServerName();
          if (sn == null) {
            continue;
          }
          try {
            compact(this.connection.getAdmin(sn), loc.getRegion(), major, columnFamily);
          } catch (NotServingRegionException e) {
            if (LOG.isDebugEnabled()) {
              LOG.debug("Trying to" + (major ? " major" : "") + " compact " + loc.getRegion() +
                  ": " + StringUtils.stringifyException(e));
            }
          }
        }
        break;
      default:
        throw new IllegalArgumentException("Unknown compactType: " + compactType);
    }
  }

  /**
   * Compact an individual region.
   * Asynchronous operation.
   *
   * @param regionName region to compact
   * @param columnFamily column family within a table or region
   * @param major True if we are to do a major compaction.
   * @throws IOException if a remote or network exception occurs
   * @throws InterruptedException
   */
  private void compactRegion(final byte[] regionName, final byte[] columnFamily,
      final boolean major) throws IOException {
    Pair<RegionInfo, ServerName> regionServerPair = getRegion(regionName);
    if (regionServerPair == null) {
      throw new IllegalArgumentException("Invalid region: " + Bytes.toStringBinary(regionName));
    }
    if (regionServerPair.getSecond() == null) {
      throw new NoServerForRegionException(Bytes.toStringBinary(regionName));
    }
    compact(this.connection.getAdmin(regionServerPair.getSecond()), regionServerPair.getFirst(),
      major, columnFamily);
  }

  private void compact(AdminService.BlockingInterface admin, RegionInfo hri, boolean major,
      byte[] family) throws IOException {
    Callable<Void> callable = new Callable<Void>() {
      @Override
      public Void call() throws Exception {
        // TODO: There is no timeout on this controller. Set one!
        HBaseRpcController controller = rpcControllerFactory.newController();
        CompactRegionRequest request =
            RequestConverter.buildCompactRegionRequest(hri.getRegionName(), major, family);
        admin.compactRegion(controller, request);
        return null;
      }
    };
    ProtobufUtil.call(callable);
  }

  @Override
  public void move(final byte[] encodedRegionName, final byte[] destServerName) throws IOException {
    executeCallable(new MasterCallable<Void>(getConnection(), getRpcControllerFactory()) {
      @Override
      protected Void rpcCall() throws Exception {
        setPriority(encodedRegionName);
        MoveRegionRequest request =
            RequestConverter.buildMoveRegionRequest(encodedRegionName,
              destServerName != null ? ServerName.valueOf(Bytes.toString(destServerName)) : null);
        master.moveRegion(getRpcController(), request);
        return null;
      }
    });
  }

  @Override
  public void assign(final byte [] regionName) throws MasterNotRunningException,
      ZooKeeperConnectionException, IOException {
    executeCallable(new MasterCallable<Void>(getConnection(), getRpcControllerFactory()) {
      @Override
      protected Void rpcCall() throws Exception {
        setPriority(regionName);
        AssignRegionRequest request =
            RequestConverter.buildAssignRegionRequest(getRegionName(regionName));
        master.assignRegion(getRpcController(), request);
        return null;
      }
    });
  }

  @Override
  public void unassign(final byte [] regionName, final boolean force) throws IOException {
    final byte[] toBeUnassigned = getRegionName(regionName);
    executeCallable(new MasterCallable<Void>(getConnection(), getRpcControllerFactory()) {
      @Override
      protected Void rpcCall() throws Exception {
        setPriority(regionName);
        UnassignRegionRequest request =
            RequestConverter.buildUnassignRegionRequest(toBeUnassigned, force);
        master.unassignRegion(getRpcController(), request);
        return null;
      }
    });
  }

  @Override
  public void offline(final byte [] regionName)
  throws IOException {
    executeCallable(new MasterCallable<Void>(getConnection(), getRpcControllerFactory()) {
      @Override
      protected Void rpcCall() throws Exception {
        setPriority(regionName);
        master.offlineRegion(getRpcController(),
            RequestConverter.buildOfflineRegionRequest(regionName));
        return null;
      }
    });
  }

  @Override
  public boolean balancerSwitch(final boolean on, final boolean synchronous)
  throws IOException {
    return executeCallable(new MasterCallable<Boolean>(getConnection(), getRpcControllerFactory()) {
      @Override
      protected Boolean rpcCall() throws Exception {
        SetBalancerRunningRequest req =
            RequestConverter.buildSetBalancerRunningRequest(on, synchronous);
        return master.setBalancerRunning(getRpcController(), req).getPrevBalanceValue();
      }
    });
  }

  @Override
  public boolean balance() throws IOException {
    return executeCallable(new MasterCallable<Boolean>(getConnection(), getRpcControllerFactory()) {
      @Override
      protected Boolean rpcCall() throws Exception {
        return master.balance(getRpcController(),
            RequestConverter.buildBalanceRequest(false)).getBalancerRan();
      }
    });
  }

  @Override
  public boolean balance(final boolean force) throws IOException {
    return executeCallable(new MasterCallable<Boolean>(getConnection(), getRpcControllerFactory()) {
      @Override
      protected Boolean rpcCall() throws Exception {
        return master.balance(getRpcController(),
            RequestConverter.buildBalanceRequest(force)).getBalancerRan();
      }
    });
  }

  @Override
  public boolean isBalancerEnabled() throws IOException {
    return executeCallable(new MasterCallable<Boolean>(getConnection(), getRpcControllerFactory()) {
      @Override
      protected Boolean rpcCall() throws Exception {
        return master.isBalancerEnabled(getRpcController(),
          RequestConverter.buildIsBalancerEnabledRequest()).getEnabled();
      }
    });
  }

  /**
   * {@inheritDoc}
   */
  @Override
  public CacheEvictionStats clearBlockCache(final TableName tableName) throws IOException {
    checkTableExists(tableName);
    CacheEvictionStatsBuilder cacheEvictionStats = CacheEvictionStats.builder();
    List<Pair<RegionInfo, ServerName>> pairs =
      MetaTableAccessor.getTableRegionsAndLocations(connection, tableName);
    Map<ServerName, List<RegionInfo>> regionInfoByServerName =
        pairs.stream()
            .filter(pair -> !(pair.getFirst().isOffline()))
            .filter(pair -> pair.getSecond() != null)
            .collect(Collectors.groupingBy(pair -> pair.getSecond(),
                Collectors.mapping(pair -> pair.getFirst(), Collectors.toList())));

    for (Map.Entry<ServerName, List<RegionInfo>> entry : regionInfoByServerName.entrySet()) {
      CacheEvictionStats stats = clearBlockCache(entry.getKey(), entry.getValue());
      cacheEvictionStats = cacheEvictionStats.append(stats);
      if (stats.getExceptionCount() > 0) {
        for (Map.Entry<byte[], Throwable> exception : stats.getExceptions().entrySet()) {
          LOG.debug("Failed to clear block cache for "
              + Bytes.toStringBinary(exception.getKey())
              + " on " + entry.getKey() + ": ", exception.getValue());
        }
      }
    }
    return cacheEvictionStats.build();
  }

  private CacheEvictionStats clearBlockCache(final ServerName sn, final List<RegionInfo> hris)
      throws IOException {
    HBaseRpcController controller = rpcControllerFactory.newController();
    AdminService.BlockingInterface admin = this.connection.getAdmin(sn);
    ClearRegionBlockCacheRequest request =
      RequestConverter.buildClearRegionBlockCacheRequest(hris);
    ClearRegionBlockCacheResponse response;
    try {
      response = admin.clearRegionBlockCache(controller, request);
      return ProtobufUtil.toCacheEvictionStats(response.getStats());
    } catch (ServiceException se) {
      throw ProtobufUtil.getRemoteException(se);
    }
  }

  /**
   * Invoke region normalizer. Can NOT run for various reasons.  Check logs.
   *
   * @return True if region normalizer ran, false otherwise.
   */
  @Override
  public boolean normalize() throws IOException {
    return executeCallable(new MasterCallable<Boolean>(getConnection(), getRpcControllerFactory()) {
      @Override
      protected Boolean rpcCall() throws Exception {
        return master.normalize(getRpcController(),
            RequestConverter.buildNormalizeRequest()).getNormalizerRan();
      }
    });
  }

  @Override
  public boolean isNormalizerEnabled() throws IOException {
    return executeCallable(new MasterCallable<Boolean>(getConnection(), getRpcControllerFactory()) {
      @Override
      protected Boolean rpcCall() throws Exception {
        return master.isNormalizerEnabled(getRpcController(),
          RequestConverter.buildIsNormalizerEnabledRequest()).getEnabled();
      }
    });
  }

  @Override
  public boolean normalizerSwitch(final boolean on) throws IOException {
    return executeCallable(new MasterCallable<Boolean>(getConnection(), getRpcControllerFactory()) {
      @Override
      protected Boolean rpcCall() throws Exception {
        SetNormalizerRunningRequest req =
          RequestConverter.buildSetNormalizerRunningRequest(on);
        return master.setNormalizerRunning(getRpcController(), req).getPrevNormalizerValue();
      }
    });
  }

  @Override
  public boolean catalogJanitorSwitch(final boolean enable) throws IOException {
    return executeCallable(new MasterCallable<Boolean>(getConnection(), getRpcControllerFactory()) {
      @Override
      protected Boolean rpcCall() throws Exception {
        return master.enableCatalogJanitor(getRpcController(),
          RequestConverter.buildEnableCatalogJanitorRequest(enable)).getPrevValue();
      }
    });
  }

  @Override
  public int runCatalogJanitor() throws IOException {
    return executeCallable(new MasterCallable<Integer>(getConnection(), getRpcControllerFactory()) {
      @Override
      protected Integer rpcCall() throws Exception {
        return master.runCatalogScan(getRpcController(),
          RequestConverter.buildCatalogScanRequest()).getScanResult();
      }
    });
  }

  @Override
  public boolean isCatalogJanitorEnabled() throws IOException {
    return executeCallable(new MasterCallable<Boolean>(getConnection(), getRpcControllerFactory()) {
      @Override
      protected Boolean rpcCall() throws Exception {
        return master.isCatalogJanitorEnabled(getRpcController(),
          RequestConverter.buildIsCatalogJanitorEnabledRequest()).getValue();
      }
    });
  }

  @Override
  public boolean cleanerChoreSwitch(final boolean on) throws IOException {
    return executeCallable(new MasterCallable<Boolean>(getConnection(), getRpcControllerFactory()) {
      @Override public Boolean rpcCall() throws Exception {
        return master.setCleanerChoreRunning(getRpcController(),
            RequestConverter.buildSetCleanerChoreRunningRequest(on)).getPrevValue();
      }
    });
  }

  @Override
  public boolean runCleanerChore() throws IOException {
    return executeCallable(new MasterCallable<Boolean>(getConnection(), getRpcControllerFactory()) {
      @Override public Boolean rpcCall() throws Exception {
        return master.runCleanerChore(getRpcController(),
            RequestConverter.buildRunCleanerChoreRequest()).getCleanerChoreRan();
      }
    });
  }

  @Override
  public boolean isCleanerChoreEnabled() throws IOException {
    return executeCallable(new MasterCallable<Boolean>(getConnection(), getRpcControllerFactory()) {
      @Override public Boolean rpcCall() throws Exception {
        return master.isCleanerChoreEnabled(getRpcController(),
            RequestConverter.buildIsCleanerChoreEnabledRequest()).getValue();
      }
    });
  }

  /**
   * Merge two regions. Synchronous operation.
   * Note: It is not feasible to predict the length of merge.
   *   Therefore, this is for internal testing only.
   * @param nameOfRegionA encoded or full name of region a
   * @param nameOfRegionB encoded or full name of region b
   * @param forcible true if do a compulsory merge, otherwise we will only merge
   *          two adjacent regions
   * @throws IOException
   */
  @VisibleForTesting
  public void mergeRegionsSync(
      final byte[] nameOfRegionA,
      final byte[] nameOfRegionB,
      final boolean forcible) throws IOException {
    get(
      mergeRegionsAsync(nameOfRegionA, nameOfRegionB, forcible),
      syncWaitTimeout,
      TimeUnit.MILLISECONDS);
  }

  /**
   * Merge two regions. Asynchronous operation.
   * @param nameOfRegionA encoded or full name of region a
   * @param nameOfRegionB encoded or full name of region b
   * @param forcible true if do a compulsory merge, otherwise we will only merge
   *          two adjacent regions
   * @throws IOException
   * @deprecated Since 2.0. Will be removed in 3.0. Use
   *     {@link #mergeRegionsAsync(byte[], byte[], boolean)} instead.
   */
  @Deprecated
  @Override
  public void mergeRegions(final byte[] nameOfRegionA,
      final byte[] nameOfRegionB, final boolean forcible)
      throws IOException {
    mergeRegionsAsync(nameOfRegionA, nameOfRegionB, forcible);
  }

  /**
   * Merge two regions. Asynchronous operation.
   * @param nameOfRegionA encoded or full name of region a
   * @param nameOfRegionB encoded or full name of region b
   * @param forcible true if do a compulsory merge, otherwise we will only merge
   *          two adjacent regions
   * @throws IOException
   */
  @Override
  public Future<Void> mergeRegionsAsync(
      final byte[] nameOfRegionA,
      final byte[] nameOfRegionB,
      final boolean forcible) throws IOException {
    byte[][] nameofRegionsToMerge = new byte[2][];
    nameofRegionsToMerge[0] = nameOfRegionA;
    nameofRegionsToMerge[1] = nameOfRegionB;
    return mergeRegionsAsync(nameofRegionsToMerge, forcible);
  }

  /**
   * Merge two regions. Asynchronous operation.
   * @param nameofRegionsToMerge encoded or full name of daughter regions
   * @param forcible true if do a compulsory merge, otherwise we will only merge
   *          adjacent regions
   * @throws IOException
   */
  @Override
  public Future<Void> mergeRegionsAsync(
      final byte[][] nameofRegionsToMerge,
      final boolean forcible) throws IOException {
    assert(nameofRegionsToMerge.length >= 2);
    byte[][] encodedNameofRegionsToMerge = new byte[nameofRegionsToMerge.length][];
    for(int i = 0; i < nameofRegionsToMerge.length; i++) {
      encodedNameofRegionsToMerge[i] = HRegionInfo.isEncodedRegionName(nameofRegionsToMerge[i]) ?
<<<<<<< HEAD
        nameofRegionsToMerge[i] : HRegionInfo.encodeRegionName(nameofRegionsToMerge[i])
          .getBytes(StandardCharsets.UTF_8);
=======
          nameofRegionsToMerge[i] :
          Bytes.toBytes(HRegionInfo.encodeRegionName(nameofRegionsToMerge[i]));
>>>>>>> c8e8f700
    }

    TableName tableName = null;
    Pair<RegionInfo, ServerName> pair;

    for(int i = 0; i < nameofRegionsToMerge.length; i++) {
      pair = getRegion(nameofRegionsToMerge[i]);

      if (pair != null) {
        if (pair.getFirst().getReplicaId() != HRegionInfo.DEFAULT_REPLICA_ID) {
          throw new IllegalArgumentException ("Can't invoke merge on non-default regions directly");
        }
        if (tableName == null) {
          tableName = pair.getFirst().getTable();
        } else  if (!tableName.equals(pair.getFirst().getTable())) {
          throw new IllegalArgumentException ("Cannot merge regions from two different tables " +
              tableName + " and " + pair.getFirst().getTable());
        }
      } else {
        throw new UnknownRegionException (
          "Can't invoke merge on unknown region "
          + Bytes.toStringBinary(encodedNameofRegionsToMerge[i]));
      }
    }

    MergeTableRegionsResponse response =
        executeCallable(new MasterCallable<MergeTableRegionsResponse>(getConnection(),
            getRpcControllerFactory()) {
      @Override
      protected MergeTableRegionsResponse rpcCall() throws Exception {
        MergeTableRegionsRequest request = RequestConverter
            .buildMergeTableRegionsRequest(
                encodedNameofRegionsToMerge,
                forcible,
                ng.getNonceGroup(),
                ng.newNonce());
        return master.mergeTableRegions(getRpcController(), request);
      }
    });
    return new MergeTableRegionsFuture(this, tableName, response);
  }

  private static class MergeTableRegionsFuture extends TableFuture<Void> {
    public MergeTableRegionsFuture(
        final HBaseAdmin admin,
        final TableName tableName,
        final MergeTableRegionsResponse response) {
      super(admin, tableName,
          (response != null && response.hasProcId()) ? response.getProcId() : null);
    }

    public MergeTableRegionsFuture(
        final HBaseAdmin admin,
        final TableName tableName,
        final Long procId) {
      super(admin, tableName, procId);
    }

    @Override
    public String getOperationType() {
      return "MERGE_REGIONS";
    }
  }
  /**
   * Split one region. Synchronous operation.
   * Note: It is not feasible to predict the length of split.
   *   Therefore, this is for internal testing only.
   * @param regionName encoded or full name of region
   * @param splitPoint key where region splits
   * @throws IOException
   */
  @VisibleForTesting
  public void splitRegionSync(byte[] regionName, byte[] splitPoint) throws IOException {
    splitRegionSync(regionName, splitPoint, syncWaitTimeout, TimeUnit.MILLISECONDS);
  }


  /**
   * Split one region. Synchronous operation.
   * @param regionName region to be split
   * @param splitPoint split point
   * @param timeout how long to wait on split
   * @param units time units
   * @throws IOException
   */
  public void splitRegionSync(byte[] regionName, byte[] splitPoint,
    final long timeout, final TimeUnit units) throws IOException {
    get(
        splitRegionAsync(regionName, splitPoint),
        timeout,
        units);
  }

  @Override
  public Future<Void> splitRegionAsync(byte[] regionName, byte[] splitPoint)
      throws IOException {
    byte[] encodedNameofRegionToSplit = HRegionInfo.isEncodedRegionName(regionName) ?
<<<<<<< HEAD
        regionName : HRegionInfo.encodeRegionName(regionName).getBytes(StandardCharsets.UTF_8);
=======
        regionName : Bytes.toBytes(HRegionInfo.encodeRegionName(regionName));
>>>>>>> c8e8f700
    Pair<RegionInfo, ServerName> pair = getRegion(regionName);
    if (pair != null) {
      if (pair.getFirst() != null &&
          pair.getFirst().getReplicaId() != HRegionInfo.DEFAULT_REPLICA_ID) {
        throw new IllegalArgumentException ("Can't invoke split on non-default regions directly");
      }
    } else {
      throw new UnknownRegionException (
          "Can't invoke merge on unknown region "
              + Bytes.toStringBinary(encodedNameofRegionToSplit));
    }

    return splitRegionAsync(pair.getFirst(), splitPoint);
  }

  Future<Void> splitRegionAsync(RegionInfo hri, byte[] splitPoint) throws IOException {
    TableName tableName = hri.getTable();
    if (hri.getStartKey() != null && splitPoint != null &&
        Bytes.compareTo(hri.getStartKey(), splitPoint) == 0) {
      throw new IOException("should not give a splitkey which equals to startkey!");
    }

    SplitTableRegionResponse response = executeCallable(
        new MasterCallable<SplitTableRegionResponse>(getConnection(), getRpcControllerFactory()) {
          @Override
          protected SplitTableRegionResponse rpcCall() throws Exception {
            setPriority(tableName);
            SplitTableRegionRequest request = RequestConverter
                .buildSplitTableRegionRequest(hri, splitPoint, ng.getNonceGroup(), ng.newNonce());
            return master.splitRegion(getRpcController(), request);
          }
        });
    return new SplitTableRegionFuture(this, tableName, response);
  }

  private static class SplitTableRegionFuture extends TableFuture<Void> {
    public SplitTableRegionFuture(final HBaseAdmin admin,
        final TableName tableName,
        final SplitTableRegionResponse response) {
      super(admin, tableName,
          (response != null && response.hasProcId()) ? response.getProcId() : null);
    }

    public SplitTableRegionFuture(
        final HBaseAdmin admin,
        final TableName tableName,
        final Long procId) {
      super(admin, tableName, procId);
    }

    @Override
    public String getOperationType() {
      return "SPLIT_REGION";
    }
  }

  @Override
  public void split(final TableName tableName) throws IOException {
    split(tableName, null);
  }

  @Override
  public void splitRegion(final byte[] regionName) throws IOException {
    splitRegion(regionName, null);
  }

  @Override
  public void split(final TableName tableName, final byte[] splitPoint) throws IOException {
    checkTableExists(tableName);
    for (HRegionLocation loc : connection.locateRegions(tableName, false, false)) {
      ServerName sn = loc.getServerName();
      if (sn == null) {
        continue;
      }
      RegionInfo r = loc.getRegion();
      // check for parents
      if (r.isSplitParent()) {
        continue;
      }
      // if a split point given, only split that particular region
      if (r.getReplicaId() != RegionInfo.DEFAULT_REPLICA_ID ||
          (splitPoint != null && !r.containsRow(splitPoint))) {
        continue;
      }
      // call out to master to do split now
      splitRegionAsync(r, splitPoint);
    }
  }

  @Override
  public void splitRegion(final byte[] regionName, final byte [] splitPoint) throws IOException {
    Pair<RegionInfo, ServerName> regionServerPair = getRegion(regionName);
    if (regionServerPair == null) {
      throw new IllegalArgumentException("Invalid region: " + Bytes.toStringBinary(regionName));
    }
    if (regionServerPair.getFirst() != null &&
        regionServerPair.getFirst().getReplicaId() != HRegionInfo.DEFAULT_REPLICA_ID) {
      throw new IllegalArgumentException("Can't split replicas directly. "
          + "Replicas are auto-split when their primary is split.");
    }
    if (regionServerPair.getSecond() == null) {
      throw new NoServerForRegionException(Bytes.toStringBinary(regionName));
    }
    splitRegionAsync(regionServerPair.getFirst(), splitPoint);
  }

  @Override
  public void modifyTable(final TableName tableName, final TableDescriptor td)
      throws IOException {
    get(modifyTableAsync(tableName, td), syncWaitTimeout, TimeUnit.MILLISECONDS);
  }

  @Override
  public Future<Void> modifyTableAsync(final TableName tableName, final TableDescriptor td)
      throws IOException {
    if (!tableName.equals(td.getTableName())) {
      throw new IllegalArgumentException("the specified table name '" + tableName +
        "' doesn't match with the HTD one: " + td.getTableName());
    }
    return modifyTableAsync(td);
  }

  private static class ModifyTableFuture extends TableFuture<Void> {
    public ModifyTableFuture(final HBaseAdmin admin, final TableName tableName,
        final ModifyTableResponse response) {
      super(admin, tableName,
          (response != null && response.hasProcId()) ? response.getProcId() : null);
    }

    public ModifyTableFuture(final HBaseAdmin admin, final TableName tableName, final Long procId) {
      super(admin, tableName, procId);
    }

    @Override
    public String getOperationType() {
      return "MODIFY";
    }

    @Override
    protected Void postOperationResult(final Void result, final long deadlineTs)
        throws IOException, TimeoutException {
      // The modify operation on the table is asynchronous on the server side irrespective
      // of whether Procedure V2 is supported or not. So, we wait in the client till
      // all regions get updated.
      waitForSchemaUpdate(deadlineTs);
      return result;
    }
  }

  /**
   * @param regionName Name of a region.
   * @return a pair of HRegionInfo and ServerName if <code>regionName</code> is
   *  a verified region name (we call {@link
   *  MetaTableAccessor#getRegionLocation(Connection, byte[])}
   *  else null.
   * Throw IllegalArgumentException if <code>regionName</code> is null.
   * @throws IOException
   */
  Pair<RegionInfo, ServerName> getRegion(final byte[] regionName) throws IOException {
    if (regionName == null) {
      throw new IllegalArgumentException("Pass a table name or region name");
    }
    Pair<RegionInfo, ServerName> pair = MetaTableAccessor.getRegion(connection, regionName);
    if (pair == null) {
      final AtomicReference<Pair<RegionInfo, ServerName>> result = new AtomicReference<>(null);
      final String encodedName = Bytes.toString(regionName);
      MetaTableAccessor.Visitor visitor = new MetaTableAccessor.Visitor() {
        @Override
        public boolean visit(Result data) throws IOException {
          RegionInfo info = MetaTableAccessor.getRegionInfo(data);
          if (info == null) {
            LOG.warn("No serialized HRegionInfo in " + data);
            return true;
          }
          RegionLocations rl = MetaTableAccessor.getRegionLocations(data);
          boolean matched = false;
          ServerName sn = null;
          if (rl != null) {
            for (HRegionLocation h : rl.getRegionLocations()) {
              if (h != null && encodedName.equals(h.getRegionInfo().getEncodedName())) {
                sn = h.getServerName();
                info = h.getRegionInfo();
                matched = true;
              }
            }
          }
          if (!matched) return true;
          result.set(new Pair<>(info, sn));
          return false; // found the region, stop
        }
      };

      MetaTableAccessor.fullScanRegions(connection, visitor);
      pair = result.get();
    }
    return pair;
  }

  /**
   * If the input is a region name, it is returned as is. If it's an
   * encoded region name, the corresponding region is found from meta
   * and its region name is returned. If we can't find any region in
   * meta matching the input as either region name or encoded region
   * name, the input is returned as is. We don't throw unknown
   * region exception.
   */
  private byte[] getRegionName(
      final byte[] regionNameOrEncodedRegionName) throws IOException {
    if (Bytes.equals(regionNameOrEncodedRegionName,
        HRegionInfo.FIRST_META_REGIONINFO.getRegionName())
          || Bytes.equals(regionNameOrEncodedRegionName,
            HRegionInfo.FIRST_META_REGIONINFO.getEncodedNameAsBytes())) {
      return HRegionInfo.FIRST_META_REGIONINFO.getRegionName();
    }
    byte[] tmp = regionNameOrEncodedRegionName;
    Pair<RegionInfo, ServerName> regionServerPair = getRegion(regionNameOrEncodedRegionName);
    if (regionServerPair != null && regionServerPair.getFirst() != null) {
      tmp = regionServerPair.getFirst().getRegionName();
    }
    return tmp;
  }

  /**
   * Check if table exists or not
   * @param tableName Name of a table.
   * @return tableName instance
   * @throws IOException if a remote or network exception occurs.
   * @throws TableNotFoundException if table does not exist.
   */
  private TableName checkTableExists(final TableName tableName)
      throws IOException {
    return executeCallable(new RpcRetryingCallable<TableName>() {
      @Override
      protected TableName rpcCall(int callTimeout) throws Exception {
        if (!MetaTableAccessor.tableExists(connection, tableName)) {
          throw new TableNotFoundException(tableName);
        }
        return tableName;
      }
    });
  }

  @Override
  public synchronized void shutdown() throws IOException {
    executeCallable(new MasterCallable<Void>(getConnection(), getRpcControllerFactory()) {
      @Override
      protected Void rpcCall() throws Exception {
        setPriority(HConstants.HIGH_QOS);
        master.shutdown(getRpcController(), ShutdownRequest.newBuilder().build());
        return null;
      }
    });
  }

  @Override
  public synchronized void stopMaster() throws IOException {
    executeCallable(new MasterCallable<Void>(getConnection(), getRpcControllerFactory()) {
      @Override
      protected Void rpcCall() throws Exception {
        setPriority(HConstants.HIGH_QOS);
        master.stopMaster(getRpcController(), StopMasterRequest.newBuilder().build());
        return null;
      }
    });
  }

  @Override
  public synchronized void stopRegionServer(final String hostnamePort)
  throws IOException {
    String hostname = Addressing.parseHostname(hostnamePort);
    int port = Addressing.parsePort(hostnamePort);
    final AdminService.BlockingInterface admin =
      this.connection.getAdmin(ServerName.valueOf(hostname, port, 0));
    // TODO: There is no timeout on this controller. Set one!
    HBaseRpcController controller = rpcControllerFactory.newController();
    controller.setPriority(HConstants.HIGH_QOS);
    StopServerRequest request = RequestConverter.buildStopServerRequest(
        "Called by admin client " + this.connection.toString());
    try {
      admin.stopServer(controller, request);
    } catch (Exception e) {
      throw ProtobufUtil.handleRemoteException(e);
    }
  }

  @Override
  public boolean isMasterInMaintenanceMode() throws IOException {
    return executeCallable(new MasterCallable<IsInMaintenanceModeResponse>(getConnection(),
        this.rpcControllerFactory) {
      @Override
      protected IsInMaintenanceModeResponse rpcCall() throws Exception {
        return master.isMasterInMaintenanceMode(getRpcController(),
            IsInMaintenanceModeRequest.newBuilder().build());
      }
    }).getInMaintenanceMode();
  }

  @Override
  public ClusterMetrics getClusterMetrics(EnumSet<Option> options) throws IOException {
    return executeCallable(new MasterCallable<ClusterMetrics>(getConnection(),
        this.rpcControllerFactory) {
      @Override
      protected ClusterMetrics rpcCall() throws Exception {
        GetClusterStatusRequest req = RequestConverter.buildGetClusterStatusRequest(options);
<<<<<<< HEAD
        return ProtobufUtil.toClusterStatus(
=======
        return ClusterMetricsBuilder.toClusterMetrics(
>>>>>>> c8e8f700
          master.getClusterStatus(getRpcController(), req).getClusterStatus());
      }
    });
  }

  @Override
<<<<<<< HEAD
  public List<RegionLoad> getRegionLoads(ServerName serverName, TableName tableName)
      throws IOException {
    AdminService.BlockingInterface admin = this.connection.getAdmin(serverName);
    HBaseRpcController controller = rpcControllerFactory.newController();
    return ProtobufUtil.getRegionLoad(controller, admin, tableName);
=======
  public List<RegionMetrics> getRegionMetrics(ServerName serverName, TableName tableName)
      throws IOException {
    AdminService.BlockingInterface admin = this.connection.getAdmin(serverName);
    HBaseRpcController controller = rpcControllerFactory.newController();
    AdminProtos.GetRegionLoadRequest request =
      RequestConverter.buildGetRegionLoadRequest(tableName);
    try {
      return admin.getRegionLoad(controller, request).getRegionLoadsList().stream()
        .map(RegionMetricsBuilder::toRegionMetrics).collect(Collectors.toList());
    } catch (ServiceException se) {
      throw ProtobufUtil.getRemoteException(se);
    }
>>>>>>> c8e8f700
  }

  @Override
  public Configuration getConfiguration() {
    return this.conf;
  }

  /**
   * Do a get with a timeout against the passed in <code>future</code>.
   */
  private static <T> T get(final Future<T> future, final long timeout, final TimeUnit units)
  throws IOException {
    try {
      // TODO: how long should we wait? Spin forever?
      return future.get(timeout, units);
    } catch (InterruptedException e) {
      throw new InterruptedIOException("Interrupt while waiting on " + future);
    } catch (TimeoutException e) {
      throw new TimeoutIOException(e);
    } catch (ExecutionException e) {
      if (e.getCause() instanceof IOException) {
        throw (IOException)e.getCause();
      } else {
        throw new IOException(e.getCause());
      }
    }
  }

  @Override
  public void createNamespace(final NamespaceDescriptor descriptor)
  throws IOException {
    get(createNamespaceAsync(descriptor), this.syncWaitTimeout, TimeUnit.MILLISECONDS);
  }

  @Override
  public Future<Void> createNamespaceAsync(final NamespaceDescriptor descriptor)
      throws IOException {
    CreateNamespaceResponse response =
        executeCallable(new MasterCallable<CreateNamespaceResponse>(getConnection(),
            getRpcControllerFactory()) {
      @Override
      protected CreateNamespaceResponse rpcCall() throws Exception {
        return master.createNamespace(getRpcController(),
          CreateNamespaceRequest.newBuilder().setNamespaceDescriptor(ProtobufUtil.
              toProtoNamespaceDescriptor(descriptor)).build());
      }
    });
    return new NamespaceFuture(this, descriptor.getName(), response.getProcId()) {
      @Override
      public String getOperationType() {
        return "CREATE_NAMESPACE";
      }
    };
  }

  @Override
  public void modifyNamespace(final NamespaceDescriptor descriptor)
  throws IOException {
    get(modifyNamespaceAsync(descriptor), this.syncWaitTimeout, TimeUnit.MILLISECONDS);
  }

  @Override
  public Future<Void> modifyNamespaceAsync(final NamespaceDescriptor descriptor)
      throws IOException {
    ModifyNamespaceResponse response =
        executeCallable(new MasterCallable<ModifyNamespaceResponse>(getConnection(),
            getRpcControllerFactory()) {
      @Override
      protected ModifyNamespaceResponse rpcCall() throws Exception {
        // TODO: set priority based on NS?
        return master.modifyNamespace(getRpcController(), ModifyNamespaceRequest.newBuilder().
          setNamespaceDescriptor(ProtobufUtil.toProtoNamespaceDescriptor(descriptor)).build());
       }
    });
    return new NamespaceFuture(this, descriptor.getName(), response.getProcId()) {
      @Override
      public String getOperationType() {
        return "MODIFY_NAMESPACE";
      }
    };
  }

  @Override
  public void deleteNamespace(final String name)
  throws IOException {
    get(deleteNamespaceAsync(name), this.syncWaitTimeout, TimeUnit.MILLISECONDS);
  }

  @Override
  public Future<Void> deleteNamespaceAsync(final String name)
      throws IOException {
    DeleteNamespaceResponse response =
        executeCallable(new MasterCallable<DeleteNamespaceResponse>(getConnection(),
            getRpcControllerFactory()) {
      @Override
      protected DeleteNamespaceResponse rpcCall() throws Exception {
        // TODO: set priority based on NS?
        return master.deleteNamespace(getRpcController(), DeleteNamespaceRequest.newBuilder().
          setNamespaceName(name).build());
        }
      });
    return new NamespaceFuture(this, name, response.getProcId()) {
      @Override
      public String getOperationType() {
        return "DELETE_NAMESPACE";
      }
    };
  }

  @Override
  public NamespaceDescriptor getNamespaceDescriptor(final String name)
      throws NamespaceNotFoundException, IOException {
    return executeCallable(new MasterCallable<NamespaceDescriptor>(getConnection(),
        getRpcControllerFactory()) {
      @Override
      protected NamespaceDescriptor rpcCall() throws Exception {
        return ProtobufUtil.toNamespaceDescriptor(
            master.getNamespaceDescriptor(getRpcController(),
                GetNamespaceDescriptorRequest.newBuilder().
                  setNamespaceName(name).build()).getNamespaceDescriptor());
      }
    });
  }

  @Override
  public NamespaceDescriptor[] listNamespaceDescriptors() throws IOException {
    return executeCallable(new MasterCallable<NamespaceDescriptor[]>(getConnection(),
        getRpcControllerFactory()) {
      @Override
      protected NamespaceDescriptor[] rpcCall() throws Exception {
        List<HBaseProtos.NamespaceDescriptor> list =
            master.listNamespaceDescriptors(getRpcController(),
              ListNamespaceDescriptorsRequest.newBuilder().build()).getNamespaceDescriptorList();
        NamespaceDescriptor[] res = new NamespaceDescriptor[list.size()];
        for(int i = 0; i < list.size(); i++) {
          res[i] = ProtobufUtil.toNamespaceDescriptor(list.get(i));
        }
        return res;
      }
    });
  }

  @Override
  public String getProcedures() throws IOException {
    return executeCallable(new MasterCallable<String>(getConnection(),
        getRpcControllerFactory()) {
      @Override
      protected String rpcCall() throws Exception {
        GetProceduresRequest request = GetProceduresRequest.newBuilder().build();
        GetProceduresResponse response = master.getProcedures(getRpcController(), request);
        return ProtobufUtil.toProcedureJson(response.getProcedureList());
      }
    });
  }

  @Override
  public String getLocks() throws IOException {
    return executeCallable(new MasterCallable<String>(getConnection(),
        getRpcControllerFactory()) {
      @Override
      protected String rpcCall() throws Exception {
        GetLocksRequest request = GetLocksRequest.newBuilder().build();
        GetLocksResponse response = master.getLocks(getRpcController(), request);
        return ProtobufUtil.toLockJson(response.getLockList());
      }
    });
  }

  @Override
  public HTableDescriptor[] listTableDescriptorsByNamespace(final String name) throws IOException {
    return executeCallable(new MasterCallable<HTableDescriptor[]>(getConnection(),
        getRpcControllerFactory()) {
      @Override
      protected HTableDescriptor[] rpcCall() throws Exception {
        List<TableSchema> list =
            master.listTableDescriptorsByNamespace(getRpcController(),
                ListTableDescriptorsByNamespaceRequest.newBuilder().setNamespaceName(name)
                .build()).getTableSchemaList();
        HTableDescriptor[] res = new HTableDescriptor[list.size()];
        for(int i=0; i < list.size(); i++) {
          res[i] = new ImmutableHTableDescriptor(ProtobufUtil.toTableDescriptor(list.get(i)));
        }
        return res;
      }
    });
  }

  @Override
  public TableName[] listTableNamesByNamespace(final String name) throws IOException {
    return executeCallable(new MasterCallable<TableName[]>(getConnection(),
        getRpcControllerFactory()) {
      @Override
      protected TableName[] rpcCall() throws Exception {
        List<HBaseProtos.TableName> tableNames =
            master.listTableNamesByNamespace(getRpcController(), ListTableNamesByNamespaceRequest.
                newBuilder().setNamespaceName(name).build())
            .getTableNameList();
        TableName[] result = new TableName[tableNames.size()];
        for (int i = 0; i < tableNames.size(); i++) {
          result[i] = ProtobufUtil.toTableName(tableNames.get(i));
        }
        return result;
      }
    });
  }

  /**
   * Is HBase available? Throw an exception if not.
   * @param conf system configuration
   * @throws MasterNotRunningException if the master is not running.
   * @throws ZooKeeperConnectionException if unable to connect to zookeeper. // TODO do not expose
   *           ZKConnectionException.
   */
  public static void available(final Configuration conf)
      throws MasterNotRunningException, ZooKeeperConnectionException, IOException {
    Configuration copyOfConf = HBaseConfiguration.create(conf);
    // We set it to make it fail as soon as possible if HBase is not available
    copyOfConf.setInt(HConstants.HBASE_CLIENT_RETRIES_NUMBER, 1);
    copyOfConf.setInt("zookeeper.recovery.retry", 0);

    // Check ZK first.
    // If the connection exists, we may have a connection to ZK that does not work anymore
    try (ClusterConnection connection =
        (ClusterConnection) ConnectionFactory.createConnection(copyOfConf)) {
      // can throw MasterNotRunningException
      connection.isMasterRunning();
    }
  }

  /**
   *
   * @param tableName
   * @return List of {@link HRegionInfo}.
   * @throws IOException
   * @deprecated As of release 2.0.0, this will be removed in HBase 3.0.0
   *             Use {@link #getRegions(TableName)}.
   */
  @Deprecated
  @Override
  public List<HRegionInfo> getTableRegions(final TableName tableName)
    throws IOException {
    return getRegions(tableName).stream()
        .map(ImmutableHRegionInfo::new)
        .collect(Collectors.toList());
  }

  @Override
  public synchronized void close() throws IOException {
  }

  @Override
  public HTableDescriptor[] getTableDescriptorsByTableName(final List<TableName> tableNames)
  throws IOException {
    return executeCallable(new MasterCallable<HTableDescriptor[]>(getConnection(),
        getRpcControllerFactory()) {
      @Override
      protected HTableDescriptor[] rpcCall() throws Exception {
        GetTableDescriptorsRequest req =
            RequestConverter.buildGetTableDescriptorsRequest(tableNames);
        return ProtobufUtil
            .toTableDescriptorList(master.getTableDescriptors(getRpcController(), req)).stream()
            .map(ImmutableHTableDescriptor::new).toArray(HTableDescriptor[]::new);
      }
    });
  }

  @Override
  public HTableDescriptor[] getTableDescriptors(List<String> names)
  throws IOException {
    List<TableName> tableNames = new ArrayList<>(names.size());
    for(String name : names) {
      tableNames.add(TableName.valueOf(name));
    }
    return getTableDescriptorsByTableName(tableNames);
  }

  private RollWALWriterResponse rollWALWriterImpl(final ServerName sn) throws IOException,
      FailedLogCloseException {
    final AdminService.BlockingInterface admin = this.connection.getAdmin(sn);
    RollWALWriterRequest request = RequestConverter.buildRollWALWriterRequest();
    // TODO: There is no timeout on this controller. Set one!
    HBaseRpcController controller = rpcControllerFactory.newController();
    try {
      return admin.rollWALWriter(controller, request);
    } catch (ServiceException e) {
      throw ProtobufUtil.handleRemoteException(e);
    }
  }

  /**
   * Roll the log writer. I.e. when using a file system based write ahead log,
   * start writing log messages to a new file.
   *
   * Note that when talking to a version 1.0+ HBase deployment, the rolling is asynchronous.
   * This method will return as soon as the roll is requested and the return value will
   * always be null. Additionally, the named region server may schedule store flushes at the
   * request of the wal handling the roll request.
   *
   * When talking to a 0.98 or older HBase deployment, the rolling is synchronous and the
   * return value may be either null or a list of encoded region names.
   *
   * @param serverName
   *          The servername of the regionserver. A server name is made of host,
   *          port and startcode. This is mandatory. Here is an example:
   *          <code> host187.example.com,60020,1289493121758</code>
   * @return a set of {@link HRegionInfo#getEncodedName()} that would allow the wal to
   *         clean up some underlying files. null if there's nothing to flush.
   * @throws IOException if a remote or network exception occurs
   * @throws FailedLogCloseException
   * @deprecated use {@link #rollWALWriter(ServerName)}
   */
  @Deprecated
  public synchronized byte[][] rollHLogWriter(String serverName)
      throws IOException, FailedLogCloseException {
    ServerName sn = ServerName.valueOf(serverName);
    final RollWALWriterResponse response = rollWALWriterImpl(sn);
    int regionCount = response.getRegionToFlushCount();
    if (0 == regionCount) {
      return null;
    }
    byte[][] regionsToFlush = new byte[regionCount][];
    for (int i = 0; i < regionCount; i++) {
      regionsToFlush[i] = ProtobufUtil.toBytes(response.getRegionToFlush(i));
    }
    return regionsToFlush;
  }

  @Override
  public synchronized void rollWALWriter(ServerName serverName)
      throws IOException, FailedLogCloseException {
    rollWALWriterImpl(serverName);
  }

  @Override
  public CompactionState getCompactionState(final TableName tableName)
  throws IOException {
    return getCompactionState(tableName, CompactType.NORMAL);
  }

  @Override
  public CompactionState getCompactionStateForRegion(final byte[] regionName)
  throws IOException {
    final Pair<RegionInfo, ServerName> regionServerPair = getRegion(regionName);
    if (regionServerPair == null) {
      throw new IllegalArgumentException("Invalid region: " + Bytes.toStringBinary(regionName));
    }
    if (regionServerPair.getSecond() == null) {
      throw new NoServerForRegionException(Bytes.toStringBinary(regionName));
    }
    ServerName sn = regionServerPair.getSecond();
    final AdminService.BlockingInterface admin = this.connection.getAdmin(sn);
    // TODO: There is no timeout on this controller. Set one!
    HBaseRpcController controller = rpcControllerFactory.newController();
    GetRegionInfoRequest request = RequestConverter.buildGetRegionInfoRequest(
      regionServerPair.getFirst().getRegionName(), true);
    GetRegionInfoResponse response;
    try {
      response = admin.getRegionInfo(controller, request);
    } catch (ServiceException e) {
      throw ProtobufUtil.handleRemoteException(e);
    }
    if (response.getCompactionState() != null) {
      return ProtobufUtil.createCompactionState(response.getCompactionState());
    }
    return null;
  }

  @Override
  public void snapshot(final String snapshotName,
                       final TableName tableName) throws IOException,
      SnapshotCreationException, IllegalArgumentException {
    snapshot(snapshotName, tableName, SnapshotType.FLUSH);
  }

  @Override
  public void snapshot(final byte[] snapshotName, final TableName tableName)
      throws IOException, SnapshotCreationException, IllegalArgumentException {
    snapshot(Bytes.toString(snapshotName), tableName, SnapshotType.FLUSH);
  }

  @Override
  public void snapshot(final String snapshotName, final TableName tableName,
      SnapshotType type)
      throws IOException, SnapshotCreationException, IllegalArgumentException {
    snapshot(new SnapshotDescription(snapshotName, tableName, type));
  }

  @Override
  public void snapshot(SnapshotDescription snapshotDesc)
      throws IOException, SnapshotCreationException, IllegalArgumentException {
    // actually take the snapshot
    SnapshotProtos.SnapshotDescription snapshot =
      ProtobufUtil.createHBaseProtosSnapshotDesc(snapshotDesc);
    SnapshotResponse response = asyncSnapshot(snapshot);
    final IsSnapshotDoneRequest request =
        IsSnapshotDoneRequest.newBuilder().setSnapshot(snapshot).build();
    IsSnapshotDoneResponse done = null;
    long start = EnvironmentEdgeManager.currentTime();
    long max = response.getExpectedTimeout();
    long maxPauseTime = max / this.numRetries;
    int tries = 0;
    LOG.debug("Waiting a max of " + max + " ms for snapshot '" +
        ClientSnapshotDescriptionUtils.toString(snapshot) + "'' to complete. (max " +
        maxPauseTime + " ms per retry)");
    while (tries == 0
        || ((EnvironmentEdgeManager.currentTime() - start) < max && !done.getDone())) {
      try {
        // sleep a backoff <= pauseTime amount
        long sleep = getPauseTime(tries++);
        sleep = sleep > maxPauseTime ? maxPauseTime : sleep;
        LOG.debug("(#" + tries + ") Sleeping: " + sleep +
          "ms while waiting for snapshot completion.");
        Thread.sleep(sleep);
      } catch (InterruptedException e) {
        throw (InterruptedIOException)new InterruptedIOException("Interrupted").initCause(e);
      }
      LOG.debug("Getting current status of snapshot from master...");
      done = executeCallable(new MasterCallable<IsSnapshotDoneResponse>(getConnection(),
          getRpcControllerFactory()) {
        @Override
        protected IsSnapshotDoneResponse rpcCall() throws Exception {
          return master.isSnapshotDone(getRpcController(), request);
        }
      });
    }
    if (!done.getDone()) {
      throw new SnapshotCreationException("Snapshot '" + snapshot.getName()
          + "' wasn't completed in expectedTime:" + max + " ms", snapshotDesc);
    }
  }

  @Override
  public void snapshotAsync(SnapshotDescription snapshotDesc) throws IOException,
      SnapshotCreationException {
    asyncSnapshot(ProtobufUtil.createHBaseProtosSnapshotDesc(snapshotDesc));
  }

  private SnapshotResponse asyncSnapshot(SnapshotProtos.SnapshotDescription snapshot)
      throws IOException {
    ClientSnapshotDescriptionUtils.assertSnapshotRequestIsValid(snapshot);
    final SnapshotRequest request = SnapshotRequest.newBuilder().setSnapshot(snapshot)
        .build();
    // run the snapshot on the master
    return executeCallable(new MasterCallable<SnapshotResponse>(getConnection(),
        getRpcControllerFactory()) {
      @Override
      protected SnapshotResponse rpcCall() throws Exception {
        return master.snapshot(getRpcController(), request);
      }
    });
  }

  @Override
  public boolean isSnapshotFinished(final SnapshotDescription snapshotDesc)
      throws IOException, HBaseSnapshotException, UnknownSnapshotException {
    final SnapshotProtos.SnapshotDescription snapshot =
        ProtobufUtil.createHBaseProtosSnapshotDesc(snapshotDesc);
    return executeCallable(new MasterCallable<IsSnapshotDoneResponse>(getConnection(),
        getRpcControllerFactory()) {
      @Override
      protected IsSnapshotDoneResponse rpcCall() throws Exception {
        return master.isSnapshotDone(getRpcController(),
          IsSnapshotDoneRequest.newBuilder().setSnapshot(snapshot).build());
      }
    }).getDone();
  }

  @Override
  public void restoreSnapshot(final byte[] snapshotName)
      throws IOException, RestoreSnapshotException {
    restoreSnapshot(Bytes.toString(snapshotName));
  }

  @Override
  public void restoreSnapshot(final String snapshotName)
      throws IOException, RestoreSnapshotException {
    boolean takeFailSafeSnapshot =
        conf.getBoolean(HConstants.SNAPSHOT_RESTORE_TAKE_FAILSAFE_SNAPSHOT,
          HConstants.DEFAULT_SNAPSHOT_RESTORE_TAKE_FAILSAFE_SNAPSHOT);
    restoreSnapshot(snapshotName, takeFailSafeSnapshot);
  }

  @Override
  public void restoreSnapshot(final byte[] snapshotName, final boolean takeFailSafeSnapshot)
      throws IOException, RestoreSnapshotException {
    restoreSnapshot(Bytes.toString(snapshotName), takeFailSafeSnapshot);
  }

  /*
   * Check whether the snapshot exists and contains disabled table
   *
   * @param snapshotName name of the snapshot to restore
   * @throws IOException if a remote or network exception occurs
   * @throws RestoreSnapshotException if no valid snapshot is found
   */
  private TableName getTableNameBeforeRestoreSnapshot(final String snapshotName)
      throws IOException, RestoreSnapshotException {
    TableName tableName = null;
    for (SnapshotDescription snapshotInfo: listSnapshots()) {
      if (snapshotInfo.getName().equals(snapshotName)) {
        tableName = snapshotInfo.getTableName();
        break;
      }
    }

    if (tableName == null) {
      throw new RestoreSnapshotException(
        "Unable to find the table name for snapshot=" + snapshotName);
    }
    return tableName;
  }

  @Override
  public void restoreSnapshot(String snapshotName, boolean takeFailSafeSnapshot)
      throws IOException, RestoreSnapshotException {
    restoreSnapshot(snapshotName, takeFailSafeSnapshot, false);
  }

  @Override
  public void restoreSnapshot(final String snapshotName, final boolean takeFailSafeSnapshot,
      final boolean restoreAcl) throws IOException, RestoreSnapshotException {
    TableName tableName = getTableNameBeforeRestoreSnapshot(snapshotName);

    // The table does not exists, switch to clone.
    if (!tableExists(tableName)) {
      cloneSnapshot(snapshotName, tableName, restoreAcl);
      return;
    }

    // Check if the table is disabled
    if (!isTableDisabled(tableName)) {
      throw new TableNotDisabledException(tableName);
    }

    // Take a snapshot of the current state
    String failSafeSnapshotSnapshotName = null;
    if (takeFailSafeSnapshot) {
      failSafeSnapshotSnapshotName = conf.get("hbase.snapshot.restore.failsafe.name",
        "hbase-failsafe-{snapshot.name}-{restore.timestamp}");
      failSafeSnapshotSnapshotName = failSafeSnapshotSnapshotName
        .replace("{snapshot.name}", snapshotName)
        .replace("{table.name}", tableName.toString().replace(TableName.NAMESPACE_DELIM, '.'))
        .replace("{restore.timestamp}", String.valueOf(EnvironmentEdgeManager.currentTime()));
      LOG.info("Taking restore-failsafe snapshot: " + failSafeSnapshotSnapshotName);
      snapshot(failSafeSnapshotSnapshotName, tableName);
    }

    try {
      // Restore snapshot
      get(
        internalRestoreSnapshotAsync(snapshotName, tableName, restoreAcl),
        syncWaitTimeout,
        TimeUnit.MILLISECONDS);
    } catch (IOException e) {
      // Something went wrong during the restore...
      // if the pre-restore snapshot is available try to rollback
      if (takeFailSafeSnapshot) {
        try {
          get(
            internalRestoreSnapshotAsync(failSafeSnapshotSnapshotName, tableName, restoreAcl),
            syncWaitTimeout,
            TimeUnit.MILLISECONDS);
          String msg = "Restore snapshot=" + snapshotName +
            " failed. Rollback to snapshot=" + failSafeSnapshotSnapshotName + " succeeded.";
          LOG.error(msg, e);
          throw new RestoreSnapshotException(msg, e);
        } catch (IOException ex) {
          String msg = "Failed to restore and rollback to snapshot=" + failSafeSnapshotSnapshotName;
          LOG.error(msg, ex);
          throw new RestoreSnapshotException(msg, e);
        }
      } else {
        throw new RestoreSnapshotException("Failed to restore snapshot=" + snapshotName, e);
      }
    }

    // If the restore is succeeded, delete the pre-restore snapshot
    if (takeFailSafeSnapshot) {
      try {
        LOG.info("Deleting restore-failsafe snapshot: " + failSafeSnapshotSnapshotName);
        deleteSnapshot(failSafeSnapshotSnapshotName);
      } catch (IOException e) {
        LOG.error("Unable to remove the failsafe snapshot: " + failSafeSnapshotSnapshotName, e);
      }
    }
  }

  @Override
  public Future<Void> restoreSnapshotAsync(final String snapshotName)
      throws IOException, RestoreSnapshotException {
    TableName tableName = getTableNameBeforeRestoreSnapshot(snapshotName);

    // The table does not exists, switch to clone.
    if (!tableExists(tableName)) {
      return cloneSnapshotAsync(snapshotName, tableName);
    }

    // Check if the table is disabled
    if (!isTableDisabled(tableName)) {
      throw new TableNotDisabledException(tableName);
    }

    return internalRestoreSnapshotAsync(snapshotName, tableName, false);
  }

  @Override
  public void cloneSnapshot(final byte[] snapshotName, final TableName tableName)
      throws IOException, TableExistsException, RestoreSnapshotException {
    cloneSnapshot(Bytes.toString(snapshotName), tableName);
  }

  @Override
  public void cloneSnapshot(String snapshotName, TableName tableName, boolean restoreAcl)
      throws IOException, TableExistsException, RestoreSnapshotException {
    if (tableExists(tableName)) {
      throw new TableExistsException(tableName);
    }
    get(
      internalRestoreSnapshotAsync(snapshotName, tableName, restoreAcl),
      Integer.MAX_VALUE,
      TimeUnit.MILLISECONDS);
  }

  @Override
  public void cloneSnapshot(final String snapshotName, final TableName tableName)
      throws IOException, TableExistsException, RestoreSnapshotException {
    cloneSnapshot(snapshotName, tableName, false);
  }

  @Override
  public Future<Void> cloneSnapshotAsync(final String snapshotName, final TableName tableName)
      throws IOException, TableExistsException {
    if (tableExists(tableName)) {
      throw new TableExistsException(tableName);
    }
    return internalRestoreSnapshotAsync(snapshotName, tableName, false);
  }

  @Override
  public byte[] execProcedureWithReturn(String signature, String instance, Map<String,
      String> props) throws IOException {
    ProcedureDescription desc = ProtobufUtil.buildProcedureDescription(signature, instance, props);
    final ExecProcedureRequest request =
        ExecProcedureRequest.newBuilder().setProcedure(desc).build();
    // run the procedure on the master
    ExecProcedureResponse response = executeCallable(
      new MasterCallable<ExecProcedureResponse>(getConnection(), getRpcControllerFactory()) {
        @Override
        protected ExecProcedureResponse rpcCall() throws Exception {
          return master.execProcedureWithRet(getRpcController(), request);
        }
      });

    return response.hasReturnData() ? response.getReturnData().toByteArray() : null;
  }

  @Override
  public void execProcedure(String signature, String instance, Map<String, String> props)
      throws IOException {
    ProcedureDescription desc = ProtobufUtil.buildProcedureDescription(signature, instance, props);
    final ExecProcedureRequest request =
        ExecProcedureRequest.newBuilder().setProcedure(desc).build();
    // run the procedure on the master
    ExecProcedureResponse response = executeCallable(new MasterCallable<ExecProcedureResponse>(
        getConnection(), getRpcControllerFactory()) {
      @Override
      protected ExecProcedureResponse rpcCall() throws Exception {
        return master.execProcedure(getRpcController(), request);
      }
    });

    long start = EnvironmentEdgeManager.currentTime();
    long max = response.getExpectedTimeout();
    long maxPauseTime = max / this.numRetries;
    int tries = 0;
    LOG.debug("Waiting a max of " + max + " ms for procedure '" +
        signature + " : " + instance + "'' to complete. (max " + maxPauseTime + " ms per retry)");
    boolean done = false;
    while (tries == 0
        || ((EnvironmentEdgeManager.currentTime() - start) < max && !done)) {
      try {
        // sleep a backoff <= pauseTime amount
        long sleep = getPauseTime(tries++);
        sleep = sleep > maxPauseTime ? maxPauseTime : sleep;
        LOG.debug("(#" + tries + ") Sleeping: " + sleep +
          "ms while waiting for procedure completion.");
        Thread.sleep(sleep);
      } catch (InterruptedException e) {
        throw (InterruptedIOException)new InterruptedIOException("Interrupted").initCause(e);
      }
      LOG.debug("Getting current status of procedure from master...");
      done = isProcedureFinished(signature, instance, props);
    }
    if (!done) {
      throw new IOException("Procedure '" + signature + " : " + instance
          + "' wasn't completed in expectedTime:" + max + " ms");
    }
  }

  @Override
  public boolean isProcedureFinished(String signature, String instance, Map<String, String> props)
      throws IOException {
    ProcedureDescription desc = ProtobufUtil.buildProcedureDescription(signature, instance, props);
    return executeCallable(
      new MasterCallable<IsProcedureDoneResponse>(getConnection(), getRpcControllerFactory()) {
        @Override
        protected IsProcedureDoneResponse rpcCall() throws Exception {
          return master.isProcedureDone(getRpcController(),
            IsProcedureDoneRequest.newBuilder().setProcedure(desc).build());
        }
      }).getDone();
  }

  /**
   * Execute Restore/Clone snapshot and wait for the server to complete (blocking).
   * To check if the cloned table exists, use {@link #isTableAvailable} -- it is not safe to
   * create an HTable instance to this table before it is available.
   * @param snapshotName snapshot to restore
   * @param tableName table name to restore the snapshot on
   * @throws IOException if a remote or network exception occurs
   * @throws RestoreSnapshotException if snapshot failed to be restored
   * @throws IllegalArgumentException if the restore request is formatted incorrectly
   */
  private Future<Void> internalRestoreSnapshotAsync(final String snapshotName,
      final TableName tableName, final boolean restoreAcl)
      throws IOException, RestoreSnapshotException {
    final SnapshotProtos.SnapshotDescription snapshot =
        SnapshotProtos.SnapshotDescription.newBuilder()
        .setName(snapshotName).setTable(tableName.getNameAsString()).build();

    // actually restore the snapshot
    ClientSnapshotDescriptionUtils.assertSnapshotRequestIsValid(snapshot);

    RestoreSnapshotResponse response = executeCallable(
        new MasterCallable<RestoreSnapshotResponse>(getConnection(), getRpcControllerFactory()) {
      @Override
      protected RestoreSnapshotResponse rpcCall() throws Exception {
        final RestoreSnapshotRequest request = RestoreSnapshotRequest.newBuilder()
            .setSnapshot(snapshot)
            .setNonceGroup(ng.getNonceGroup())
            .setNonce(ng.newNonce())
            .setRestoreACL(restoreAcl)
            .build();
        return master.restoreSnapshot(getRpcController(), request);
      }
    });

    return new RestoreSnapshotFuture(this, snapshot, tableName, response);
  }

  private static class RestoreSnapshotFuture extends TableFuture<Void> {
    public RestoreSnapshotFuture(
        final HBaseAdmin admin,
        final SnapshotProtos.SnapshotDescription snapshot,
        final TableName tableName,
        final RestoreSnapshotResponse response) {
      super(admin, tableName,
          (response != null && response.hasProcId()) ? response.getProcId() : null);

      if (response != null && !response.hasProcId()) {
        throw new UnsupportedOperationException("Client could not call old version of Server");
      }
    }

    public RestoreSnapshotFuture(
        final HBaseAdmin admin,
        final TableName tableName,
        final Long procId) {
      super(admin, tableName, procId);
    }

    @Override
    public String getOperationType() {
      return "MODIFY";
    }
  }

  @Override
  public List<SnapshotDescription> listSnapshots() throws IOException {
    return executeCallable(new MasterCallable<List<SnapshotDescription>>(getConnection(),
        getRpcControllerFactory()) {
      @Override
      protected List<SnapshotDescription> rpcCall() throws Exception {
        List<SnapshotProtos.SnapshotDescription> snapshotsList = master
            .getCompletedSnapshots(getRpcController(),
                GetCompletedSnapshotsRequest.newBuilder().build())
            .getSnapshotsList();
        List<SnapshotDescription> result = new ArrayList<>(snapshotsList.size());
        for (SnapshotProtos.SnapshotDescription snapshot : snapshotsList) {
          result.add(ProtobufUtil.createSnapshotDesc(snapshot));
        }
        return result;
      }
    });
  }

  @Override
  public List<SnapshotDescription> listSnapshots(String regex) throws IOException {
    return listSnapshots(Pattern.compile(regex));
  }

  @Override
  public List<SnapshotDescription> listSnapshots(Pattern pattern) throws IOException {
    List<SnapshotDescription> matched = new LinkedList<>();
    List<SnapshotDescription> snapshots = listSnapshots();
    for (SnapshotDescription snapshot : snapshots) {
      if (pattern.matcher(snapshot.getName()).matches()) {
        matched.add(snapshot);
      }
    }
    return matched;
  }

  @Override
  public List<SnapshotDescription> listTableSnapshots(String tableNameRegex,
      String snapshotNameRegex) throws IOException {
    return listTableSnapshots(Pattern.compile(tableNameRegex), Pattern.compile(snapshotNameRegex));
  }

  @Override
  public List<SnapshotDescription> listTableSnapshots(Pattern tableNamePattern,
      Pattern snapshotNamePattern) throws IOException {
    TableName[] tableNames = listTableNames(tableNamePattern);

    List<SnapshotDescription> tableSnapshots = new LinkedList<>();
    List<SnapshotDescription> snapshots = listSnapshots(snapshotNamePattern);

    List<TableName> listOfTableNames = Arrays.asList(tableNames);
    for (SnapshotDescription snapshot : snapshots) {
      if (listOfTableNames.contains(snapshot.getTableName())) {
        tableSnapshots.add(snapshot);
      }
    }
    return tableSnapshots;
  }

  @Override
  public void deleteSnapshot(final byte[] snapshotName) throws IOException {
    deleteSnapshot(Bytes.toString(snapshotName));
  }

  @Override
  public void deleteSnapshot(final String snapshotName) throws IOException {
    // make sure the snapshot is possibly valid
    TableName.isLegalFullyQualifiedTableName(Bytes.toBytes(snapshotName));
    // do the delete
    executeCallable(new MasterCallable<Void>(getConnection(), getRpcControllerFactory()) {
      @Override
      protected Void rpcCall() throws Exception {
        master.deleteSnapshot(getRpcController(),
          DeleteSnapshotRequest.newBuilder().setSnapshot(
                SnapshotProtos.SnapshotDescription.newBuilder().setName(snapshotName).build())
              .build()
        );
        return null;
      }
    });
  }

  @Override
  public void deleteSnapshots(final String regex) throws IOException {
    deleteSnapshots(Pattern.compile(regex));
  }

  @Override
  public void deleteSnapshots(final Pattern pattern) throws IOException {
    List<SnapshotDescription> snapshots = listSnapshots(pattern);
    for (final SnapshotDescription snapshot : snapshots) {
      try {
        internalDeleteSnapshot(snapshot);
      } catch (IOException ex) {
        LOG.info("Failed to delete snapshot " + snapshot.getName() + " for table "
                + snapshot.getTableNameAsString(), ex);
      }
    }
  }

  private void internalDeleteSnapshot(final SnapshotDescription snapshot) throws IOException {
    executeCallable(new MasterCallable<Void>(getConnection(), getRpcControllerFactory()) {
      @Override
      protected Void rpcCall() throws Exception {
        this.master.deleteSnapshot(getRpcController(), DeleteSnapshotRequest.newBuilder()
          .setSnapshot(ProtobufUtil.createHBaseProtosSnapshotDesc(snapshot)).build());
        return null;
      }
    });
  }

  @Override
  public void deleteTableSnapshots(String tableNameRegex, String snapshotNameRegex)
      throws IOException {
    deleteTableSnapshots(Pattern.compile(tableNameRegex), Pattern.compile(snapshotNameRegex));
  }

  @Override
  public void deleteTableSnapshots(Pattern tableNamePattern, Pattern snapshotNamePattern)
      throws IOException {
    List<SnapshotDescription> snapshots = listTableSnapshots(tableNamePattern, snapshotNamePattern);
    for (SnapshotDescription snapshot : snapshots) {
      try {
        internalDeleteSnapshot(snapshot);
        LOG.debug("Successfully deleted snapshot: " + snapshot.getName());
      } catch (IOException e) {
        LOG.error("Failed to delete snapshot: " + snapshot.getName(), e);
      }
    }
  }

  @Override
  public void setQuota(final QuotaSettings quota) throws IOException {
    executeCallable(new MasterCallable<Void>(getConnection(), getRpcControllerFactory()) {
      @Override
      protected Void rpcCall() throws Exception {
        this.master.setQuota(getRpcController(), QuotaSettings.buildSetQuotaRequestProto(quota));
        return null;
      }
    });
  }

  @Override
  public QuotaRetriever getQuotaRetriever(final QuotaFilter filter) throws IOException {
    return QuotaRetriever.open(conf, filter);
  }

  @Override
  public List<QuotaSettings> getQuota(QuotaFilter filter) throws IOException {
    List<QuotaSettings> quotas = new LinkedList<>();
    try (QuotaRetriever retriever = QuotaRetriever.open(conf, filter)) {
      Iterator<QuotaSettings> iterator = retriever.iterator();
      while (iterator.hasNext()) {
        quotas.add(iterator.next());
      }
    }
    return quotas;
  }

  private <C extends RetryingCallable<V> & Closeable, V> V executeCallable(C callable)
      throws IOException {
    return executeCallable(callable, rpcCallerFactory, operationTimeout, rpcTimeout);
  }

  static private <C extends RetryingCallable<V> & Closeable, V> V executeCallable(C callable,
             RpcRetryingCallerFactory rpcCallerFactory, int operationTimeout, int rpcTimeout)
  throws IOException {
    RpcRetryingCaller<V> caller = rpcCallerFactory.newCaller(rpcTimeout);
    try {
      return caller.callWithRetries(callable, operationTimeout);
    } finally {
      callable.close();
    }
  }

  @Override
  // Coprocessor Endpoint against the Master.
  public CoprocessorRpcChannel coprocessorService() {
    return new SyncCoprocessorRpcChannel() {
      @Override
      protected Message callExecService(final RpcController controller,
          final Descriptors.MethodDescriptor method, final Message request,
          final Message responsePrototype)
      throws IOException {
        if (LOG.isTraceEnabled()) {
          LOG.trace("Call: " + method.getName() + ", " + request.toString());
        }
        // Try-with-resources so close gets called when we are done.
        try (MasterCallable<CoprocessorServiceResponse> callable =
            new MasterCallable<CoprocessorServiceResponse>(connection,
                connection.getRpcControllerFactory()) {
          @Override
          protected CoprocessorServiceResponse rpcCall() throws Exception {
            CoprocessorServiceRequest csr =
                CoprocessorRpcUtils.getCoprocessorServiceRequest(method, request);
            return this.master.execMasterService(getRpcController(), csr);
          }
        }) {
          // TODO: Are we retrying here? Does not seem so. We should use RetryingRpcCaller
          callable.prepare(false);
          int operationTimeout = connection.getConnectionConfiguration().getOperationTimeout();
          CoprocessorServiceResponse result = callable.call(operationTimeout);
          return CoprocessorRpcUtils.getResponse(result, responsePrototype);
        }
      }
    };
  }

  /**
   * Simple {@link Abortable}, throwing RuntimeException on abort.
   */
  private static class ThrowableAbortable implements Abortable {
    @Override
    public void abort(String why, Throwable e) {
      throw new RuntimeException(why, e);
    }

    @Override
    public boolean isAborted() {
      return true;
    }
  }

  @Override
  public CoprocessorRpcChannel coprocessorService(final ServerName serverName) {
    return new SyncCoprocessorRpcChannel() {
      @Override
      protected Message callExecService(RpcController controller,
          Descriptors.MethodDescriptor method, Message request, Message responsePrototype)
      throws IOException {
        if (LOG.isTraceEnabled()) {
          LOG.trace("Call: " + method.getName() + ", " + request.toString());
        }
        CoprocessorServiceRequest csr =
            CoprocessorRpcUtils.getCoprocessorServiceRequest(method, request);
        // TODO: Are we retrying here? Does not seem so. We should use RetryingRpcCaller
        // TODO: Make this same as RegionCoprocessorRpcChannel and MasterCoprocessorRpcChannel. They
        // are all different though should do same thing; e.g. RpcChannel setup.
        ClientProtos.ClientService.BlockingInterface stub = connection.getClient(serverName);
        CoprocessorServiceResponse result;
        try {
          result = stub.
              execRegionServerService(connection.getRpcControllerFactory().newController(), csr);
          return CoprocessorRpcUtils.getResponse(result, responsePrototype);
        } catch (ServiceException e) {
          throw ProtobufUtil.handleRemoteException(e);
        }
      }
    };
  }

  @Override
  public void updateConfiguration(final ServerName server) throws IOException {
    final AdminService.BlockingInterface admin = this.connection.getAdmin(server);
    Callable<Void> callable = new Callable<Void>() {
      @Override
      public Void call() throws Exception {
        admin.updateConfiguration(null, UpdateConfigurationRequest.getDefaultInstance());
        return null;
      }
    };
    ProtobufUtil.call(callable);
  }

  @Override
  public void updateConfiguration() throws IOException {
    ClusterMetrics status = getClusterMetrics(
      EnumSet.of(Option.LIVE_SERVERS, Option.MASTER, Option.BACKUP_MASTERS));
    for (ServerName server : status.getLiveServerMetrics().keySet()) {
      updateConfiguration(server);
    }

    updateConfiguration(status.getMasterName());

    for (ServerName server : status.getBackupMasterNames()) {
      updateConfiguration(server);
    }
  }

  @Override
  public long getLastMajorCompactionTimestamp(final TableName tableName) throws IOException {
    return executeCallable(new MasterCallable<Long>(getConnection(), getRpcControllerFactory()) {
      @Override
      protected Long rpcCall() throws Exception {
        MajorCompactionTimestampRequest req =
            MajorCompactionTimestampRequest.newBuilder()
                .setTableName(ProtobufUtil.toProtoTableName(tableName)).build();
        return master.getLastMajorCompactionTimestamp(getRpcController(), req).
            getCompactionTimestamp();
      }
    });
  }

  @Override
  public long getLastMajorCompactionTimestampForRegion(final byte[] regionName) throws IOException {
    return executeCallable(new MasterCallable<Long>(getConnection(), getRpcControllerFactory()) {
      @Override
      protected Long rpcCall() throws Exception {
        MajorCompactionTimestampForRegionRequest req =
            MajorCompactionTimestampForRegionRequest.newBuilder().setRegion(RequestConverter
                      .buildRegionSpecifier(RegionSpecifierType.REGION_NAME, regionName)).build();
        return master.getLastMajorCompactionTimestampForRegion(getRpcController(), req)
            .getCompactionTimestamp();
      }
    });
  }

  /**
   * {@inheritDoc}
   */
  @Override
  public void compact(final TableName tableName, final byte[] columnFamily, CompactType compactType)
    throws IOException, InterruptedException {
    compact(tableName, columnFamily, false, compactType);
  }

  /**
   * {@inheritDoc}
   */
  @Override
  public void compact(final TableName tableName, CompactType compactType)
    throws IOException, InterruptedException {
    compact(tableName, null, false, compactType);
  }

  /**
   * {@inheritDoc}
   */
  @Override
  public void majorCompact(final TableName tableName, final byte[] columnFamily,
    CompactType compactType) throws IOException, InterruptedException {
    compact(tableName, columnFamily, true, compactType);
  }

  /**
   * {@inheritDoc}
   */
  @Override
  public void majorCompact(final TableName tableName, CompactType compactType)
          throws IOException, InterruptedException {
    compact(tableName, null, true, compactType);
  }

  /**
   * {@inheritDoc}
   */
  @Override
  public CompactionState getCompactionState(final TableName tableName, CompactType compactType)
      throws IOException {
    AdminProtos.GetRegionInfoResponse.CompactionState state =
      AdminProtos.GetRegionInfoResponse.CompactionState.NONE;
    checkTableExists(tableName);
    // TODO: There is no timeout on this controller. Set one!
    HBaseRpcController rpcController = rpcControllerFactory.newController();
    switch (compactType) {
      case MOB:
        final AdminProtos.AdminService.BlockingInterface masterAdmin =
          this.connection.getAdminForMaster();
        Callable<AdminProtos.GetRegionInfoResponse.CompactionState> callable =
          new Callable<AdminProtos.GetRegionInfoResponse.CompactionState>() {
            @Override
            public AdminProtos.GetRegionInfoResponse.CompactionState call() throws Exception {
              RegionInfo info = RegionInfo.createMobRegionInfo(tableName);
              GetRegionInfoRequest request =
                RequestConverter.buildGetRegionInfoRequest(info.getRegionName(), true);
              GetRegionInfoResponse response = masterAdmin.getRegionInfo(rpcController, request);
              return response.getCompactionState();
            }
          };
        state = ProtobufUtil.call(callable);
        break;
      case NORMAL:
        for (HRegionLocation loc : connection.locateRegions(tableName, false, false)) {
          ServerName sn = loc.getServerName();
          if (sn == null) {
            continue;
          }
          byte[] regionName = loc.getRegion().getRegionName();
          AdminService.BlockingInterface snAdmin = this.connection.getAdmin(sn);
          try {
            Callable<GetRegionInfoResponse> regionInfoCallable =
              new Callable<GetRegionInfoResponse>() {
                @Override
                public GetRegionInfoResponse call() throws Exception {
                  GetRegionInfoRequest request =
                    RequestConverter.buildGetRegionInfoRequest(regionName, true);
                  return snAdmin.getRegionInfo(rpcController, request);
                }
              };
            GetRegionInfoResponse response = ProtobufUtil.call(regionInfoCallable);
            switch (response.getCompactionState()) {
              case MAJOR_AND_MINOR:
                return CompactionState.MAJOR_AND_MINOR;
              case MAJOR:
                if (state == AdminProtos.GetRegionInfoResponse.CompactionState.MINOR) {
                  return CompactionState.MAJOR_AND_MINOR;
                }
                state = AdminProtos.GetRegionInfoResponse.CompactionState.MAJOR;
                break;
              case MINOR:
                if (state == AdminProtos.GetRegionInfoResponse.CompactionState.MAJOR) {
                  return CompactionState.MAJOR_AND_MINOR;
                }
                state = AdminProtos.GetRegionInfoResponse.CompactionState.MINOR;
                break;
              case NONE:
              default: // nothing, continue
            }
          } catch (NotServingRegionException e) {
            if (LOG.isDebugEnabled()) {
              LOG.debug("Trying to get compaction state of " + loc.getRegion() + ": " +
                StringUtils.stringifyException(e));
            }
          } catch (RemoteException e) {
            if (e.getMessage().indexOf(NotServingRegionException.class.getName()) >= 0) {
              if (LOG.isDebugEnabled()) {
                LOG.debug("Trying to get compaction state of " + loc.getRegion() + ": " +
                  StringUtils.stringifyException(e));
              }
            } else {
              throw e;
            }
          }
        }
        break;
      default:
        throw new IllegalArgumentException("Unknown compactType: " + compactType);
    }
    if (state != null) {
      return ProtobufUtil.createCompactionState(state);
    }
    return null;
  }

  /**
   * Future that waits on a procedure result.
   * Returned by the async version of the Admin calls,
   * and used internally by the sync calls to wait on the result of the procedure.
   */
  @InterfaceAudience.Private
  @InterfaceStability.Evolving
  protected static class ProcedureFuture<V> implements Future<V> {
    private ExecutionException exception = null;
    private boolean procResultFound = false;
    private boolean done = false;
    private boolean cancelled = false;
    private V result = null;

    private final HBaseAdmin admin;
    private final Long procId;

    public ProcedureFuture(final HBaseAdmin admin, final Long procId) {
      this.admin = admin;
      this.procId = procId;
    }

    @Override
    public boolean cancel(boolean mayInterruptIfRunning) {
      AbortProcedureRequest abortProcRequest = AbortProcedureRequest.newBuilder()
          .setProcId(procId).setMayInterruptIfRunning(mayInterruptIfRunning).build();
      try {
        cancelled = abortProcedureResult(abortProcRequest).getIsProcedureAborted();
        if (cancelled) {
          done = true;
        }
      } catch (IOException e) {
        // Cancell thrown exception for some reason. At this time, we are not sure whether
        // the cancell succeeds or fails. We assume that it is failed, but print out a warning
        // for debugging purpose.
        LOG.warn(
          "Cancelling the procedure with procId=" + procId + " throws exception " + e.getMessage(),
          e);
        cancelled = false;
      }
      return cancelled;
    }

    @Override
    public boolean isCancelled() {
      return cancelled;
    }

    protected AbortProcedureResponse abortProcedureResult(
        final AbortProcedureRequest request) throws IOException {
      return admin.executeCallable(new MasterCallable<AbortProcedureResponse>(
          admin.getConnection(), admin.getRpcControllerFactory()) {
        @Override
        protected AbortProcedureResponse rpcCall() throws Exception {
          return master.abortProcedure(getRpcController(), request);
        }
      });
    }

    @Override
    public V get() throws InterruptedException, ExecutionException {
      // TODO: should we ever spin forever?
      throw new UnsupportedOperationException();
    }

    @Override
    public V get(long timeout, TimeUnit unit)
        throws InterruptedException, ExecutionException, TimeoutException {
      if (!done) {
        long deadlineTs = EnvironmentEdgeManager.currentTime() + unit.toMillis(timeout);
        try {
          try {
            // if the master support procedures, try to wait the result
            if (procId != null) {
              result = waitProcedureResult(procId, deadlineTs);
            }
            // if we don't have a proc result, try the compatibility wait
            if (!procResultFound) {
              result = waitOperationResult(deadlineTs);
            }
            result = postOperationResult(result, deadlineTs);
            done = true;
          } catch (IOException e) {
            result = postOperationFailure(e, deadlineTs);
            done = true;
          }
        } catch (IOException e) {
          exception = new ExecutionException(e);
          done = true;
        }
      }
      if (exception != null) {
        throw exception;
      }
      return result;
    }

    @Override
    public boolean isDone() {
      return done;
    }

    protected HBaseAdmin getAdmin() {
      return admin;
    }

    private V waitProcedureResult(long procId, long deadlineTs)
        throws IOException, TimeoutException, InterruptedException {
      GetProcedureResultRequest request = GetProcedureResultRequest.newBuilder()
          .setProcId(procId)
          .build();

      int tries = 0;
      IOException serviceEx = null;
      while (EnvironmentEdgeManager.currentTime() < deadlineTs) {
        GetProcedureResultResponse response = null;
        try {
          // Try to fetch the result
          response = getProcedureResult(request);
        } catch (IOException e) {
          serviceEx = unwrapException(e);

          // the master may be down
          LOG.warn("failed to get the procedure result procId=" + procId, serviceEx);

          // Not much to do, if we have a DoNotRetryIOException
          if (serviceEx instanceof DoNotRetryIOException) {
            // TODO: looks like there is no way to unwrap this exception and get the proper
            // UnsupportedOperationException aside from looking at the message.
            // anyway, if we fail here we just failover to the compatibility side
            // and that is always a valid solution.
            LOG.warn("Proc-v2 is unsupported on this master: " + serviceEx.getMessage(), serviceEx);
            procResultFound = false;
            return null;
          }
        }

        // If the procedure is no longer running, we should have a result
        if (response != null && response.getState() != GetProcedureResultResponse.State.RUNNING) {
          procResultFound = response.getState() != GetProcedureResultResponse.State.NOT_FOUND;
          return convertResult(response);
        }

        try {
          Thread.sleep(getAdmin().getPauseTime(tries++));
        } catch (InterruptedException e) {
          throw new InterruptedException(
            "Interrupted while waiting for the result of proc " + procId);
        }
      }
      if (serviceEx != null) {
        throw serviceEx;
      } else {
        throw new TimeoutException("The procedure " + procId + " is still running");
      }
    }

    private static IOException unwrapException(IOException e) {
      if (e instanceof RemoteException) {
        return ((RemoteException)e).unwrapRemoteException();
      }
      return e;
    }

    protected GetProcedureResultResponse getProcedureResult(final GetProcedureResultRequest request)
        throws IOException {
      return admin.executeCallable(new MasterCallable<GetProcedureResultResponse>(
          admin.getConnection(), admin.getRpcControllerFactory()) {
        @Override
        protected GetProcedureResultResponse rpcCall() throws Exception {
          return master.getProcedureResult(getRpcController(), request);
        }
      });
    }

    /**
     * Convert the procedure result response to a specified type.
     * @param response the procedure result object to parse
     * @return the result data of the procedure.
     */
    protected V convertResult(final GetProcedureResultResponse response) throws IOException {
      if (response.hasException()) {
        throw ForeignExceptionUtil.toIOException(response.getException());
      }
      return null;
    }

    /**
     * Fallback implementation in case the procedure is not supported by the server.
     * It should try to wait until the operation is completed.
     * @param deadlineTs the timestamp after which this method should throw a TimeoutException
     * @return the result data of the operation
     */
    protected V waitOperationResult(final long deadlineTs)
        throws IOException, TimeoutException {
      return null;
    }

    /**
     * Called after the operation is completed and the result fetched. this allows to perform extra
     * steps after the procedure is completed. it allows to apply transformations to the result that
     * will be returned by get().
     * @param result the result of the procedure
     * @param deadlineTs the timestamp after which this method should throw a TimeoutException
     * @return the result of the procedure, which may be the same as the passed one
     */
    protected V postOperationResult(final V result, final long deadlineTs)
        throws IOException, TimeoutException {
      return result;
    }

    /**
     * Called after the operation is terminated with a failure.
     * this allows to perform extra steps after the procedure is terminated.
     * it allows to apply transformations to the result that will be returned by get().
     * The default implementation will rethrow the exception
     * @param exception the exception got from fetching the result
     * @param deadlineTs the timestamp after which this method should throw a TimeoutException
     * @return the result of the procedure, which may be the same as the passed one
     */
    protected V postOperationFailure(final IOException exception, final long deadlineTs)
        throws IOException, TimeoutException {
      throw exception;
    }

    protected interface WaitForStateCallable {
      boolean checkState(int tries) throws IOException;
      void throwInterruptedException() throws InterruptedIOException;
      void throwTimeoutException(long elapsed) throws TimeoutException;
    }

    protected void waitForState(final long deadlineTs, final WaitForStateCallable callable)
        throws IOException, TimeoutException {
      int tries = 0;
      IOException serverEx = null;
      long startTime = EnvironmentEdgeManager.currentTime();
      while (EnvironmentEdgeManager.currentTime() < deadlineTs) {
        serverEx = null;
        try {
          if (callable.checkState(tries)) {
            return;
          }
        } catch (IOException e) {
          serverEx = e;
        }
        try {
          Thread.sleep(getAdmin().getPauseTime(tries++));
        } catch (InterruptedException e) {
          callable.throwInterruptedException();
        }
      }
      if (serverEx != null) {
        throw unwrapException(serverEx);
      } else {
        callable.throwTimeoutException(EnvironmentEdgeManager.currentTime() - startTime);
      }
    }
  }

  @InterfaceAudience.Private
  @InterfaceStability.Evolving
  protected static abstract class TableFuture<V> extends ProcedureFuture<V> {
    private final TableName tableName;

    public TableFuture(final HBaseAdmin admin, final TableName tableName, final Long procId) {
      super(admin, procId);
      this.tableName = tableName;
    }

    @Override
    public String toString() {
      return getDescription();
    }

    /**
     * @return the table name
     */
    protected TableName getTableName() {
      return tableName;
    }

    /**
     * @return the table descriptor
     */
    protected TableDescriptor getTableDescriptor() throws IOException {
      return getAdmin().getDescriptor(getTableName());
    }

    /**
     * @return the operation type like CREATE, DELETE, DISABLE etc.
     */
    public abstract String getOperationType();

    /**
     * @return a description of the operation
     */
    protected String getDescription() {
      return "Operation: " + getOperationType() + ", "
          + "Table Name: " + tableName.getNameWithNamespaceInclAsString();

    }

    protected abstract class TableWaitForStateCallable implements WaitForStateCallable {
      @Override
      public void throwInterruptedException() throws InterruptedIOException {
        throw new InterruptedIOException("Interrupted while waiting for operation: "
            + getOperationType() + " on table: " + tableName.getNameWithNamespaceInclAsString());
      }

      @Override
      public void throwTimeoutException(long elapsedTime) throws TimeoutException {
        throw new TimeoutException("The operation: " + getOperationType() + " on table: " +
            tableName.getNameAsString() + " has not completed after " + elapsedTime + "ms");
      }
    }

    @Override
    protected V postOperationResult(final V result, final long deadlineTs)
        throws IOException, TimeoutException {
      LOG.info(getDescription() + " completed");
      return super.postOperationResult(result, deadlineTs);
    }

    @Override
    protected V postOperationFailure(final IOException exception, final long deadlineTs)
        throws IOException, TimeoutException {
      LOG.info(getDescription() + " failed with " + exception.getMessage());
      return super.postOperationFailure(exception, deadlineTs);
    }

    protected void waitForTableEnabled(final long deadlineTs)
        throws IOException, TimeoutException {
      waitForState(deadlineTs, new TableWaitForStateCallable() {
        @Override
        public boolean checkState(int tries) throws IOException {
          try {
            if (getAdmin().isTableAvailable(tableName)) {
              return true;
            }
          } catch (TableNotFoundException tnfe) {
            LOG.debug("Table " + tableName.getNameWithNamespaceInclAsString()
                + " was not enabled, sleeping. tries=" + tries);
          }
          return false;
        }
      });
    }

    protected void waitForTableDisabled(final long deadlineTs)
        throws IOException, TimeoutException {
      waitForState(deadlineTs, new TableWaitForStateCallable() {
        @Override
        public boolean checkState(int tries) throws IOException {
          return getAdmin().isTableDisabled(tableName);
        }
      });
    }

    protected void waitTableNotFound(final long deadlineTs)
        throws IOException, TimeoutException {
      waitForState(deadlineTs, new TableWaitForStateCallable() {
        @Override
        public boolean checkState(int tries) throws IOException {
          return !getAdmin().tableExists(tableName);
        }
      });
    }

    protected void waitForSchemaUpdate(final long deadlineTs)
        throws IOException, TimeoutException {
      waitForState(deadlineTs, new TableWaitForStateCallable() {
        @Override
        public boolean checkState(int tries) throws IOException {
          return getAdmin().getAlterStatus(tableName).getFirst() == 0;
        }
      });
    }

    protected void waitForAllRegionsOnline(final long deadlineTs, final byte[][] splitKeys)
        throws IOException, TimeoutException {
      final TableDescriptor desc = getTableDescriptor();
      final AtomicInteger actualRegCount = new AtomicInteger(0);
      final MetaTableAccessor.Visitor visitor = new MetaTableAccessor.Visitor() {
        @Override
        public boolean visit(Result rowResult) throws IOException {
          RegionLocations list = MetaTableAccessor.getRegionLocations(rowResult);
          if (list == null) {
            LOG.warn("No serialized HRegionInfo in " + rowResult);
            return true;
          }
          HRegionLocation l = list.getRegionLocation();
          if (l == null) {
            return true;
          }
          if (!l.getRegionInfo().getTable().equals(desc.getTableName())) {
            return false;
          }
          if (l.getRegionInfo().isOffline() || l.getRegionInfo().isSplit()) return true;
          HRegionLocation[] locations = list.getRegionLocations();
          for (HRegionLocation location : locations) {
            if (location == null) continue;
            ServerName serverName = location.getServerName();
            // Make sure that regions are assigned to server
            if (serverName != null && serverName.getHostAndPort() != null) {
              actualRegCount.incrementAndGet();
            }
          }
          return true;
        }
      };

      int tries = 0;
      int numRegs = (splitKeys == null ? 1 : splitKeys.length + 1) * desc.getRegionReplication();
      while (EnvironmentEdgeManager.currentTime() < deadlineTs) {
        actualRegCount.set(0);
        MetaTableAccessor.scanMetaForTableRegions(getAdmin().getConnection(), visitor,
          desc.getTableName());
        if (actualRegCount.get() == numRegs) {
          // all the regions are online
          return;
        }

        try {
          Thread.sleep(getAdmin().getPauseTime(tries++));
        } catch (InterruptedException e) {
          throw new InterruptedIOException("Interrupted when opening" + " regions; "
              + actualRegCount.get() + " of " + numRegs + " regions processed so far");
        }
      }
      throw new TimeoutException("Only " + actualRegCount.get() + " of " + numRegs
          + " regions are online; retries exhausted.");
    }
  }

  @InterfaceAudience.Private
  @InterfaceStability.Evolving
  protected static abstract class NamespaceFuture extends ProcedureFuture<Void> {
    private final String namespaceName;

    public NamespaceFuture(final HBaseAdmin admin, final String namespaceName, final Long procId) {
      super(admin, procId);
      this.namespaceName = namespaceName;
    }

    /**
     * @return the namespace name
     */
    protected String getNamespaceName() {
      return namespaceName;
    }

    /**
     * @return the operation type like CREATE_NAMESPACE, DELETE_NAMESPACE, etc.
     */
    public abstract String getOperationType();

    @Override
    public String toString() {
      return "Operation: " + getOperationType() + ", Namespace: " + getNamespaceName();
    }
  }

  @Override
  public List<SecurityCapability> getSecurityCapabilities() throws IOException {
    try {
      return executeCallable(new MasterCallable<List<SecurityCapability>>(getConnection(),
          getRpcControllerFactory()) {
        @Override
        protected List<SecurityCapability> rpcCall() throws Exception {
          SecurityCapabilitiesRequest req = SecurityCapabilitiesRequest.newBuilder().build();
          return ProtobufUtil.toSecurityCapabilityList(
            master.getSecurityCapabilities(getRpcController(), req).getCapabilitiesList());
        }
      });
    } catch (IOException e) {
      if (e instanceof RemoteException) {
        e = ((RemoteException)e).unwrapRemoteException();
      }
      throw e;
    }
  }

  @Override
  public boolean splitSwitch(boolean enabled, boolean synchronous) throws IOException {
    return splitOrMergeSwitch(enabled, synchronous, MasterSwitchType.SPLIT);
  }

  @Override
  public boolean mergeSwitch(boolean enabled, boolean synchronous) throws IOException {
    return splitOrMergeSwitch(enabled, synchronous, MasterSwitchType.MERGE);
  }

  private boolean splitOrMergeSwitch(boolean enabled, boolean synchronous,
      MasterSwitchType switchType) throws IOException {
    return executeCallable(new MasterCallable<Boolean>(getConnection(), getRpcControllerFactory()) {
      @Override
      protected Boolean rpcCall() throws Exception {
        MasterProtos.SetSplitOrMergeEnabledResponse response = master.setSplitOrMergeEnabled(
          getRpcController(),
          RequestConverter.buildSetSplitOrMergeEnabledRequest(enabled, synchronous, switchType));
        return response.getPrevValueList().get(0);
      }
    });
  }

  @Override
  public boolean isSplitEnabled() throws IOException {
    return executeCallable(new MasterCallable<Boolean>(getConnection(), getRpcControllerFactory()) {
      @Override
      protected Boolean rpcCall() throws Exception {
        return master.isSplitOrMergeEnabled(getRpcController(),
          RequestConverter.buildIsSplitOrMergeEnabledRequest(MasterSwitchType.SPLIT)).getEnabled();
      }
    });
  }

  @Override
  public boolean isMergeEnabled() throws IOException {
    return executeCallable(new MasterCallable<Boolean>(getConnection(), getRpcControllerFactory()) {
      @Override
      protected Boolean rpcCall() throws Exception {
        return master.isSplitOrMergeEnabled(getRpcController(),
          RequestConverter.buildIsSplitOrMergeEnabledRequest(MasterSwitchType.MERGE)).getEnabled();
      }
    });
  }

  private RpcControllerFactory getRpcControllerFactory() {
    return this.rpcControllerFactory;
  }

  @Override
  public void addReplicationPeer(String peerId, ReplicationPeerConfig peerConfig, boolean enabled)
      throws IOException {
    executeCallable(new MasterCallable<Void>(getConnection(), getRpcControllerFactory()) {
      @Override
      protected Void rpcCall() throws Exception {
        master.addReplicationPeer(getRpcController(),
          RequestConverter.buildAddReplicationPeerRequest(peerId, peerConfig, enabled));
        return null;
      }
    });
  }

  @Override
  public void removeReplicationPeer(String peerId) throws IOException {
    executeCallable(new MasterCallable<Void>(getConnection(), getRpcControllerFactory()) {
      @Override
      protected Void rpcCall() throws Exception {
        master.removeReplicationPeer(getRpcController(),
          RequestConverter.buildRemoveReplicationPeerRequest(peerId));
        return null;
      }
    });
  }

  @Override
  public void enableReplicationPeer(final String peerId) throws IOException {
    executeCallable(new MasterCallable<Void>(getConnection(), getRpcControllerFactory()) {
      @Override
      protected Void rpcCall() throws Exception {
        master.enableReplicationPeer(getRpcController(),
          RequestConverter.buildEnableReplicationPeerRequest(peerId));
        return null;
      }
    });
  }

  @Override
  public void disableReplicationPeer(final String peerId) throws IOException {
    executeCallable(new MasterCallable<Void>(getConnection(), getRpcControllerFactory()) {
      @Override
      protected Void rpcCall() throws Exception {
        master.disableReplicationPeer(getRpcController(),
          RequestConverter.buildDisableReplicationPeerRequest(peerId));
        return null;
      }
    });
  }

  @Override
  public ReplicationPeerConfig getReplicationPeerConfig(final String peerId) throws IOException {
    return executeCallable(new MasterCallable<ReplicationPeerConfig>(getConnection(),
        getRpcControllerFactory()) {
      @Override
      protected ReplicationPeerConfig rpcCall() throws Exception {
        GetReplicationPeerConfigResponse response = master.getReplicationPeerConfig(
          getRpcController(), RequestConverter.buildGetReplicationPeerConfigRequest(peerId));
        return ReplicationPeerConfigUtil.convert(response.getPeerConfig());
      }
    });
  }

  @Override
  public void updateReplicationPeerConfig(final String peerId,
      final ReplicationPeerConfig peerConfig) throws IOException {
    executeCallable(new MasterCallable<Void>(getConnection(), getRpcControllerFactory()) {
      @Override
      protected Void rpcCall() throws Exception {
        master.updateReplicationPeerConfig(getRpcController(),
          RequestConverter.buildUpdateReplicationPeerConfigRequest(peerId, peerConfig));
        return null;
      }
    });
  }

  @Override
  public void appendReplicationPeerTableCFs(String id,
      Map<TableName, List<String>> tableCfs)
      throws ReplicationException, IOException {
    if (tableCfs == null) {
      throw new ReplicationException("tableCfs is null");
    }
    ReplicationPeerConfig peerConfig = getReplicationPeerConfig(id);
    ReplicationPeerConfig newPeerConfig =
        ReplicationPeerConfigUtil.appendTableCFsToReplicationPeerConfig(tableCfs, peerConfig);
    updateReplicationPeerConfig(id, newPeerConfig);
  }

  @Override
  public void removeReplicationPeerTableCFs(String id,
      Map<TableName, List<String>> tableCfs)
      throws ReplicationException, IOException {
    if (tableCfs == null) {
      throw new ReplicationException("tableCfs is null");
    }
    ReplicationPeerConfig peerConfig = getReplicationPeerConfig(id);
    ReplicationPeerConfig newPeerConfig =
        ReplicationPeerConfigUtil.removeTableCFsFromReplicationPeerConfig(tableCfs, peerConfig, id);
    updateReplicationPeerConfig(id, newPeerConfig);
  }

  @Override
  public List<ReplicationPeerDescription> listReplicationPeers() throws IOException {
    return listReplicationPeers((Pattern)null);
  }

  @Override
  public List<ReplicationPeerDescription> listReplicationPeers(Pattern pattern)
      throws IOException {
    return executeCallable(new MasterCallable<List<ReplicationPeerDescription>>(getConnection(),
        getRpcControllerFactory()) {
      @Override
      protected List<ReplicationPeerDescription> rpcCall() throws Exception {
        List<ReplicationProtos.ReplicationPeerDescription> peersList = master.listReplicationPeers(
          getRpcController(), RequestConverter.buildListReplicationPeersRequest(pattern))
            .getPeerDescList();
        List<ReplicationPeerDescription> result = new ArrayList<>(peersList.size());
        for (ReplicationProtos.ReplicationPeerDescription peer : peersList) {
          result.add(ReplicationPeerConfigUtil.toReplicationPeerDescription(peer));
        }
        return result;
      }
    });
  }

  @Override
  public void decommissionRegionServers(List<ServerName> servers, boolean offload)
      throws IOException {
    executeCallable(new MasterCallable<Void>(getConnection(), getRpcControllerFactory()) {
      @Override
      public Void rpcCall() throws ServiceException {
        master.decommissionRegionServers(getRpcController(),
          RequestConverter.buildDecommissionRegionServersRequest(servers, offload));
        return null;
      }
    });
  }

  @Override
  public List<ServerName> listDecommissionedRegionServers() throws IOException {
    return executeCallable(new MasterCallable<List<ServerName>>(getConnection(),
              getRpcControllerFactory()) {
      @Override
      public List<ServerName> rpcCall() throws ServiceException {
        ListDecommissionedRegionServersRequest req =
            ListDecommissionedRegionServersRequest.newBuilder().build();
        List<ServerName> servers = new ArrayList<>();
        for (HBaseProtos.ServerName server : master
            .listDecommissionedRegionServers(getRpcController(), req).getServerNameList()) {
          servers.add(ProtobufUtil.toServerName(server));
        }
        return servers;
      }
    });
  }

  @Override
  public void recommissionRegionServer(ServerName server, List<byte[]> encodedRegionNames)
      throws IOException {
    executeCallable(new MasterCallable<Void>(getConnection(), getRpcControllerFactory()) {
      @Override
      public Void rpcCall() throws ServiceException {
        master.recommissionRegionServer(getRpcController(),
          RequestConverter.buildRecommissionRegionServerRequest(server, encodedRegionNames));
        return null;
      }
    });
  }

  @Override
  public List<TableCFs> listReplicatedTableCFs() throws IOException {
    List<TableCFs> replicatedTableCFs = new ArrayList<>();
    List<TableDescriptor> tables = listTableDescriptors();
    tables.forEach(table -> {
      Map<String, Integer> cfs = new HashMap<>();
      Stream.of(table.getColumnFamilies())
          .filter(column -> column.getScope() != HConstants.REPLICATION_SCOPE_LOCAL)
          .forEach(column -> {
            cfs.put(column.getNameAsString(), column.getScope());
          });
      if (!cfs.isEmpty()) {
        replicatedTableCFs.add(new TableCFs(table.getTableName(), cfs));
      }
    });
    return replicatedTableCFs;
  }

  @Override
  public void enableTableReplication(final TableName tableName) throws IOException {
    if (tableName == null) {
      throw new IllegalArgumentException("Table name cannot be null");
    }
    if (!tableExists(tableName)) {
      throw new TableNotFoundException("Table '" + tableName.getNameAsString()
          + "' does not exists.");
    }
    byte[][] splits = getTableSplits(tableName);
    checkAndSyncTableDescToPeers(tableName, splits);
    setTableRep(tableName, true);
  }

  @Override
  public void disableTableReplication(final TableName tableName) throws IOException {
    if (tableName == null) {
      throw new IllegalArgumentException("Table name is null");
    }
    if (!tableExists(tableName)) {
      throw new TableNotFoundException("Table '" + tableName.getNameAsString()
          + "' does not exists.");
    }
    setTableRep(tableName, false);
  }

  /**
   * Connect to peer and check the table descriptor on peer:
   * <ol>
   * <li>Create the same table on peer when not exist.</li>
   * <li>Throw an exception if the table already has replication enabled on any of the column
   * families.</li>
   * <li>Throw an exception if the table exists on peer cluster but descriptors are not same.</li>
   * </ol>
   * @param tableName name of the table to sync to the peer
   * @param splits table split keys
   * @throws IOException
   */
  private void checkAndSyncTableDescToPeers(final TableName tableName, final byte[][] splits)
      throws IOException {
    List<ReplicationPeerDescription> peers = listReplicationPeers();
    if (peers == null || peers.size() <= 0) {
      throw new IllegalArgumentException("Found no peer cluster for replication.");
    }

    for (ReplicationPeerDescription peerDesc : peers) {
      if (peerDesc.getPeerConfig().needToReplicate(tableName)) {
        Configuration peerConf =
            ReplicationPeerConfigUtil.getPeerClusterConfiguration(this.conf, peerDesc);
        try (Connection conn = ConnectionFactory.createConnection(peerConf);
            Admin repHBaseAdmin = conn.getAdmin()) {
          TableDescriptor tableDesc = getDescriptor(tableName);
          TableDescriptor peerTableDesc = null;
          if (!repHBaseAdmin.tableExists(tableName)) {
            repHBaseAdmin.createTable(tableDesc, splits);
          } else {
            peerTableDesc = repHBaseAdmin.getDescriptor(tableName);
            if (peerTableDesc == null) {
              throw new IllegalArgumentException("Failed to get table descriptor for table "
                  + tableName.getNameAsString() + " from peer cluster " + peerDesc.getPeerId());
            }
            if (TableDescriptor.COMPARATOR_IGNORE_REPLICATION.compare(peerTableDesc,
              tableDesc) != 0) {
              throw new IllegalArgumentException("Table " + tableName.getNameAsString()
                  + " exists in peer cluster " + peerDesc.getPeerId()
                  + ", but the table descriptors are not same when compared with source cluster."
                  + " Thus can not enable the table's replication switch.");
            }
          }
        }
      }
    }
  }

  /**
   * Set the table's replication switch if the table's replication switch is already not set.
   * @param tableName name of the table
   * @param enableRep is replication switch enable or disable
   * @throws IOException if a remote or network exception occurs
   */
  private void setTableRep(final TableName tableName, boolean enableRep) throws IOException {
    TableDescriptor tableDesc = getDescriptor(tableName);
    if (!tableDesc.matchReplicationScope(enableRep)) {
      int scope =
          enableRep ? HConstants.REPLICATION_SCOPE_GLOBAL : HConstants.REPLICATION_SCOPE_LOCAL;
      modifyTable(TableDescriptorBuilder.newBuilder(tableDesc).setReplicationScope(scope).build());
    }
  }

  @Override
  public void clearCompactionQueues(final ServerName sn, final Set<String> queues)
    throws IOException, InterruptedException {
    if (queues == null || queues.size() == 0) {
      throw new IllegalArgumentException("queues cannot be null or empty");
    }
    final AdminService.BlockingInterface admin = this.connection.getAdmin(sn);
    Callable<Void> callable = new Callable<Void>() {
      @Override
      public Void call() throws Exception {
        // TODO: There is no timeout on this controller. Set one!
        HBaseRpcController controller = rpcControllerFactory.newController();
        ClearCompactionQueuesRequest request =
                RequestConverter.buildClearCompactionQueuesRequest(queues);
        admin.clearCompactionQueues(controller, request);
        return null;
      }
    };
    ProtobufUtil.call(callable);
  }

  @Override
  public List<ServerName> clearDeadServers(final List<ServerName> servers) throws IOException {
    if (servers == null || servers.size() == 0) {
      throw new IllegalArgumentException("servers cannot be null or empty");
    }
    return executeCallable(new MasterCallable<List<ServerName>>(getConnection(),
            getRpcControllerFactory()) {
      @Override
      protected List<ServerName> rpcCall() throws Exception {
        ClearDeadServersRequest req = RequestConverter.buildClearDeadServersRequest(servers);
        return ProtobufUtil.toServerNameList(
                master.clearDeadServers(getRpcController(), req).getServerNameList());
      }
    });
  }
}<|MERGE_RESOLUTION|>--- conflicted
+++ resolved
@@ -47,14 +47,9 @@
 import org.apache.hadoop.hbase.Abortable;
 import org.apache.hadoop.hbase.CacheEvictionStats;
 import org.apache.hadoop.hbase.CacheEvictionStatsBuilder;
-<<<<<<< HEAD
-import org.apache.hadoop.hbase.ClusterMetrics.Option;
-import org.apache.hadoop.hbase.ClusterStatus;
-=======
 import org.apache.hadoop.hbase.ClusterMetrics;
 import org.apache.hadoop.hbase.ClusterMetrics.Option;
 import org.apache.hadoop.hbase.ClusterMetricsBuilder;
->>>>>>> c8e8f700
 import org.apache.hadoop.hbase.DoNotRetryIOException;
 import org.apache.hadoop.hbase.HBaseConfiguration;
 import org.apache.hadoop.hbase.HConstants;
@@ -1682,13 +1677,8 @@
     byte[][] encodedNameofRegionsToMerge = new byte[nameofRegionsToMerge.length][];
     for(int i = 0; i < nameofRegionsToMerge.length; i++) {
       encodedNameofRegionsToMerge[i] = HRegionInfo.isEncodedRegionName(nameofRegionsToMerge[i]) ?
-<<<<<<< HEAD
-        nameofRegionsToMerge[i] : HRegionInfo.encodeRegionName(nameofRegionsToMerge[i])
-          .getBytes(StandardCharsets.UTF_8);
-=======
           nameofRegionsToMerge[i] :
           Bytes.toBytes(HRegionInfo.encodeRegionName(nameofRegionsToMerge[i]));
->>>>>>> c8e8f700
     }
 
     TableName tableName = null;
@@ -1786,11 +1776,7 @@
   public Future<Void> splitRegionAsync(byte[] regionName, byte[] splitPoint)
       throws IOException {
     byte[] encodedNameofRegionToSplit = HRegionInfo.isEncodedRegionName(regionName) ?
-<<<<<<< HEAD
-        regionName : HRegionInfo.encodeRegionName(regionName).getBytes(StandardCharsets.UTF_8);
-=======
         regionName : Bytes.toBytes(HRegionInfo.encodeRegionName(regionName));
->>>>>>> c8e8f700
     Pair<RegionInfo, ServerName> pair = getRegion(regionName);
     if (pair != null) {
       if (pair.getFirst() != null &&
@@ -2095,24 +2081,13 @@
       @Override
       protected ClusterMetrics rpcCall() throws Exception {
         GetClusterStatusRequest req = RequestConverter.buildGetClusterStatusRequest(options);
-<<<<<<< HEAD
-        return ProtobufUtil.toClusterStatus(
-=======
         return ClusterMetricsBuilder.toClusterMetrics(
->>>>>>> c8e8f700
           master.getClusterStatus(getRpcController(), req).getClusterStatus());
       }
     });
   }
 
   @Override
-<<<<<<< HEAD
-  public List<RegionLoad> getRegionLoads(ServerName serverName, TableName tableName)
-      throws IOException {
-    AdminService.BlockingInterface admin = this.connection.getAdmin(serverName);
-    HBaseRpcController controller = rpcControllerFactory.newController();
-    return ProtobufUtil.getRegionLoad(controller, admin, tableName);
-=======
   public List<RegionMetrics> getRegionMetrics(ServerName serverName, TableName tableName)
       throws IOException {
     AdminService.BlockingInterface admin = this.connection.getAdmin(serverName);
@@ -2125,7 +2100,6 @@
     } catch (ServiceException se) {
       throw ProtobufUtil.getRemoteException(se);
     }
->>>>>>> c8e8f700
   }
 
   @Override
