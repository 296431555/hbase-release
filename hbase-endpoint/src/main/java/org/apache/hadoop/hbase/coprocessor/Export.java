--- conflicted
+++ resolved
@@ -451,11 +451,6 @@
     SecureWriter(final Configuration conf, final UserProvider userProvider,
         final Token userToken, final List<SequenceFile.Writer.Option> opts)
         throws IOException {
-<<<<<<< HEAD
-      privilegedWriter = new PrivilegedWriter(getActiveUser(userProvider, userToken),
-        SequenceFile.createWriter(conf,
-            opts.toArray(new SequenceFile.Writer.Option[opts.size()])));
-=======
       User user = getActiveUser(userProvider, userToken);
       try {
         SequenceFile.Writer sequenceFileWriter =
@@ -466,7 +461,6 @@
       } catch (InterruptedException e) {
         throw new IOException(e);
       }
->>>>>>> c11f0e47
     }
 
     void append(final Object key, final Object value) throws IOException {
