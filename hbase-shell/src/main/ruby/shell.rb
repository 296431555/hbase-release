#
#
# Licensed to the Apache Software Foundation (ASF) under one
# or more contributor license agreements.  See the NOTICE file
# distributed with this work for additional information
# regarding copyright ownership.  The ASF licenses this file
# to you under the Apache License, Version 2.0 (the
# "License"); you may not use this file except in compliance
# with the License.  You may obtain a copy of the License at
#
#     http://www.apache.org/licenses/LICENSE-2.0
#
# Unless required by applicable law or agreed to in writing, software
# distributed under the License is distributed on an "AS IS" BASIS,
# WITHOUT WARRANTIES OR CONDITIONS OF ANY KIND, either express or implied.
# See the License for the specific language governing permissions and
# limitations under the License.
#

# Shell commands module
module Shell
  @@commands = {}
  def self.commands
    @@commands
  end

  @@command_groups = {}
  def self.command_groups
    @@command_groups
  end

  def self.load_command(name, group, aliases = [])
    return if commands[name]

    # Register command in the group
    raise ArgumentError, "Unknown group: #{group}" unless command_groups[group]
    command_groups[group][:commands] << name

    # Load command
    begin
      require "shell/commands/#{name}"
      klass_name = name.to_s.gsub(/(?:^|_)(.)/) { Regexp.last_match(1).upcase } # camelize
      commands[name] = eval("Commands::#{klass_name}")
      aliases.each do |an_alias|
        commands[an_alias] = commands[name]
      end
    rescue => e
      raise "Can't load hbase shell command: #{name}. Error: #{e}\n#{e.backtrace.join("\n")}"
    end
  end

  def self.load_command_group(group, opts)
    raise ArgumentError, "No :commands for group #{group}" unless opts[:commands]

    command_groups[group] = {
      commands: [],
      command_names: opts[:commands],
      full_name: opts[:full_name] || group,
      comment: opts[:comment]
    }

    all_aliases = opts[:aliases] || {}

    opts[:commands].each do |command|
      aliases = all_aliases[command] || []
      load_command(command, group, aliases)
    end
  end

  #----------------------------------------------------------------------
  class Shell
    attr_accessor :hbase
    attr_accessor :interactive
    attr_accessor :return_values
    alias interactive? interactive
    alias return_values? return_values

    @debug = false
    attr_accessor :debug

    def initialize(hbase, interactive = true, return_values = !interactive)
      self.hbase = hbase
      self.interactive = interactive
      self.return_values = return_values
      # If we're in non-interactive mode, force return_values
<<<<<<< HEAD
      self.return_values = true if not self.interactive
=======
      self.return_values = true unless self.interactive
>>>>>>> c93ba37d
    end

    # Returns Admin class from admin.rb
    def admin
      @admin ||= hbase.admin
    end

    def hbase_taskmonitor
      @hbase_taskmonitor ||= hbase.taskmonitor
    end

    def hbase_table(name)
      hbase.table(name, self)
    end

    def hbase_replication_admin
      @hbase_replication_admin ||= hbase.replication_admin
    end

    def hbase_security_admin
      @hbase_security_admin ||= hbase.security_admin
    end

    def hbase_visibility_labels_admin
      @hbase_visibility_labels_admin ||= hbase.visibility_labels_admin
    end

    def hbase_quotas_admin
      @hbase_quotas_admin ||= hbase.quotas_admin
    end

    def hbase_rsgroup_admin
      @rsgroup_admin ||= hbase.rsgroup_admin
    end

    def export_commands(where)
      ::Shell.commands.keys.each do |cmd|
        # here where is the IRB namespace
        # this method just adds the call to the specified command
        # which just references back to 'this' shell object
        # a decently extensible way to add commands
        where.send :instance_eval, <<-EOF
          def #{cmd}(*args)
            ret = @shell.command('#{cmd}', *args)
            puts
            return ret
          end
        EOF
      end
    end

    def command_instance(command)
      ::Shell.commands[command.to_s].new(self)
    end

    # call the method 'command' on the specified command
    # If return_values is false, then we suppress the return value. The command
    # should have printed relevant output.
    def command(command, *args)
      ret = internal_command(command, :command, *args)
      ret if return_values
    end

    # call a specific internal method in the command instance
    # command  - name of the command to call
    # method_name - name of the method on the command to call. Defaults to just 'command'
    # args - to be passed to the named method
    def internal_command(command, method_name = :command, *args)
      command_instance(command).command_safe(debug, method_name, *args)
    end

    def print_banner
      puts 'HBase Shell'
      puts 'Use "help" to get list of supported commands.'
      puts 'Use "exit" to quit this interactive shell.'
      print 'Version '
      command('version')
      puts
    end

    def help_multi_command(command)
      puts "Command: #{command}"
      puts command_instance(command).help
      puts
      nil
    end

    def help_command(command)
      puts command_instance(command).help
      nil
    end

    def help_group(group_name)
      group = ::Shell.command_groups[group_name.to_s]
      group[:commands].sort.each { |cmd| help_multi_command(cmd) }
      if group[:comment]
        puts '-' * 80
        puts
        puts group[:comment]
        puts
      end
      nil
    end

    def help(command = nil)
      if command
        return help_command(command) if ::Shell.commands[command.to_s]
        return help_group(command) if ::Shell.command_groups[command.to_s]
        puts "ERROR: Invalid command or command group name: #{command}"
        puts
      end

      puts help_header
      puts
      puts 'COMMAND GROUPS:'
      ::Shell.command_groups.each do |name, group|
        puts '  Group name: ' + name
        puts '  Commands: ' + group[:command_names].sort.join(', ')
        puts
      end
      unless command
        puts 'SHELL USAGE:'
        help_footer
      end
      nil
    end

    def help_header
      "HBase Shell, version #{org.apache.hadoop.hbase.util.VersionInfo.getVersion}, " \
             "r#{org.apache.hadoop.hbase.util.VersionInfo.getRevision}, " \
             "#{org.apache.hadoop.hbase.util.VersionInfo.getDate}" + "\n" \
             "Type 'help \"COMMAND\"', (e.g. 'help \"get\"' -- the quotes are necessary) for help on a specific command.\n" \
             "Commands are grouped. Type 'help \"COMMAND_GROUP\"', (e.g. 'help \"general\"') for help on a command group."
    end

    def help_footer
      puts <<-HERE
Quote all names in HBase Shell such as table and column names.  Commas delimit
command parameters.  Type <RETURN> after entering a command to run it.
Dictionaries of configuration used in the creation and alteration of tables are
Ruby Hashes. They look like this:

  {'key1' => 'value1', 'key2' => 'value2', ...}

and are opened and closed with curley-braces.  Key/values are delimited by the
'=>' character combination.  Usually keys are predefined constants such as
NAME, VERSIONS, COMPRESSION, etc.  Constants do not need to be quoted.  Type
'Object.constants' to see a (messy) list of all constants in the environment.

If you are using binary keys or values and need to enter them in the shell, use
double-quote'd hexadecimal representation. For example:

  hbase> get 't1', "key\\x03\\x3f\\xcd"
  hbase> get 't1', "key\\003\\023\\011"
  hbase> put 't1', "test\\xef\\xff", 'f1:', "\\x01\\x33\\x40"

The HBase shell is the (J)Ruby IRB with the above HBase-specific commands added.
For more on the HBase Shell, see http://hbase.apache.org/book.html
      HERE
    end
  end
end

# Load commands base class
require 'shell/commands'

# Load all commands
Shell.load_command_group(
  'general',
  full_name: 'GENERAL HBASE SHELL COMMANDS',
  commands: %w[
    status
    version
    table_help
    whoami
    processlist
  ]
)

Shell.load_command_group(
  'ddl',
  full_name: 'TABLES MANAGEMENT COMMANDS',
  commands: %w[
    alter
    create
    describe
    disable
    disable_all
    is_disabled
    drop
    drop_all
    enable
    enable_all
    is_enabled
    exists
    list
    show_filters
    alter_status
    alter_async
    get_table
    locate_region
    list_regions
  ],
  aliases: {
    'describe' => ['desc']
  }
)

Shell.load_command_group(
  'namespace',
  full_name: 'NAMESPACE MANAGEMENT COMMANDS',
  commands: %w[
    create_namespace
    drop_namespace
    alter_namespace
    describe_namespace
    list_namespace
    list_namespace_tables
  ]
)

Shell.load_command_group(
  'dml',
  full_name: 'DATA MANIPULATION COMMANDS',
  commands: %w[
    count
    delete
    deleteall
    get
    get_counter
    incr
    put
    scan
    truncate
    truncate_preserve
    append
    get_splits
  ]
)

Shell.load_command_group(
  'tools',
  full_name: 'HBASE SURGERY TOOLS',
  comment: "WARNING: Above commands are for 'experts'-only as misuse can damage an install",
  commands: %w[
    assign
    balancer
    balance_switch
    balancer_enabled
    normalize
    normalizer_switch
    normalizer_enabled
    is_in_maintenance_mode
    close_region
    compact
    flush
    major_compact
    move
    split
    merge_region
    unassign
    zk_dump
    wal_roll
    catalogjanitor_run
    catalogjanitor_switch
    catalogjanitor_enabled
    cleaner_chore_run
    cleaner_chore_switch
    cleaner_chore_enabled
    compact_rs
    compaction_state
    trace
    splitormerge_switch
    splitormerge_enabled
    clear_compaction_queues
    list_deadservers
    clear_deadservers
    clear_block_cache
  ],
  # TODO: remove older hlog_roll command
  aliases: {
    'wal_roll' => ['hlog_roll']
  }
)

Shell.load_command_group(
  'replication',
  full_name: 'CLUSTER REPLICATION TOOLS',
  commands: %w[
    add_peer
    remove_peer
    list_peers
    enable_peer
    disable_peer
    set_peer_replicate_all
    set_peer_namespaces
    append_peer_namespaces
    remove_peer_namespaces
    set_peer_exclude_namespaces
    show_peer_tableCFs
    set_peer_tableCFs
    set_peer_exclude_tableCFs
    set_peer_bandwidth
    list_replicated_tables
    append_peer_tableCFs
    remove_peer_tableCFs
    enable_table_replication
    disable_table_replication
    get_peer_config
    list_peer_configs
    update_peer_config
  ]
)

Shell.load_command_group(
  'snapshots',
  full_name: 'CLUSTER SNAPSHOT TOOLS',
  commands: %w[
    snapshot
    clone_snapshot
    restore_snapshot
    delete_snapshot
    delete_all_snapshot
    delete_table_snapshots
    list_snapshots
    list_table_snapshots
  ]
)

Shell.load_command_group(
  'configuration',
  full_name: 'ONLINE CONFIGURATION TOOLS',
  commands: %w[
    update_config
    update_all_config
  ]
)

Shell.load_command_group(
  'quotas',
  full_name: 'CLUSTER QUOTAS TOOLS',
  commands: %w[
    set_quota
    list_quotas
    list_quota_table_sizes
    list_quota_snapshots
    list_snapshot_sizes
  ]
)

Shell.load_command_group(
  'security',
  full_name: 'SECURITY TOOLS',
  comment: 'NOTE: Above commands are only applicable if running with the AccessController coprocessor',
  commands: %w[
    list_security_capabilities
    grant
    revoke
    user_permission
  ]
)

Shell.load_command_group(
  'procedures',
  full_name: 'PROCEDURES & LOCKS MANAGEMENT',
  commands: %w[
    abort_procedure
    list_procedures
    list_locks
  ]
)

Shell.load_command_group(
  'visibility labels',
  full_name: 'VISIBILITY LABEL TOOLS',
  comment: 'NOTE: Above commands are only applicable if running with the VisibilityController coprocessor',
  commands: %w[
    add_labels
    list_labels
    set_auths
    get_auths
    clear_auths
    set_visibility
  ]
)

Shell.load_command_group(
  'rsgroup',
  full_name: 'RSGroups',
  comment: "NOTE: The rsgroup Coprocessor Endpoint must be enabled on the Master else commands fail with:
  UnknownProtocolException: No registered Master Coprocessor Endpoint found for RSGroupAdminService",
  commands: %w[
    list_rsgroups
    get_rsgroup
    add_rsgroup
    remove_rsgroup
    balance_rsgroup
    move_servers_rsgroup
    move_tables_rsgroup
    move_namespaces_rsgroup
    move_servers_tables_rsgroup
    move_servers_namespaces_rsgroup
    get_server_rsgroup
    get_table_rsgroup
    remove_servers_rsgroup
  ]
)<|MERGE_RESOLUTION|>--- conflicted
+++ resolved
@@ -83,11 +83,7 @@
       self.interactive = interactive
       self.return_values = return_values
       # If we're in non-interactive mode, force return_values
-<<<<<<< HEAD
-      self.return_values = true if not self.interactive
-=======
       self.return_values = true unless self.interactive
->>>>>>> c93ba37d
     end
 
     # Returns Admin class from admin.rb
