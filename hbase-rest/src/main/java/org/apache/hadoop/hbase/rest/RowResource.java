--- conflicted
+++ resolved
@@ -38,11 +38,7 @@
 
 import org.apache.commons.lang3.StringUtils;
 import org.apache.hadoop.hbase.Cell;
-<<<<<<< HEAD
-import org.apache.hadoop.hbase.Cell.DataType;
-=======
 import org.apache.hadoop.hbase.Cell.Type;
->>>>>>> c8e8f700
 import org.apache.hadoop.hbase.CellBuilderFactory;
 import org.apache.hadoop.hbase.CellBuilderType;
 import org.apache.hadoop.hbase.CellUtil;
@@ -250,11 +246,7 @@
               .setFamily(parts[0])
               .setQualifier(parts[1])
               .setTimestamp(cell.getTimestamp())
-<<<<<<< HEAD
-              .setType(DataType.Put)
-=======
               .setType(Type.Put)
->>>>>>> c8e8f700
               .setValue(cell.getValue())
               .build());
         }
@@ -329,11 +321,7 @@
         .setFamily(parts[0])
         .setQualifier(parts[1])
         .setTimestamp(timestamp)
-<<<<<<< HEAD
-        .setType(DataType.Put)
-=======
         .setType(Type.Put)
->>>>>>> c8e8f700
         .setValue(message)
         .build());
       table = servlet.getTable(tableResource.getName());
@@ -530,11 +518,7 @@
               .setFamily(parts[0])
               .setQualifier(parts[1])
               .setTimestamp(cell.getTimestamp())
-<<<<<<< HEAD
-              .setType(DataType.Put)
-=======
               .setType(Type.Put)
->>>>>>> c8e8f700
               .setValue(cell.getValue())
               .build());
           if(Bytes.equals(col,
