#! /usr/bin/env bash
#
#/**
# * Licensed to the Apache Software Foundation (ASF) under one
# * or more contributor license agreements.  See the NOTICE file
# * distributed with this work for additional information
# * regarding copyright ownership.  The ASF licenses this file
# * to you under the Apache License, Version 2.0 (the
# * "License"); you may not use this file except in compliance
# * with the License.  You may obtain a copy of the License at
# *
# *     http://www.apache.org/licenses/LICENSE-2.0
# *
# * Unless required by applicable law or agreed to in writing, software
# * distributed under the License is distributed on an "AS IS" BASIS,
# * WITHOUT WARRANTIES OR CONDITIONS OF ANY KIND, either express or implied.
# * See the License for the specific language governing permissions and
# * limitations under the License.
# */
#
# The hbase command script.  Based on the hadoop command script putting
# in hbase classes, libs and configurations ahead of hadoop's.
#
# TODO: Narrow the amount of duplicated code.
#
# Environment Variables:
#
#   JAVA_HOME        The java implementation to use.  Overrides JAVA_HOME.
#
#   HBASE_CLASSPATH  Extra Java CLASSPATH entries.
#
#   HBASE_CLASSPATH_PREFIX Extra Java CLASSPATH entries that should be
#                    prefixed to the system classpath.
#
#   HBASE_HEAPSIZE   The maximum amount of heap to use.
#                    Default is unset and uses the JVMs default setting
#                    (usually 1/4th of the available memory).
#
#   HBASE_LIBRARY_PATH  HBase additions to JAVA_LIBRARY_PATH for adding
#                    native libraries.
#
#   HBASE_OPTS       Extra Java runtime options.
#
#   HBASE_CONF_DIR   Alternate conf dir. Default is ${HBASE_HOME}/conf.
#
#   HBASE_ROOT_LOGGER The root appender. Default is INFO,console
#
#   JRUBY_HOME       JRuby path: $JRUBY_HOME/lib/jruby.jar should exist.
#                    Defaults to the jar packaged with HBase.
#
#   JRUBY_OPTS       Extra options (eg '--1.9') passed to hbase.
#                    Empty by default.
#
#   HBASE_SHELL_OPTS Extra options passed to the hbase shell.
#                    Empty by default.
#
bin=`dirname "$0"`
bin=`cd "$bin">/dev/null; pwd`

# This will set HBASE_HOME, etc.
. "$bin"/hbase-config.sh

cygwin=false
case "`uname`" in
CYGWIN*) cygwin=true;;
esac

# Detect if we are in hbase sources dir
in_dev_env=false
if [ -d "${HBASE_HOME}/target" ]; then
  in_dev_env=true
fi

read -d '' options_string << EOF
Options:
  --config DIR     Configuration direction to use. Default: ./conf
  --hosts HOSTS    Override the list in 'regionservers' file
  --auth-as-server Authenticate to ZooKeeper using servers configuration
EOF
# if no args specified, show usage
if [ $# = 0 ]; then
  echo "Usage: hbase [<options>] <command> [<args>]"
  echo "$options_string"
  echo ""
  echo "Commands:"
  echo "Some commands take arguments. Pass no args or -h for usage."
  echo "  shell           Run the HBase shell"
  echo "  hbck            Run the hbase 'fsck' tool"
  echo "  snapshot        Tool for managing snapshots"
  echo "  wal             Write-ahead-log analyzer"
  echo "  hfile           Store file analyzer"
  echo "  zkcli           Run the ZooKeeper shell"
  echo "  master          Run an HBase HMaster node"
  echo "  regionserver    Run an HBase HRegionServer node"
  echo "  zookeeper       Run a ZooKeeper server"
  echo "  rest            Run an HBase REST server"
  echo "  thrift          Run the HBase Thrift server"
  echo "  thrift2         Run the HBase Thrift2 server"
  echo "  clean           Run the HBase clean up script"
  echo "  classpath       Dump hbase CLASSPATH"
  echo "  mapredcp        Dump CLASSPATH entries required by mapreduce"
  echo "  pe              Run PerformanceEvaluation"
  echo "  ltt             Run LoadTestTool"
  echo "  canary          Run the Canary tool"
  echo "  version         Print the version"
  echo "  CLASSNAME       Run the class named CLASSNAME"
  exit 1
fi

# get arguments
COMMAND=$1
shift

JAVA=$JAVA_HOME/bin/java

# override default settings for this command, if applicable
if [ -f "$HBASE_HOME/conf/hbase-env-$COMMAND.sh" ]; then
  . "$HBASE_HOME/conf/hbase-env-$COMMAND.sh"
fi

add_size_suffix() {
    # add an 'm' suffix if the argument is missing one, otherwise use whats there
    local val="$1"
    local lastchar=${val: -1}
    if [[ "mMgG" == *$lastchar* ]]; then
        echo $val
    else
        echo ${val}m
    fi
}

if [[ -n "$HBASE_HEAPSIZE" ]]; then
    JAVA_HEAP_MAX="-Xmx$(add_size_suffix $HBASE_HEAPSIZE)"
fi

if [[ -n "$HBASE_OFFHEAPSIZE" ]]; then
    JAVA_OFFHEAP_MAX="-XX:MaxDirectMemorySize=$(add_size_suffix $HBASE_OFFHEAPSIZE)"
fi

# so that filenames w/ spaces are handled correctly in loops below
ORIG_IFS=$IFS
IFS=

# CLASSPATH initially contains $HBASE_CONF_DIR
CLASSPATH="${HBASE_CONF_DIR}"
CLASSPATH=${CLASSPATH}:$JAVA_HOME/lib/tools.jar

add_to_cp_if_exists() {
  if [ -d "$@" ]; then
    CLASSPATH=${CLASSPATH}:"$@"
  fi
}

# For releases, add hbase & webapps to CLASSPATH
# Webapps must come first else it messes up Jetty
if [ -d "$HBASE_HOME/hbase-webapps" ]; then
  add_to_cp_if_exists "${HBASE_HOME}"
fi
#add if we are in a dev environment
if [ -d "$HBASE_HOME/hbase-server/target/hbase-webapps" ]; then
  if [ "$COMMAND" = "thrift" ] ; then
    add_to_cp_if_exists "${HBASE_HOME}/hbase-thrift/target"
  elif [ "$COMMAND" = "thrift2" ] ; then
    add_to_cp_if_exists "${HBASE_HOME}/hbase-thrift/target"
  elif [ "$COMMAND" = "rest" ] ; then
    add_to_cp_if_exists "${HBASE_HOME}/hbase-rest/target"
  else
    add_to_cp_if_exists "${HBASE_HOME}/hbase-server/target"
  fi
fi

add_maven_deps_to_classpath() {
  f="${HBASE_HOME}/hbase-build-configuration/target/cached_classpath.txt"
  if [ ! -f "${f}" ]
  then
      echo "As this is a development environment, we need ${f} to be generated from maven (command: mvn install -DskipTests)"
      exit 1
  fi
  CLASSPATH=${CLASSPATH}:`cat "${f}"`
}


#Add the development env class path stuff
if $in_dev_env; then
  add_maven_deps_to_classpath
fi

#add the hbase jars for each module
for f in $HBASE_HOME/hbase-jars/hbase*.jar; do
	if [[ $f = *sources.jar ]]
  then
    : # Skip sources.jar
  elif [ -f $f ]
  then
    CLASSPATH=${CLASSPATH}:$f;
  fi
done

# Add libs to CLASSPATH
for f in $HBASE_HOME/lib/*.jar; do
  CLASSPATH=${CLASSPATH}:$f;
done

# default log directory & file
if [ "$HBASE_LOG_DIR" = "" ]; then
  HBASE_LOG_DIR="$HBASE_HOME/logs"
fi
if [ "$HBASE_LOGFILE" = "" ]; then
  HBASE_LOGFILE='hbase.log'
fi

function append_path() {
  if [ -z "$1" ]; then
    echo $2
  else
    echo $1:$2
  fi
}

JAVA_PLATFORM=""

# if HBASE_LIBRARY_PATH is defined lets use it as first or second option
if [ "$HBASE_LIBRARY_PATH" != "" ]; then
  JAVA_LIBRARY_PATH=$(append_path "$JAVA_LIBRARY_PATH" "$HBASE_LIBRARY_PATH")
fi

#If avail, add Hadoop to the CLASSPATH and to the JAVA_LIBRARY_PATH
# Allow this functionality to be disabled
if [ "$HBASE_DISABLE_HADOOP_CLASSPATH_LOOKUP" != "true" ] ; then
  HADOOP_IN_PATH=$(PATH="${HADOOP_HOME:-${HADOOP_PREFIX}}/bin:$PATH" which hadoop 2>/dev/null)
  if [ -f ${HADOOP_IN_PATH} ]; then
    HADOOP_JAVA_LIBRARY_PATH=$(HADOOP_CLASSPATH="$CLASSPATH" ${HADOOP_IN_PATH} \
                               org.apache.hadoop.hbase.util.GetJavaProperty java.library.path 2>/dev/null)
    if [ -n "$HADOOP_JAVA_LIBRARY_PATH" ]; then
      JAVA_LIBRARY_PATH=$(append_path "${JAVA_LIBRARY_PATH}" "$HADOOP_JAVA_LIBRARY_PATH")
    fi
    CLASSPATH=$(append_path "${CLASSPATH}" `${HADOOP_IN_PATH} classpath 2>/dev/null`)
  fi
fi

# Add user-specified CLASSPATH last
if [ "$HBASE_CLASSPATH" != "" ]; then
  CLASSPATH=${CLASSPATH}:${HBASE_CLASSPATH}
fi

# Add user-specified CLASSPATH prefix first
if [ "$HBASE_CLASSPATH_PREFIX" != "" ]; then
  CLASSPATH=${HBASE_CLASSPATH_PREFIX}:${CLASSPATH}
fi

# cygwin path translation
if $cygwin; then
  CLASSPATH=`cygpath -p -w "$CLASSPATH"`
  HBASE_HOME=`cygpath -d "$HBASE_HOME"`
  HBASE_LOG_DIR=`cygpath -d "$HBASE_LOG_DIR"`
fi

if [ -d "${HBASE_HOME}/build/native" -o -d "${HBASE_HOME}/lib/native" ]; then
  if [ -z $JAVA_PLATFORM ]; then
    JAVA_PLATFORM=`CLASSPATH=${CLASSPATH} ${JAVA} org.apache.hadoop.util.PlatformName | sed -e "s/ /_/g"`
  fi
  if [ -d "$HBASE_HOME/build/native" ]; then
    JAVA_LIBRARY_PATH=$(append_path "$JAVA_LIBRARY_PATH" ${HBASE_HOME}/build/native/${JAVA_PLATFORM}/lib)
  fi

  if [ -d "${HBASE_HOME}/lib/native" ]; then
    JAVA_LIBRARY_PATH=$(append_path "$JAVA_LIBRARY_PATH" ${HBASE_HOME}/lib/native/${JAVA_PLATFORM})
  fi
fi

# cygwin path translation
if $cygwin; then
  JAVA_LIBRARY_PATH=`cygpath -p "$JAVA_LIBRARY_PATH"`
fi

# restore ordinary behaviour
unset IFS

#Set the right GC options based on the what we are running
declare -a server_cmds=("master" "regionserver" "thrift" "thrift2" "rest" "avro" "zookeeper")
for cmd in ${server_cmds[@]}; do
	if [[ $cmd == $COMMAND ]]; then
		server=true
		break
	fi
done

if [[ $server ]]; then
	HBASE_OPTS="$HBASE_OPTS $SERVER_GC_OPTS"
else
	HBASE_OPTS="$HBASE_OPTS $CLIENT_GC_OPTS"
fi

if [ "$AUTH_AS_SERVER" == "true" ] || [ "$COMMAND" = "hbck" ]; then
   if [ -n "$HBASE_SERVER_JAAS_OPTS" ]; then
     HBASE_OPTS="$HBASE_OPTS $HBASE_SERVER_JAAS_OPTS"
   else
     HBASE_OPTS="$HBASE_OPTS $HBASE_REGIONSERVER_OPTS"
   fi
fi

# for jruby
# (1) for the commands which need jruby (see jruby_cmds defined below)
#     A. when JRUBY_HOME is specified explicitly, eg. export JRUBY_HOME=/usr/local/share/jruby
#        CLASSPATH and HBASE_OPTS are updated according to JRUBY_HOME specified
#     B. when JRUBY_HOME is not specified explicitly
#        add jruby packaged with HBase to CLASSPATH
# (2) for other commands, do nothing

# check if the commmand needs jruby
declare -a jruby_cmds=("shell" "org.jruby.Main")
for cmd in "${jruby_cmds[@]}"; do
  if [[ $cmd == "$COMMAND" ]]; then
    jruby_needed=true
    break
  fi
done

# the command needs jruby
if [[ $jruby_needed ]]; then
  if [ "$JRUBY_HOME" != "" ]; then  # JRUBY_HOME is specified explicitly, eg. export JRUBY_HOME=/usr/local/share/jruby
    # add jruby.jar into CLASSPATH
    CLASSPATH="$JRUBY_HOME/lib/jruby.jar:$CLASSPATH"

    # add jruby to HBASE_OPTS
    HBASE_OPTS="$HBASE_OPTS -Djruby.home=$JRUBY_HOME -Djruby.lib=$JRUBY_HOME/lib"

  else  # JRUBY_HOME is not specified explicitly
    if $in_dev_env; then  # in dev environment
      F_JRUBY="${HBASE_HOME}/hbase-build-configuration/target/cached_classpath_jruby.txt"
      if [ ! -f "${F_JRUBY}" ]; then
        echo "As this is a development environment, we need ${F_JRUBY} to be generated from maven (command: mvn install -DskipTests)"
        exit 1
      fi
      CLASSPATH=$(cat "${F_JRUBY}"):$CLASSPATH;
    else  # not in dev environment
      # add jruby packaged with HBase to CLASSPATH
      JRUBY_PACKAGED_WITH_HBASE="$HBASE_HOME/lib/ruby/*.jar"
      for jruby_jar in $JRUBY_PACKAGED_WITH_HBASE; do
        CLASSPATH=$jruby_jar:$CLASSPATH;
      done
    fi
  fi
fi

# figure out which class to run
if [ "$COMMAND" = "shell" ] ; then
	#find the hbase ruby sources
  if [ -d "$HBASE_HOME/lib/ruby" ]; then
    HBASE_OPTS="$HBASE_OPTS -Dhbase.ruby.sources=$HBASE_HOME/lib/ruby"
  else
    HBASE_OPTS="$HBASE_OPTS -Dhbase.ruby.sources=$HBASE_HOME/hbase-shell/src/main/ruby"
  fi
  HBASE_OPTS="$HBASE_OPTS $HBASE_SHELL_OPTS"
  CLASS="org.jruby.Main -X+O ${JRUBY_OPTS} ${HBASE_HOME}/bin/hirb.rb"
elif [ "$COMMAND" = "hbck" ] ; then
  CLASS='org.apache.hadoop.hbase.util.HBaseFsck'
elif [ "$COMMAND" = "wal" ] ; then
  CLASS='org.apache.hadoop.hbase.wal.WALPrettyPrinter'
elif [ "$COMMAND" = "hfile" ] ; then
  CLASS='org.apache.hadoop.hbase.io.hfile.HFilePrettyPrinter'
elif [ "$COMMAND" = "zkcli" ] ; then
  CLASS="org.apache.hadoop.hbase.zookeeper.ZKMainServer"
<<<<<<< HEAD
elif [ "$COMMAND" = "backup" ] ; then
  CLASS='org.apache.hadoop.hbase.backup.BackupDriver'
elif [ "$COMMAND" = "restore" ] ; then
  CLASS='org.apache.hadoop.hbase.backup.RestoreDriver'
=======
>>>>>>> c8e8f700
elif [ "$COMMAND" = "upgrade" ] ; then
  echo "This command was used to upgrade to HBase 0.96, it was removed in HBase 2.0.0."
  echo "Please follow the documentation at http://hbase.apache.org/book.html#upgrading."
  exit 1
elif [ "$COMMAND" = "snapshot" ] ; then
  SUBCOMMAND=$1
  shift
  if [ "$SUBCOMMAND" = "create" ] ; then
    CLASS="org.apache.hadoop.hbase.snapshot.CreateSnapshot"
  elif [ "$SUBCOMMAND" = "info" ] ; then
    CLASS="org.apache.hadoop.hbase.snapshot.SnapshotInfo"
  elif [ "$SUBCOMMAND" = "export" ] ; then
    CLASS="org.apache.hadoop.hbase.snapshot.ExportSnapshot"
  else
    echo "Usage: hbase [<options>] snapshot <subcommand> [<args>]"
    echo "$options_string"
    echo ""
    echo "Subcommands:"
    echo "  create          Create a new snapshot of a table"
    echo "  info            Tool for dumping snapshot information"
    echo "  export          Export an existing snapshot"
    exit 1
  fi
elif [ "$COMMAND" = "master" ] ; then
  CLASS='org.apache.hadoop.hbase.master.HMaster'
  if [ "$1" != "stop" ] && [ "$1" != "clear" ] ; then
    HBASE_OPTS="$HBASE_OPTS $HBASE_MASTER_OPTS"
  fi
elif [ "$COMMAND" = "regionserver" ] ; then
  CLASS='org.apache.hadoop.hbase.regionserver.HRegionServer'
  if [ "$1" != "stop" ] ; then
    HBASE_OPTS="$HBASE_OPTS $HBASE_REGIONSERVER_OPTS"
  fi
elif [ "$COMMAND" = "thrift" ] ; then
  CLASS='org.apache.hadoop.hbase.thrift.ThriftServer'
  if [ "$1" != "stop" ] ; then
    HBASE_OPTS="$HBASE_OPTS $HBASE_THRIFT_OPTS"
  fi
elif [ "$COMMAND" = "thrift2" ] ; then
  CLASS='org.apache.hadoop.hbase.thrift2.ThriftServer'
  if [ "$1" != "stop" ] ; then
    HBASE_OPTS="$HBASE_OPTS $HBASE_THRIFT_OPTS"
  fi
elif [ "$COMMAND" = "rest" ] ; then
  CLASS='org.apache.hadoop.hbase.rest.RESTServer'
  if [ "$1" != "stop" ] ; then
    HBASE_OPTS="$HBASE_OPTS $HBASE_REST_OPTS"
  fi
elif [ "$COMMAND" = "zookeeper" ] ; then
  CLASS='org.apache.hadoop.hbase.zookeeper.HQuorumPeer'
  if [ "$1" != "stop" ] ; then
    HBASE_OPTS="$HBASE_OPTS $HBASE_ZOOKEEPER_OPTS"
  fi
elif [ "$COMMAND" = "clean" ] ; then
  case $1 in
    --cleanZk|--cleanHdfs|--cleanAll)
      matches="yes" ;;
    *) ;;
  esac
  if [ $# -ne 1 -o "$matches" = "" ]; then
    echo "Usage: hbase clean (--cleanZk|--cleanHdfs|--cleanAll)"
    echo "Options: "
    echo "        --cleanZk   cleans hbase related data from zookeeper."
    echo "        --cleanHdfs cleans hbase related data from hdfs."
    echo "        --cleanAll  cleans hbase related data from both zookeeper and hdfs."
    exit 1;
  fi
  "$bin"/hbase-cleanup.sh --config ${HBASE_CONF_DIR} $@
  exit $?
elif [ "$COMMAND" = "mapredcp" ] ; then
  CLASS='org.apache.hadoop.hbase.util.MapreduceDependencyClasspathTool'
elif [ "$COMMAND" = "classpath" ] ; then
  echo $CLASSPATH
  exit 0
elif [ "$COMMAND" = "pe" ] ; then
  CLASS='org.apache.hadoop.hbase.PerformanceEvaluation'
  HBASE_OPTS="$HBASE_OPTS $HBASE_PE_OPTS"
elif [ "$COMMAND" = "ltt" ] ; then
  CLASS='org.apache.hadoop.hbase.util.LoadTestTool'
  HBASE_OPTS="$HBASE_OPTS $HBASE_LTT_OPTS"
elif [ "$COMMAND" = "canary" ] ; then
  CLASS='org.apache.hadoop.hbase.tool.Canary'
  HBASE_OPTS="$HBASE_OPTS $HBASE_CANARY_OPTS"
elif [ "$COMMAND" = "version" ] ; then
  CLASS='org.apache.hadoop.hbase.util.VersionInfo'
else
  CLASS=$COMMAND
fi

# Have JVM dump heap if we run out of memory.  Files will be 'launch directory'
# and are named like the following: java_pid21612.hprof. Apparently it doesn't
# 'cost' to have this flag enabled. Its a 1.6 flag only. See:
# http://blogs.sun.com/alanb/entry/outofmemoryerror_looks_a_bit_better
HBASE_OPTS="$HBASE_OPTS -Dhbase.log.dir=$HBASE_LOG_DIR"
HBASE_OPTS="$HBASE_OPTS -Dhbase.log.file=$HBASE_LOGFILE"
HBASE_OPTS="$HBASE_OPTS -Dhbase.home.dir=$HBASE_HOME"
HBASE_OPTS="$HBASE_OPTS -Dhbase.id.str=$HBASE_IDENT_STRING"
HBASE_OPTS="$HBASE_OPTS -Dhbase.root.logger=${HBASE_ROOT_LOGGER:-INFO,console}"
if [ "x$JAVA_LIBRARY_PATH" != "x" ]; then
  HBASE_OPTS="$HBASE_OPTS -Djava.library.path=$JAVA_LIBRARY_PATH"
  export LD_LIBRARY_PATH="$LD_LIBRARY_PATH:$JAVA_LIBRARY_PATH"
fi

# Enable security logging on the master and regionserver only
if [ "$COMMAND" = "master" ] || [ "$COMMAND" = "regionserver" ]; then
  HBASE_OPTS="$HBASE_OPTS -Dhbase.security.logger=${HBASE_SECURITY_LOGGER:-INFO,RFAS}"
else
  HBASE_OPTS="$HBASE_OPTS -Dhbase.security.logger=${HBASE_SECURITY_LOGGER:-INFO,NullAppender}"
fi

HEAP_SETTINGS="$JAVA_HEAP_MAX $JAVA_OFFHEAP_MAX"
# Exec unless HBASE_NOEXEC is set.
export CLASSPATH

if [ "${HBASE_NOEXEC}" != "" ]; then
  "$JAVA" -Dproc_$COMMAND -XX:OnOutOfMemoryError="kill -9 %p" $HEAP_SETTINGS $HBASE_OPTS $CLASS "$@"
else
  exec "$JAVA" -Dproc_$COMMAND -XX:OnOutOfMemoryError="kill -9 %p" $HEAP_SETTINGS $HBASE_OPTS $CLASS "$@"
fi<|MERGE_RESOLUTION|>--- conflicted
+++ resolved
@@ -361,13 +361,10 @@
   CLASS='org.apache.hadoop.hbase.io.hfile.HFilePrettyPrinter'
 elif [ "$COMMAND" = "zkcli" ] ; then
   CLASS="org.apache.hadoop.hbase.zookeeper.ZKMainServer"
-<<<<<<< HEAD
 elif [ "$COMMAND" = "backup" ] ; then
   CLASS='org.apache.hadoop.hbase.backup.BackupDriver'
 elif [ "$COMMAND" = "restore" ] ; then
   CLASS='org.apache.hadoop.hbase.backup.RestoreDriver'
-=======
->>>>>>> c8e8f700
 elif [ "$COMMAND" = "upgrade" ] ; then
   echo "This command was used to upgrade to HBase 0.96, it was removed in HBase 2.0.0."
   echo "Please follow the documentation at http://hbase.apache.org/book.html#upgrading."
