--- conflicted
+++ resolved
@@ -106,10 +106,7 @@
   echo "  regionsplitter  Run RegionSplitter tool"
   echo "  rowcounter      Run RowCounter tool"
   echo "  cellcounter     Run CellCounter tool"
-<<<<<<< HEAD
-=======
   echo "  pre-upgrade     Run Pre-Upgrade validator tool"
->>>>>>> a56fd069
   echo "  CLASSNAME       Run the class named CLASSNAME"
   exit 1
 fi
@@ -473,11 +470,8 @@
   CLASS='org.apache.hadoop.hbase.mapreduce.RowCounter'
 elif [ "$COMMAND" = "cellcounter" ] ; then
   CLASS='org.apache.hadoop.hbase.mapreduce.CellCounter'
-<<<<<<< HEAD
-=======
 elif [ "$COMMAND" = "pre-upgrade" ] ; then
   CLASS='org.apache.hadoop.hbase.tool.PreUpgradeValidator'
->>>>>>> a56fd069
 else
   CLASS=$COMMAND
 fi
