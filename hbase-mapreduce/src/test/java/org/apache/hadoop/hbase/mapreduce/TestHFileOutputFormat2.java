--- conflicted
+++ resolved
@@ -493,11 +493,7 @@
         HFileScanner scanner = reader.getScanner(false, false, false);
         scanner.seekTo();
         Cell cell = scanner.getCell();
-<<<<<<< HEAD
-        List<Tag> tagsFromCell = ((RawCell)cell).getTags();
-=======
         List<Tag> tagsFromCell = PrivateCellUtil.getTags(cell);
->>>>>>> c8e8f700
         assertTrue(tagsFromCell.size() > 0);
         for (Tag tag : tagsFromCell) {
           assertTrue(tag.getType() == TagType.TTL_TAG_TYPE);
