--- conflicted
+++ resolved
@@ -70,66 +70,101 @@
       <plugin>
         <artifactId>maven-assembly-plugin</artifactId>
         <version>${maven.assembly.version}</version>
-          <executions>
-            <execution>
-             <phase>package</phase>
-             <goals>
-              <goal>single</goal>
-            </goals>
         <configuration>
           <!--Else will use hbase-assembly as final name.-->
           <finalName>hbase-${project.version}</finalName>
           <skipAssembly>false</skipAssembly>
-          <appendAssemblyId>false</appendAssemblyId>
+          <appendAssemblyId>true</appendAssemblyId>
           <!--We do not want assembly attached; run on command-line explicitly
-              if you want to do an assembly-->
+               if you want to do an assembly-->
           <attach>false</attach>
           <tarLongFileMode>gnu</tarLongFileMode>
           <descriptors>
             <descriptor>${assembly.file}</descriptor>
           </descriptors>
         </configuration>
-      </execution>
-    </executions>
-
-  </plugin>
-  <plugin>
-    <groupId>org.apache.maven.plugins</groupId>
-    <artifactId>maven-site-plugin</artifactId>
-    <configuration>
-      <skip>true</skip>
-    </configuration>
-  </plugin>
-  <plugin>
-    <artifactId>maven-dependency-plugin</artifactId>
-    <executions>
-      <execution>
-       <!-- generates the file that will be used by the bin/hbase script in the dev env -->
-       <id>create-hbase-generated-classpath</id>
-       <phase>test</phase>
-       <goals>
-        <goal>build-classpath</goal>
-      </goals>
-      <configuration>
-        <outputFile>${project.parent.basedir}/target/cached_classpath.txt</outputFile>
-      </configuration>
-    </execution>
-  </executions>
-</plugin>
-</plugins>
-</build>
-<profiles>
-  <profile>
-    <id>winpkg</id>
-    <activation>
-      <activeByDefault>false</activeByDefault>
-      <os>
-        <family>Windows</family>
-      </os>
-    </activation>
-    <build>
-      <plugins>
+      </plugin>
         <plugin>
+          <groupId>org.apache.maven.plugins</groupId>
+          <artifactId>maven-site-plugin</artifactId>
+          <configuration>
+            <skip>true</skip>
+          </configuration>
+        </plugin>
+      <plugin>
+        <artifactId>maven-dependency-plugin</artifactId>
+        <executions>
+          <execution>
+	        <!-- generates the file that will be used by the bin/hbase script in the dev env -->
+            <id>create-hbase-generated-classpath</id>
+            <phase>test</phase>
+            <goals>
+              <goal>build-classpath</goal>
+            </goals>
+            <configuration>
+              <outputFile>${project.parent.basedir}/target/cached_classpath.txt</outputFile>
+            </configuration>
+          </execution>
+        <!--
+           Build an aggregation of our templated NOTICE file and the NOTICE files in our dependencies.
+           If MASSEMBLY-382 is fixed we could do this in the assembly
+           Currently relies on env, bash, find, and cat.
+        -->
+          <execution>
+            <!-- put all of the NOTICE files out of our dependencies -->
+            <id>unpack-dependency-notices</id>
+            <phase>prepare-package</phase>
+            <goals>
+              <goal>unpack-dependencies</goal>
+            </goals>
+            <configuration>
+              <useSubDirectoryPerArtifact>true</useSubDirectoryPerArtifact>
+              <includes>**\/NOTICE,**\/NOTICE.txt</includes>
+            </configuration>
+          </execution>
+        </executions>
+      </plugin>
+      <plugin>
+        <groupId>org.codehaus.mojo</groupId>
+        <artifactId>exec-maven-plugin</artifactId>
+        <version>1.4.0</version>
+        <executions>
+          <execution>
+            <id>concat-NOTICE-files</id>
+            <phase>package</phase>
+            <goals>
+              <goal>exec</goal>
+            </goals>
+            <configuration>
+              <executable>env</executable>
+              <arguments>
+                <argument>bash</argument>
+                <argument>-c</argument>
+                <argument>cat maven-shared-archive-resources/META-INF/NOTICE \
+                  `find ${project.build.directory}/dependency -iname NOTICE -or -iname NOTICE.txt` \
+                </argument>
+              </arguments>
+              <outputFile>${project.build.directory}/NOTICE.aggregate</outputFile>
+              <workingDirectory>${project.build.directory}</workingDirectory>
+            </configuration>
+          </execution>
+        </executions>
+      </plugin>
+      <!-- /end building aggregation of NOTICE files -->
+    </plugins>
+  </build>
+  <profiles>
+    <profile>
+      <id>winkpg</id>
+      <activation>
+        <activeByDefault>false</activeByDefault>
+        <os>
+          <family>Windows</family>
+        </os>
+      </activation>
+      <build>
+        <plugins>
+          <plugin>
             <artifactId>maven-resources-plugin</artifactId>
             <version>2.6</version>
             <executions>
@@ -164,7 +199,7 @@
               </execution>
             </executions>
             <configuration>
-              <basedir>${basedir}</basedir>
+              <baseDir>${basedir}</baseDir>
               <includes>
                 <include>target/win/**/*</include>
               </includes>
@@ -178,7 +213,6 @@
                 </replacement>
               </replacements>
             </configuration>
-<<<<<<< HEAD
           </plugin>
           <plugin>
             <artifactId>maven-assembly-plugin</artifactId>
@@ -204,59 +238,8 @@
       </build>
     </profile>
   </profiles>
-=======
-          </execution>
-        <!--
-           Build an aggregation of our templated NOTICE file and the NOTICE files in our dependencies.
-           If MASSEMBLY-382 is fixed we could do this in the assembly
-           Currently relies on env, bash, find, and cat.
-        -->
-          <execution>
-            <!-- put all of the NOTICE files out of our dependencies -->
-            <id>unpack-dependency-notices</id>
-            <phase>prepare-package</phase>
-            <goals>
-              <goal>unpack-dependencies</goal>
-            </goals>
-            <configuration>
-              <useSubDirectoryPerArtifact>true</useSubDirectoryPerArtifact>
-              <includes>**\/NOTICE,**\/NOTICE.txt</includes>
-            </configuration>
-          </execution>
-        </executions>
-      </plugin>
-      <plugin>
-        <groupId>org.codehaus.mojo</groupId>
-        <artifactId>exec-maven-plugin</artifactId>
-        <version>1.4.0</version>
-        <executions>
-          <execution>
-            <id>concat-NOTICE-files</id>
-            <phase>package</phase>
-            <goals>
-              <goal>exec</goal>
-            </goals>
-            <configuration>
-              <executable>env</executable>
-              <arguments>
-                <argument>bash</argument>
-                <argument>-c</argument>
-                <argument>cat maven-shared-archive-resources/META-INF/NOTICE \
-                  `find ${project.build.directory}/dependency -iname NOTICE -or -iname NOTICE.txt` \
-                </argument>
-              </arguments>
-              <outputFile>${project.build.directory}/NOTICE.aggregate</outputFile>
-              <workingDirectory>${project.build.directory}</workingDirectory>
-            </configuration>
-          </execution>
-        </executions>
-      </plugin>
-      <!-- /end building aggregation of NOTICE files -->
-    </plugins>
-  </build>
->>>>>>> cc2b70cf
   <dependencies>
-    <!-- Intra-project dependencies -->
+	<!-- Intra-project dependencies -->
     <dependency>
       <groupId>org.apache.hbase</groupId>
       <artifactId>hbase-it</artifactId>
