--- conflicted
+++ resolved
@@ -23,7 +23,6 @@
 import static org.junit.Assert.assertTrue;
 import static org.junit.Assert.fail;
 
-import com.google.common.collect.Lists;
 import java.io.IOException;
 import java.security.SecureRandom;
 import java.util.EnumSet;
@@ -33,13 +32,8 @@
 import java.util.Map;
 import java.util.Set;
 import java.util.TreeMap;
-<<<<<<< HEAD
-import org.apache.hadoop.hbase.ClusterMetrics.Option;
-import org.apache.hadoop.hbase.ClusterStatus;
-=======
 import org.apache.hadoop.hbase.ClusterMetrics;
 import org.apache.hadoop.hbase.ClusterMetrics.Option;
->>>>>>> c8e8f700
 import org.apache.hadoop.hbase.HBaseCluster;
 import org.apache.hadoop.hbase.HBaseTestingUtility;
 import org.apache.hadoop.hbase.HColumnDescriptor;
@@ -532,11 +526,7 @@
         return
             getTableRegionMap().get(tableName) != null &&
                 getTableRegionMap().get(tableName).size() == 6 &&
-<<<<<<< HEAD
-                admin.getClusterStatus(EnumSet.of(Option.REGIONS_IN_TRANSITION))
-=======
                 admin.getClusterMetrics(EnumSet.of(Option.REGIONS_IN_TRANSITION))
->>>>>>> c8e8f700
                      .getRegionStatesInTransition().size() < 1;
       }
     });
@@ -621,11 +611,7 @@
     TEST_UTIL.waitFor(WAIT_TIMEOUT, new Waiter.Predicate<Exception>() {
       @Override
       public boolean evaluate() throws Exception {
-<<<<<<< HEAD
-        return cluster.getClusterStatus().getRegionStatesInTransition().isEmpty();
-=======
         return cluster.getClusterMetrics().getRegionStatesInTransition().isEmpty();
->>>>>>> c8e8f700
       }
     });
     Set<Address> newServers = Sets.newHashSet();
@@ -642,11 +628,7 @@
     TEST_UTIL.waitFor(WAIT_TIMEOUT, new Waiter.Predicate<Exception>() {
       @Override
       public boolean evaluate() throws Exception {
-<<<<<<< HEAD
-        return cluster.getClusterStatus().getRegionStatesInTransition().isEmpty();
-=======
         return cluster.getClusterMetrics().getRegionStatesInTransition().isEmpty();
->>>>>>> c8e8f700
       }
     });
 
@@ -850,11 +832,7 @@
         return getTableRegionMap().get(tableName) != null &&
                 getTableRegionMap().get(tableName).size() == 5 &&
                 getTableServerRegionMap().get(tableName).size() == 1 &&
-<<<<<<< HEAD
-                admin.getClusterStatus(EnumSet.of(Option.REGIONS_IN_TRANSITION))
-=======
                 admin.getClusterMetrics(EnumSet.of(Option.REGIONS_IN_TRANSITION))
->>>>>>> c8e8f700
                      .getRegionStatesInTransition().size() < 1;
       }
     });
@@ -915,19 +893,11 @@
       @Override
       public boolean evaluate() throws Exception {
         return !master.getServerManager().areDeadServersInProgress()
-<<<<<<< HEAD
-            && cluster.getClusterStatus().getDeadServerNames().size() > 0;
-      }
-    });
-    assertFalse(cluster.getClusterStatus().getServers().contains(targetServer));
-    assertTrue(cluster.getClusterStatus().getDeadServerNames().contains(targetServer));
-=======
             && cluster.getClusterMetrics().getDeadServerNames().size() > 0;
       }
     });
     assertFalse(cluster.getClusterMetrics().getLiveServerMetrics().containsKey(targetServer));
     assertTrue(cluster.getClusterMetrics().getDeadServerNames().contains(targetServer));
->>>>>>> c8e8f700
     assertTrue(newGroup.getServers().contains(targetServer.getAddress()));
 
     //clear dead servers list
@@ -974,11 +944,7 @@
       @Override
       public boolean evaluate() throws Exception {
         return !master.getServerManager().areDeadServersInProgress()
-<<<<<<< HEAD
-            && cluster.getClusterStatus().getDeadServerNames().size() > 0;
-=======
             && cluster.getClusterMetrics().getDeadServerNames().size() > 0;
->>>>>>> c8e8f700
       }
     });
 
@@ -993,25 +959,15 @@
     }
     assertTrue(newGroup.getServers().contains(targetServer.getAddress()));
 
-<<<<<<< HEAD
-    ServerName sn = TEST_UTIL.getHBaseClusterInterface().getClusterStatus().getMaster();
-=======
     ServerName sn = TEST_UTIL.getHBaseClusterInterface().getClusterMetrics().getMasterName();
->>>>>>> c8e8f700
     TEST_UTIL.getHBaseClusterInterface().stopMaster(sn);
     TEST_UTIL.getHBaseClusterInterface().waitForMasterToStop(sn, 60000);
     TEST_UTIL.getHBaseClusterInterface().startMaster(sn.getHostname(), 0);
     TEST_UTIL.getHBaseClusterInterface().waitForActiveAndReadyMaster(60000);
 
-<<<<<<< HEAD
-    assertEquals(3, cluster.getClusterStatus().getServersSize());
-    assertFalse(cluster.getClusterStatus().getServers().contains(targetServer));
-    assertFalse(cluster.getClusterStatus().getDeadServerNames().contains(targetServer));
-=======
     assertEquals(3, cluster.getClusterMetrics().getLiveServerMetrics().size());
     assertFalse(cluster.getClusterMetrics().getLiveServerMetrics().containsKey(targetServer));
     assertFalse(cluster.getClusterMetrics().getDeadServerNames().contains(targetServer));
->>>>>>> c8e8f700
     assertTrue(newGroup.getServers().contains(targetServer.getAddress()));
 
     rsGroupAdmin.removeServers(Sets.newHashSet(targetServer.getAddress()));
