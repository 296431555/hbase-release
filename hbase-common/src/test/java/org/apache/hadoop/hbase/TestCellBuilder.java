/**
 * Licensed to the Apache Software Foundation (ASF) under one
 * or more contributor license agreements.  See the NOTICE file
 * distributed with this work for additional information
 * regarding copyright ownership.  The ASF licenses this file
 * to you under the Apache License, Version 2.0 (the
 * "License"); you may not use this file except in compliance
 * with the License.  You may obtain a copy of the License at
 *
 *     http://www.apache.org/licenses/LICENSE-2.0
 *
 * Unless required by applicable law or agreed to in writing, software
 * distributed under the License is distributed on an "AS IS" BASIS,
 * WITHOUT WARRANTIES OR CONDITIONS OF ANY KIND, either express or implied.
 * See the License for the specific language governing permissions and
 * limitations under the License.
 */

package org.apache.hadoop.hbase;

import static org.junit.Assert.assertEquals;

import org.apache.hadoop.hbase.testclassification.MiscTests;
import org.apache.hadoop.hbase.testclassification.SmallTests;
import org.junit.Test;
import org.junit.experimental.categories.Category;

@Category({MiscTests.class, SmallTests.class})
public class TestCellBuilder {

  private static final byte OLD_DATA = 87;
  private static final byte NEW_DATA = 100;

  @Test
  public void testCellBuilderWithDeepCopy() {
    byte[] row = new byte[]{OLD_DATA};
    byte[] family = new byte[]{OLD_DATA};
    byte[] qualifier = new byte[]{OLD_DATA};
    byte[] value = new byte[]{OLD_DATA};
    Cell cell = CellBuilderFactory.create(CellBuilderType.DEEP_COPY)
            .setRow(row)
            .setFamily(family)
            .setQualifier(qualifier)
<<<<<<< HEAD
            .setType(Cell.DataType.Put)
=======
            .setType(Cell.Type.Put)
>>>>>>> c8e8f700
            .setValue(value)
            .build();
    row[0] = NEW_DATA;
    family[0] = NEW_DATA;
    qualifier[0] = NEW_DATA;
    value[0] = NEW_DATA;
    assertEquals(OLD_DATA, cell.getRowArray()[cell.getRowOffset()]);
    assertEquals(OLD_DATA, cell.getFamilyArray()[cell.getFamilyOffset()]);
    assertEquals(OLD_DATA, cell.getQualifierArray()[cell.getQualifierOffset()]);
    assertEquals(OLD_DATA, cell.getValueArray()[cell.getValueOffset()]);
  }

  @Test
  public void testCellBuilderWithShallowCopy() {
    byte[] row = new byte[]{OLD_DATA};
    byte[] family = new byte[]{OLD_DATA};
    byte[] qualifier = new byte[]{OLD_DATA};
    byte[] value = new byte[]{OLD_DATA};
    Cell cell = CellBuilderFactory.create(CellBuilderType.SHALLOW_COPY)
            .setRow(row)
            .setFamily(family)
            .setQualifier(qualifier)
<<<<<<< HEAD
            .setType(Cell.DataType.Put)
=======
            .setType(Cell.Type.Put)
>>>>>>> c8e8f700
            .setValue(value)
            .build();
    row[0] = NEW_DATA;
    family[0] = NEW_DATA;
    qualifier[0] = NEW_DATA;
    value[0] = NEW_DATA;
    assertEquals(NEW_DATA, cell.getRowArray()[cell.getRowOffset()]);
    assertEquals(NEW_DATA, cell.getFamilyArray()[cell.getFamilyOffset()]);
    assertEquals(NEW_DATA, cell.getQualifierArray()[cell.getQualifierOffset()]);
    assertEquals(NEW_DATA, cell.getValueArray()[cell.getValueOffset()]);
  }

  @Test
  public void testExtendedCellBuilderWithShallowCopy() {
    byte[] row = new byte[]{OLD_DATA};
    byte[] family = new byte[]{OLD_DATA};
    byte[] qualifier = new byte[]{OLD_DATA};
    byte[] value = new byte[]{OLD_DATA};
    byte[] tags = new byte[]{OLD_DATA};
    long seqId = 999;
    Cell cell = ExtendedCellBuilderFactory.create(CellBuilderType.SHALLOW_COPY)
            .setRow(row)
            .setFamily(family)
            .setQualifier(qualifier)
            .setType(KeyValue.Type.Put.getCode())
            .setValue(value)
            .setTags(tags)
            .setSequenceId(seqId)
            .build();
    row[0] = NEW_DATA;
    family[0] = NEW_DATA;
    qualifier[0] = NEW_DATA;
    value[0] = NEW_DATA;
    tags[0] = NEW_DATA;
    assertEquals(NEW_DATA, cell.getRowArray()[cell.getRowOffset()]);
    assertEquals(NEW_DATA, cell.getFamilyArray()[cell.getFamilyOffset()]);
    assertEquals(NEW_DATA, cell.getQualifierArray()[cell.getQualifierOffset()]);
    assertEquals(NEW_DATA, cell.getValueArray()[cell.getValueOffset()]);
    assertEquals(NEW_DATA, cell.getTagsArray()[cell.getTagsOffset()]);
    assertEquals(seqId, cell.getSequenceId());
  }

  @Test
  public void testExtendedCellBuilderWithDeepCopy() {
    byte[] row = new byte[]{OLD_DATA};
    byte[] family = new byte[]{OLD_DATA};
    byte[] qualifier = new byte[]{OLD_DATA};
    byte[] value = new byte[]{OLD_DATA};
    byte[] tags = new byte[]{OLD_DATA};
    long seqId = 999;
    Cell cell = ExtendedCellBuilderFactory.create(CellBuilderType.DEEP_COPY)
            .setRow(row)
            .setFamily(family)
            .setQualifier(qualifier)
            .setType(KeyValue.Type.Put.getCode())
            .setValue(value)
            .setTags(tags)
            .setSequenceId(seqId)
            .build();
    row[0] = NEW_DATA;
    family[0] = NEW_DATA;
    qualifier[0] = NEW_DATA;
    value[0] = NEW_DATA;
    tags[0] = NEW_DATA;
    assertEquals(OLD_DATA, cell.getRowArray()[cell.getRowOffset()]);
    assertEquals(OLD_DATA, cell.getFamilyArray()[cell.getFamilyOffset()]);
    assertEquals(OLD_DATA, cell.getQualifierArray()[cell.getQualifierOffset()]);
    assertEquals(OLD_DATA, cell.getValueArray()[cell.getValueOffset()]);
    assertEquals(OLD_DATA, cell.getTagsArray()[cell.getTagsOffset()]);
    assertEquals(seqId, cell.getSequenceId());
  }
}<|MERGE_RESOLUTION|>--- conflicted
+++ resolved
@@ -41,11 +41,7 @@
             .setRow(row)
             .setFamily(family)
             .setQualifier(qualifier)
-<<<<<<< HEAD
-            .setType(Cell.DataType.Put)
-=======
             .setType(Cell.Type.Put)
->>>>>>> c8e8f700
             .setValue(value)
             .build();
     row[0] = NEW_DATA;
@@ -68,11 +64,7 @@
             .setRow(row)
             .setFamily(family)
             .setQualifier(qualifier)
-<<<<<<< HEAD
-            .setType(Cell.DataType.Put)
-=======
             .setType(Cell.Type.Put)
->>>>>>> c8e8f700
             .setValue(value)
             .build();
     row[0] = NEW_DATA;
