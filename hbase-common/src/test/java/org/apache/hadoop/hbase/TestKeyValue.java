--- conflicted
+++ resolved
@@ -31,10 +31,6 @@
 import java.util.Set;
 import java.util.TreeSet;
 
-<<<<<<< HEAD
-import org.apache.hadoop.hbase.KeyValue.Type;
-=======
->>>>>>> c8e8f700
 import org.apache.hadoop.hbase.util.ByteBufferUtils;
 import org.apache.hadoop.hbase.util.Bytes;
 import org.slf4j.Logger;
@@ -743,13 +739,8 @@
     }
 
     @Override
-<<<<<<< HEAD
-    public DataType getType() {
-      return PrivateCellUtil.toDataType(getTypeByte());
-=======
     public Type getType() {
       return PrivateCellUtil.toType(getTypeByte());
->>>>>>> c8e8f700
     }
   }
 }