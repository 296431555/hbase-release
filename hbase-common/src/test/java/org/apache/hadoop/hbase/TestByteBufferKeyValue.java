--- conflicted
+++ resolved
@@ -56,11 +56,7 @@
     KeyValue kvCell = new KeyValue(row1, fam1, qual1, 0L, Type.Put, row1);
     ByteBuffer buf = ByteBuffer.allocateDirect(kvCell.getBuffer().length);
     ByteBufferUtils.copyFromArrayToBuffer(buf, kvCell.getBuffer(), 0, kvCell.getBuffer().length);
-<<<<<<< HEAD
-    ByteBufferCell offheapKV = new ByteBufferKeyValue(buf, 0, buf.capacity(), 0L);
-=======
     ByteBufferExtendedCell offheapKV = new ByteBufferKeyValue(buf, 0, buf.capacity(), 0L);
->>>>>>> c8e8f700
     assertEquals(
       ROW1,
       ByteBufferUtils.toStringBinary(offheapKV.getRowByteBuffer(),
@@ -162,11 +158,7 @@
     assertEquals(0L, offheapKV.getTimestamp());
     assertEquals(Type.Put.getCode(), offheapKV.getTypeByte());
     // change tags to handle both onheap and offheap stuff
-<<<<<<< HEAD
-    List<Tag> resTags = offheapKV.getTags();
-=======
     List<Tag> resTags = PrivateCellUtil.getTags(offheapKV);
->>>>>>> c8e8f700
     Tag tag1 = resTags.get(0);
     assertEquals(t1.getType(), tag1.getType());
     assertEquals(Tag.getValueAsString(t1),
