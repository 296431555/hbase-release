/*
 * Licensed to the Apache Software Foundation (ASF) under one or more
 * contributor license agreements. See the NOTICE file distributed with this
 * work for additional information regarding copyright ownership. The ASF
 * licenses this file to you under the Apache License, Version 2.0 (the
 * "License"); you may not use this file except in compliance with the License.
 * You may obtain a copy of the License at
 *
 * http://www.apache.org/licenses/LICENSE-2.0
 *
 * Unless required by applicable law or agreed to in writing, software
 * distributed under the License is distributed on an "AS IS" BASIS, WITHOUT
 * WARRANTIES OR CONDITIONS OF ANY KIND, either express or implied. See the
 * License for the specific language governing permissions and limitations under
 * the License.
 */
package org.apache.hadoop.hbase.io.crypto;

import static org.junit.Assert.assertEquals;
import static org.junit.Assert.assertNotNull;

import java.io.File;
import java.io.FileOutputStream;
import java.net.URLEncoder;
import java.nio.charset.StandardCharsets;
import java.security.Key;
import java.security.KeyStore;
import java.security.MessageDigest;
import java.util.Properties;
import javax.crypto.spec.SecretKeySpec;

import org.apache.hadoop.hbase.HBaseCommonTestingUtility;
import org.apache.hadoop.hbase.testclassification.MiscTests;
import org.apache.hadoop.hbase.testclassification.SmallTests;
import org.apache.hadoop.hbase.util.Bytes;
import org.junit.BeforeClass;
import org.junit.Test;
import org.junit.experimental.categories.Category;
import org.slf4j.Logger;
import org.slf4j.LoggerFactory;

@Category({MiscTests.class, SmallTests.class})
public class TestKeyStoreKeyProvider {

  private static final Logger LOG = LoggerFactory.getLogger(TestKeyStoreKeyProvider.class);
  static final HBaseCommonTestingUtility TEST_UTIL = new HBaseCommonTestingUtility();
  static final String ALIAS = "test";
  static final String PASSWORD = "password";

  static byte[] KEY;
  static File storeFile;
  static File passwordFile;

  @BeforeClass
  public static void setUp() throws Exception {
<<<<<<< HEAD
    KEY = MessageDigest.getInstance("SHA-256").digest(ALIAS.getBytes(StandardCharsets.UTF_8));
=======
    KEY = MessageDigest.getInstance("SHA-256").digest(Bytes.toBytes(ALIAS));
>>>>>>> c8e8f700
    // Create a JKECS store containing a test secret key
    KeyStore store = KeyStore.getInstance("JCEKS");
    store.load(null, PASSWORD.toCharArray());
    store.setEntry(ALIAS,
      new KeyStore.SecretKeyEntry(new SecretKeySpec(KEY, "AES")),
      new KeyStore.PasswordProtection(PASSWORD.toCharArray()));
    // Create the test directory
    String dataDir = TEST_UTIL.getDataTestDir().toString();
    new File(dataDir).mkdirs();
    // Write the keystore file
    storeFile = new File(dataDir, "keystore.jks");
    FileOutputStream os = new FileOutputStream(storeFile);
    try {
      store.store(os, PASSWORD.toCharArray());
    } finally {
      os.close();
    }
    // Write the password file
    Properties p = new Properties();
    p.setProperty(ALIAS, PASSWORD);
    passwordFile = new File(dataDir, "keystore.pw");
    os = new FileOutputStream(passwordFile);
    try {
      p.store(os, "");
    } finally {
      os.close();
    }
  }

  @Test(timeout=30000)
  public void testKeyStoreKeyProviderWithPassword() throws Exception {
    KeyProvider provider = new KeyStoreKeyProvider();
    provider.init("jceks://" + storeFile.toURI().getPath() + "?password=" + PASSWORD);
    Key key = provider.getKey(ALIAS);
    assertNotNull(key);
    byte[] keyBytes = key.getEncoded();
    assertEquals(keyBytes.length, KEY.length);
    for (int i = 0; i < KEY.length; i++) {
      assertEquals(keyBytes[i], KEY[i]);
    }
  }

  @Test(timeout=30000)
  public void testKeyStoreKeyProviderWithPasswordFile() throws Exception {
    KeyProvider provider = new KeyStoreKeyProvider();
    provider.init("jceks://" + storeFile.toURI().getPath() + "?passwordFile=" +
      URLEncoder.encode(passwordFile.getAbsolutePath(), "UTF-8"));
    Key key = provider.getKey(ALIAS);
    assertNotNull(key);
    byte[] keyBytes = key.getEncoded();
    assertEquals(keyBytes.length, KEY.length);
    for (int i = 0; i < KEY.length; i++) {
      assertEquals(keyBytes[i], KEY[i]);
    }
  }
}<|MERGE_RESOLUTION|>--- conflicted
+++ resolved
@@ -53,11 +53,7 @@
 
   @BeforeClass
   public static void setUp() throws Exception {
-<<<<<<< HEAD
-    KEY = MessageDigest.getInstance("SHA-256").digest(ALIAS.getBytes(StandardCharsets.UTF_8));
-=======
     KEY = MessageDigest.getInstance("SHA-256").digest(Bytes.toBytes(ALIAS));
->>>>>>> c8e8f700
     // Create a JKECS store containing a test secret key
     KeyStore store = KeyStore.getInstance("JCEKS");
     store.load(null, PASSWORD.toCharArray());
