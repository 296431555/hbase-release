/**
 * Licensed to the Apache Software Foundation (ASF) under one
 * or more contributor license agreements.  See the NOTICE file
 * distributed with this work for additional information
 * regarding copyright ownership.  The ASF licenses this file
 * to you under the Apache License, Version 2.0 (the
 * "License"); you may not use this file except in compliance
 * with the License.  You may obtain a copy of the License at
 *
 *     http://www.apache.org/licenses/LICENSE-2.0
 *
 * Unless required by applicable law or agreed to in writing, software
 * distributed under the License is distributed on an "AS IS" BASIS,
 * WITHOUT WARRANTIES OR CONDITIONS OF ANY KIND, either express or implied.
 * See the License for the specific language governing permissions and
 * limitations under the License.
 */
package org.apache.hadoop.hbase;

import static org.junit.Assert.assertArrayEquals;
import static org.junit.Assert.assertEquals;
import static org.junit.Assert.assertSame;
import static org.junit.Assert.fail;

import java.nio.ByteBuffer;
<<<<<<< HEAD
import java.nio.charset.StandardCharsets;
=======
>>>>>>> c8e8f700
import java.util.HashMap;
import java.util.Map;

import org.apache.hadoop.hbase.testclassification.MediumTests;
import org.apache.hadoop.hbase.testclassification.MiscTests;
import org.apache.hadoop.hbase.util.Bytes;
import org.junit.Test;
import org.junit.experimental.categories.Category;
import org.junit.rules.TestWatcher;
import org.junit.runner.Description;

/**
 * Returns a {@code byte[]} containing the name of the currently running test method.
 */
@Category({MiscTests.class, MediumTests.class})
public class TestTableName extends TestWatcher {
  private TableName tableName;

  /**
   * Invoked when a test is about to start
   */
  @Override
  protected void starting(Description description) {
    tableName = TableName.valueOf(description.getMethodName());
  }

  public TableName getTableName() {
    return tableName;
  }

  String[] emptyNames = {"", " "};
  String[] invalidNamespace = {":a", "%:a"};
  String[] legalTableNames = {"foo", "with-dash_under.dot", "_under_start_ok",
    "with-dash.with_underscore", "02-01-2012.my_table_01-02", "xyz._mytable_", "9_9_0.table_02",
    "dot1.dot2.table", "new.-mytable", "with-dash.with.dot", "legal..t2", "legal..legal.t2",
    "trailingdots..", "trailing.dots...", "ns:mytable", "ns:_mytable_", "ns:my_table_01-02"};
  String[] illegalTableNames = {".dot_start_illegal", "-dash_start_illegal", "spaces not ok",
    "-dash-.start_illegal", "new.table with space", "01 .table", "ns:-illegaldash",
    "new:.illegaldot", "new:illegalcolon1:", "new:illegalcolon1:2"};


  @Test(expected = IllegalArgumentException.class)
  public void testInvalidNamespace() {
    for (String tn : invalidNamespace) {
      TableName.isLegalFullyQualifiedTableName(Bytes.toBytes(tn));
      fail("invalid namespace " + tn
          + " should have failed with IllegalArgumentException for namespace");
    }
  }

  @Test(expected = IllegalArgumentException.class)
  public void testEmptyNamespaceName() {
    for (String nn : emptyNames) {
      TableName.isLegalNamespaceName(Bytes.toBytes(nn));
      fail("invalid Namespace name " + nn + " should have failed with IllegalArgumentException");
    }
  }

  @Test(expected = IllegalArgumentException.class)
  public void testEmptyTableName() {
    for (String tn : emptyNames) {
      TableName.isLegalFullyQualifiedTableName(Bytes.toBytes(tn));
      fail("invalid tablename " + tn + " should have failed with IllegalArgumentException");
    }
  }

  @Test
  public void testLegalHTableNames() {
    for (String tn : legalTableNames) {
      TableName.isLegalFullyQualifiedTableName(Bytes.toBytes(tn));
    }
  }

  @Test
  public void testIllegalHTableNames() {
    for (String tn : illegalTableNames) {
      try {
        TableName.isLegalFullyQualifiedTableName(Bytes.toBytes(tn));
        fail("invalid tablename " + tn + " should have failed");
      } catch (Exception e) {
        // expected
      }
    }
  }

  static class Names {
    String ns;
    byte[] nsb;
    String tn;
    byte[] tnb;
    String nn;
    byte[] nnb;

    Names(String ns, String tn) {
      this.ns = ns;
<<<<<<< HEAD
      nsb = ns.getBytes(StandardCharsets.UTF_8);
      this.tn = tn;
      tnb = tn.getBytes(StandardCharsets.UTF_8);
      nn = this.ns + ":" + this.tn;
      nnb = nn.getBytes(StandardCharsets.UTF_8);
=======
      nsb = Bytes.toBytes(ns);
      this.tn = tn;
      tnb = Bytes.toBytes(tn);
      nn = this.ns + ":" + this.tn;
      nnb = Bytes.toBytes(nn);
>>>>>>> c8e8f700
    }

    @Override
    public boolean equals(Object o) {
      if (this == o) {
        return true;
      }
      if (o == null || getClass() != o.getClass()) {
        return false;
      }

      Names names = (Names) o;

      if (!ns.equals(names.ns)) {
        return false;
      }
      if (!tn.equals(names.tn)) {
        return false;
      }

      return true;
    }

    @Override
    public int hashCode() {
      int result = ns.hashCode();
      result = 31 * result + tn.hashCode();
      return result;
    }
  }

  Names[] names = new Names[] {
    new Names("n1", "n1"),
    new Names("n2", "n2"),
    new Names("table1", "table1"),
    new Names("table2", "table2"),
    new Names("table2", "table1"),
    new Names("table1", "table2"),
    new Names("n1", "table1"),
    new Names("n1", "table1"),
    new Names("n2", "table2"),
    new Names("n2", "table2")
  };

  @Test
  public void testValueOf() {

    Map<String, TableName> inCache = new HashMap<>();
    // fill cache
    for (Names name : names) {
      inCache.put(name.nn, TableName.valueOf(name.ns, name.tn));
    }
    for (Names name : names) {
      assertSame(inCache.get(name.nn), validateNames(TableName.valueOf(name.ns, name.tn), name));
      assertSame(inCache.get(name.nn), validateNames(TableName.valueOf(name.nsb, name.tnb), name));
      assertSame(inCache.get(name.nn), validateNames(TableName.valueOf(name.nn), name));
      assertSame(inCache.get(name.nn), validateNames(TableName.valueOf(name.nnb), name));
      assertSame(inCache.get(name.nn), validateNames(TableName.valueOf(
          ByteBuffer.wrap(name.nsb), ByteBuffer.wrap(name.tnb)), name));
    }

  }

  private TableName validateNames(TableName expected, Names names) {
    assertEquals(expected.getNameAsString(), names.nn);
    assertArrayEquals(expected.getName(), names.nnb);
    assertEquals(expected.getQualifierAsString(), names.tn);
    assertArrayEquals(expected.getQualifier(), names.tnb);
    assertEquals(expected.getNamespaceAsString(), names.ns);
    assertArrayEquals(expected.getNamespace(), names.nsb);
    return expected;
  }

}<|MERGE_RESOLUTION|>--- conflicted
+++ resolved
@@ -23,10 +23,6 @@
 import static org.junit.Assert.fail;
 
 import java.nio.ByteBuffer;
-<<<<<<< HEAD
-import java.nio.charset.StandardCharsets;
-=======
->>>>>>> c8e8f700
 import java.util.HashMap;
 import java.util.Map;
 
@@ -122,19 +118,11 @@
 
     Names(String ns, String tn) {
       this.ns = ns;
-<<<<<<< HEAD
-      nsb = ns.getBytes(StandardCharsets.UTF_8);
-      this.tn = tn;
-      tnb = tn.getBytes(StandardCharsets.UTF_8);
-      nn = this.ns + ":" + this.tn;
-      nnb = nn.getBytes(StandardCharsets.UTF_8);
-=======
       nsb = Bytes.toBytes(ns);
       this.tn = tn;
       tnb = Bytes.toBytes(tn);
       nn = this.ns + ":" + this.tn;
       nnb = Bytes.toBytes(nn);
->>>>>>> c8e8f700
     }
 
     @Override
