--- conflicted
+++ resolved
@@ -198,13 +198,8 @@
     }
 
     @Override
-<<<<<<< HEAD
-    public DataType getType() {
-      return PrivateCellUtil.toDataType(getTypeByte());
-=======
     public Type getType() {
       return PrivateCellUtil.toType(getTypeByte());
->>>>>>> c8e8f700
     }
   }
 
@@ -319,13 +314,8 @@
   @Test
   public void testFindCommonPrefixInFlatKey() {
     // The whole key matching case
-<<<<<<< HEAD
-    KeyValue kv1 = new KeyValue("r1".getBytes(StandardCharsets.UTF_8),
-      "f1".getBytes(StandardCharsets.UTF_8), "q1".getBytes(StandardCharsets.UTF_8), null);
-=======
     KeyValue kv1 = new KeyValue(Bytes.toBytes("r1"), Bytes.toBytes("f1"),
         Bytes.toBytes("q1"), null);
->>>>>>> c8e8f700
     Assert.assertEquals(kv1.getKeyLength(),
       PrivateCellUtil.findCommonPrefixInFlatKey(kv1, kv1, true, true));
     Assert.assertEquals(kv1.getKeyLength(),
@@ -333,25 +323,6 @@
     Assert.assertEquals(kv1.getKeyLength() - KeyValue.TIMESTAMP_TYPE_SIZE,
       PrivateCellUtil.findCommonPrefixInFlatKey(kv1, kv1, true, false));
     // The rk length itself mismatch
-<<<<<<< HEAD
-    KeyValue kv2 = new KeyValue("r12".getBytes(StandardCharsets.UTF_8),
-        "f1".getBytes(StandardCharsets.UTF_8), "q1".getBytes(StandardCharsets.UTF_8), null);
-    Assert.assertEquals(1, PrivateCellUtil.findCommonPrefixInFlatKey(kv1, kv2, true, true));
-    // part of rk is same
-    KeyValue kv3 = new KeyValue("r14".getBytes(StandardCharsets.UTF_8),
-        "f1".getBytes(StandardCharsets.UTF_8), "q1".getBytes(StandardCharsets.UTF_8), null);
-    Assert.assertEquals(KeyValue.ROW_LENGTH_SIZE + "r1".getBytes(StandardCharsets.UTF_8).length,
-      PrivateCellUtil.findCommonPrefixInFlatKey(kv2, kv3, true, true));
-    // entire rk is same but different cf name
-    KeyValue kv4 = new KeyValue("r14".getBytes(StandardCharsets.UTF_8),
-      "f2".getBytes(StandardCharsets.UTF_8), "q1".getBytes(StandardCharsets.UTF_8), null);
-    Assert.assertEquals(KeyValue.ROW_LENGTH_SIZE + kv3.getRowLength() + KeyValue.FAMILY_LENGTH_SIZE
-        + "f".getBytes(StandardCharsets.UTF_8).length,
-        PrivateCellUtil.findCommonPrefixInFlatKey(kv3, kv4, false, true));
-    // rk and family are same and part of qualifier
-    KeyValue kv5 = new KeyValue("r14".getBytes(StandardCharsets.UTF_8),
-      "f2".getBytes(StandardCharsets.UTF_8), "q123".getBytes(StandardCharsets.UTF_8), null);
-=======
     KeyValue kv2 = new KeyValue(Bytes.toBytes("r12"), Bytes.toBytes("f1"),
         Bytes.toBytes("q1"), null);
     Assert.assertEquals(1, PrivateCellUtil.findCommonPrefixInFlatKey(kv1, kv2, true, true));
@@ -369,28 +340,18 @@
     // rk and family are same and part of qualifier
     KeyValue kv5 = new KeyValue(Bytes.toBytes("r14"), Bytes.toBytes("f2"),
         Bytes.toBytes("q123"), null);
->>>>>>> c8e8f700
     Assert.assertEquals(KeyValue.ROW_LENGTH_SIZE + kv3.getRowLength() + KeyValue.FAMILY_LENGTH_SIZE
         + kv4.getFamilyLength() + kv4.getQualifierLength(),
         PrivateCellUtil.findCommonPrefixInFlatKey(kv4, kv5, true, true));
     // rk, cf and q are same. ts differs
-<<<<<<< HEAD
-    KeyValue kv6 = new KeyValue("rk".getBytes(StandardCharsets.UTF_8), 1234L);
-    KeyValue kv7 = new KeyValue("rk".getBytes(StandardCharsets.UTF_8), 1235L);
-=======
     KeyValue kv6 = new KeyValue(Bytes.toBytes("rk"), 1234L);
     KeyValue kv7 = new KeyValue(Bytes.toBytes("rk"), 1235L);
->>>>>>> c8e8f700
     // only last byte out of 8 ts bytes in ts part differs
     Assert.assertEquals(KeyValue.ROW_LENGTH_SIZE + kv6.getRowLength() + KeyValue.FAMILY_LENGTH_SIZE
         + kv6.getFamilyLength() + kv6.getQualifierLength() + 7,
         PrivateCellUtil.findCommonPrefixInFlatKey(kv6, kv7, true, true));
     // rk, cf, q and ts are same. Only type differs
-<<<<<<< HEAD
-    KeyValue kv8 = new KeyValue("rk".getBytes(StandardCharsets.UTF_8), 1234L, Type.Delete);
-=======
     KeyValue kv8 = new KeyValue(Bytes.toBytes("rk"), 1234L, KeyValue.Type.Delete);
->>>>>>> c8e8f700
     Assert.assertEquals(KeyValue.ROW_LENGTH_SIZE + kv6.getRowLength() + KeyValue.FAMILY_LENGTH_SIZE
         + kv6.getFamilyLength() + kv6.getQualifierLength() + KeyValue.TIMESTAMP_SIZE,
         PrivateCellUtil.findCommonPrefixInFlatKey(kv6, kv8, true, true));
@@ -660,13 +621,8 @@
     }
 
     @Override
-<<<<<<< HEAD
-    public DataType getType() {
-      return PrivateCellUtil.toDataType(getTypeByte());
-=======
     public Type getType() {
       return PrivateCellUtil.toType(getTypeByte());
->>>>>>> c8e8f700
     }
   }
 }