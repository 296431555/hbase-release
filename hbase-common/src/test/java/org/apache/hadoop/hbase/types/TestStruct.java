--- conflicted
+++ resolved
@@ -70,22 +70,10 @@
     };
 
     Object[][] pojo2Args = {
-<<<<<<< HEAD
-      new Object[] { new byte[0], "it".getBytes(StandardCharsets.UTF_8), "was",
-          "the".getBytes(StandardCharsets.UTF_8) },
-      new Object[] { "best".getBytes(StandardCharsets.UTF_8), new byte[0], "of",
-          "times,".getBytes(StandardCharsets.UTF_8) },
-      new Object[] { "it".getBytes(StandardCharsets.UTF_8),
-          "was".getBytes(StandardCharsets.UTF_8), "",
-          "the".getBytes(StandardCharsets.UTF_8) },
-      new Object[] { "worst".getBytes(StandardCharsets.UTF_8),
-          "of".getBytes(StandardCharsets.UTF_8), "times,", new byte[0] },
-=======
       new Object[] { new byte[0], Bytes.toBytes("it"), "was", Bytes.toBytes("the") },
       new Object[] { Bytes.toBytes("best"), new byte[0], "of", Bytes.toBytes("times,") },
       new Object[] { Bytes.toBytes("it"), Bytes.toBytes("was"), "", Bytes.toBytes("the") },
       new Object[] { Bytes.toBytes("worst"), Bytes.toBytes("of"), "times,", new byte[0] },
->>>>>>> c8e8f700
       new Object[] { new byte[0], new byte[0], "", new byte[0] },
     };
 
