--- conflicted
+++ resolved
@@ -18,16 +18,6 @@
 
 package org.apache.hadoop.hbase;
 
-<<<<<<< HEAD
-import static org.apache.hadoop.hbase.Tag.TAG_LENGTH_SIZE;
-
-import java.util.ArrayList;
-import java.util.Iterator;
-import java.util.List;
-import java.util.Optional;
-
-=======
->>>>>>> c8e8f700
 import org.apache.commons.lang3.ArrayUtils;
 import org.apache.hadoop.hbase.util.Bytes;
 import org.apache.hadoop.hbase.util.ClassSize;
@@ -307,30 +297,4 @@
   public String toString() {
     return CellUtil.toString(this, true);
   }
-
-  @Override
-  public Optional<Tag> getTag(byte type) {
-    int length = getTagsLength();
-    int offset = getTagsOffset();
-    int pos = offset;
-    while (pos < offset + length) {
-      int tagLen = Bytes.readAsInt(getTagsArray(), pos, TAG_LENGTH_SIZE);
-      if (getTagsArray()[pos + TAG_LENGTH_SIZE] == type) {
-        return Optional
-            .ofNullable(new ArrayBackedTag(getTagsArray(), pos, tagLen + TAG_LENGTH_SIZE));
-      }
-      pos += TAG_LENGTH_SIZE + tagLen;
-    }
-    return Optional.ofNullable(null);
-  }
-
-  @Override
-  public List<Tag> getTags() {
-    List<Tag> tags = new ArrayList<>();
-    Iterator<Tag> tagsItr = PrivateCellUtil.tagsIterator(this);
-    while (tagsItr.hasNext()) {
-      tags.add(tagsItr.next());
-    }
-    return tags;
-  }
 }