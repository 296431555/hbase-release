/**
 * Licensed to the Apache Software Foundation (ASF) under one
 * or more contributor license agreements.  See the NOTICE file
 * distributed with this work for additional information
 * regarding copyright ownership.  The ASF licenses this file
 * to you under the Apache License, Version 2.0 (the
 * "License"); you may not use this file except in compliance
 * with the License.  You may obtain a copy of the License at
 *
 *     http://www.apache.org/licenses/LICENSE-2.0
 *
 * Unless required by applicable law or agreed to in writing, software
 * distributed under the License is distributed on an "AS IS" BASIS,
 * WITHOUT WARRANTIES OR CONDITIONS OF ANY KIND, either express or implied.
 * See the License for the specific language governing permissions and
 * limitations under the License.
 */
package org.apache.hadoop.hbase;

import java.io.IOException;
import java.io.OutputStream;
import java.nio.ByteBuffer;

import org.apache.hadoop.hbase.io.HeapSize;
import org.apache.hadoop.hbase.util.ByteBufferUtils;
import org.apache.yetus.audience.InterfaceAudience;

/**
 * Extension to {@link Cell} with server side required functions. Server side Cell implementations
 * must implement this.
 */
@InterfaceAudience.Private
public interface ExtendedCell extends RawCell, HeapSize, Cloneable {

  int CELL_NOT_BASED_ON_CHUNK = -1;
  /**
   * Write this cell to an OutputStream in a {@link KeyValue} format.
   * <br> KeyValue format <br>
   * <code>&lt;4 bytes keylength&gt; &lt;4 bytes valuelength&gt; &lt;2 bytes rowlength&gt;
   * &lt;row&gt; &lt;1 byte columnfamilylength&gt; &lt;columnfamily&gt; &lt;columnqualifier&gt;
   * &lt;8 bytes timestamp&gt; &lt;1 byte keytype&gt; &lt;value&gt; &lt;2 bytes tagslength&gt;
   * &lt;tags&gt;</code>
   * @param out Stream to which cell has to be written
   * @param withTags Whether to write tags.
   * @return how many bytes are written.
   * @throws IOException
   */
  // TODO remove the boolean param once HBASE-16706 is done.
  default int write(OutputStream out, boolean withTags) throws IOException {
    // Key length and then value length
    ByteBufferUtils.putInt(out, KeyValueUtil.keyLength(this));
    ByteBufferUtils.putInt(out, getValueLength());

    // Key
    PrivateCellUtil.writeFlatKey(this, out);

    if (getValueLength() > 0) {
      // Value
      out.write(getValueArray(), getValueOffset(), getValueLength());
    }

    // Tags length and tags byte array
    if (withTags && getTagsLength() > 0) {
      // Tags length
      out.write((byte)(0xff & (getTagsLength() >> 8)));
      out.write((byte)(0xff & getTagsLength()));

      // Tags byte array
      out.write(getTagsArray(), getTagsOffset(), getTagsLength());
    }

    return getSerializedSize(withTags);
  }

  /**
   * @param withTags Whether to write tags.
   * @return Bytes count required to serialize this Cell in a {@link KeyValue} format.
   * <br> KeyValue format <br>
   * <code>&lt;4 bytes keylength&gt; &lt;4 bytes valuelength&gt; &lt;2 bytes rowlength&gt;
   * &lt;row&gt; &lt;1 byte columnfamilylength&gt; &lt;columnfamily&gt; &lt;columnqualifier&gt;
   * &lt;8 bytes timestamp&gt; &lt;1 byte keytype&gt; &lt;value&gt; &lt;2 bytes tagslength&gt;
   * &lt;tags&gt;</code>
   */
  // TODO remove the boolean param once HBASE-16706 is done.
  default int getSerializedSize(boolean withTags) {
    return KeyValueUtil.length(getRowLength(), getFamilyLength(), getQualifierLength(),
        getValueLength(), getTagsLength(), withTags);
  }

  /**
   * Write this Cell into the given buf's offset in a {@link KeyValue} format.
   * @param buf The buffer where to write the Cell.
   * @param offset The offset within buffer, to write the Cell.
   */
  default void write(ByteBuffer buf, int offset) {
    KeyValueUtil.appendTo(this, buf, offset, true);
  }

  /**
   * Does a deep copy of the contents to a new memory area and returns it as a new cell.
   * @return The deep cloned cell
   */
  default ExtendedCell deepClone() {
    // When being added to the memstore, deepClone() is called and KeyValue has less heap overhead.
    return new KeyValue(this);
  }

  /**
   * Extracts the id of the backing bytebuffer of this cell if it was obtained from fixed sized
   * chunks as in case of MemstoreLAB
   * @return the chunk id if the cell is backed by fixed sized Chunks, else return -1
   */
  default int getChunkId() {
    return CELL_NOT_BASED_ON_CHUNK;
  }

  /**
   * Sets with the given seqId.
   * @param seqId sequence ID
   */
  void setSequenceId(long seqId) throws IOException;

  /**
   * Sets with the given timestamp.
   * @param ts timestamp
   */
  void setTimestamp(long ts) throws IOException;

  /**
   * Sets with the given timestamp.
   * @param ts buffer containing the timestamp value
   */
  void setTimestamp(byte[] ts) throws IOException;

  /**
   * A region-specific unique monotonically increasing sequence ID given to each Cell. It always
   * exists for cells in the memstore but is not retained forever. It will be kept for
   * {@link HConstants#KEEP_SEQID_PERIOD} days, but generally becomes irrelevant after the cell's
   * row is no longer involved in any operations that require strict consistency.
   * @return seqId (always &gt; 0 if exists), or 0 if it no longer exists
   */
  long getSequenceId();

  /**
   * Contiguous raw bytes representing tags that may start at any index in the containing array.
   * @return the tags byte array
   */
  byte[] getTagsArray();

  /**
   * @return the first offset where the tags start in the Cell
   */
  int getTagsOffset();

  /**
   * HBase internally uses 2 bytes to store tags length in Cell. As the tags length is always a
   * non-negative number, to make good use of the sign bit, the max of tags length is defined 2 *
   * Short.MAX_VALUE + 1 = 65535. As a result, the return type is int, because a short is not
   * capable of handling that. Please note that even if the return type is int, the max tags length
   * is far less than Integer.MAX_VALUE.
   * @return the total length of the tags in the Cell.
   */
  int getTagsLength();

  /**
   * {@inheritDoc}
   * <p>
   * Note : This does not expose the internal types of Cells like {@link KeyValue.Type#Maximum} and
   * {@link KeyValue.Type#Minimum}
   */
  @Override
<<<<<<< HEAD
  default DataType getType() {
    return PrivateCellUtil.toDataType(getTypeByte());
=======
  default Type getType() {
    return PrivateCellUtil.toType(getTypeByte());
>>>>>>> c8e8f700
  }

  /**
   * @return The byte representation of the KeyValue.TYPE of this cell: one of Put, Delete, etc
   */
  byte getTypeByte();
}<|MERGE_RESOLUTION|>--- conflicted
+++ resolved
@@ -169,13 +169,8 @@
    * {@link KeyValue.Type#Minimum}
    */
   @Override
-<<<<<<< HEAD
-  default DataType getType() {
-    return PrivateCellUtil.toDataType(getTypeByte());
-=======
   default Type getType() {
     return PrivateCellUtil.toType(getTypeByte());
->>>>>>> c8e8f700
   }
 
   /**
