/**
 * Licensed to the Apache Software Foundation (ASF) under one
 * or more contributor license agreements.  See the NOTICE file
 * distributed with this work for additional information
 * regarding copyright ownership.  The ASF licenses this file
 * to you under the Apache License, Version 2.0 (the
 * "License"); you may not use this file except in compliance
 * with the License.  You may obtain a copy of the License at
 *
 *     http://www.apache.org/licenses/LICENSE-2.0
 *
 * Unless required by applicable law or agreed to in writing, software
 * distributed under the License is distributed on an "AS IS" BASIS,
 * WITHOUT WARRANTIES OR CONDITIONS OF ANY KIND, either express or implied.
 * See the License for the specific language governing permissions and
 * limitations under the License.
 */
package org.apache.hadoop.hbase;

import static org.apache.hadoop.hbase.io.hfile.BlockType.MAGIC_LENGTH;

import java.nio.ByteBuffer;
import java.nio.charset.Charset;
import java.util.Arrays;
import java.util.Collections;
import java.util.List;
import java.util.UUID;
import java.util.regex.Pattern;

import org.apache.commons.lang.ArrayUtils;
import org.apache.hadoop.hbase.classification.InterfaceAudience;
import org.apache.hadoop.hbase.classification.InterfaceStability;
import org.apache.hadoop.hbase.util.Bytes;

/**
 * HConstants holds a bunch of HBase-related constants
 */
@InterfaceAudience.Public
@InterfaceStability.Stable
public final class HConstants {
  // NOTICE!!!! Please do not add a constants here, unless they are referenced by a lot of classes.

  //Bytes.UTF8_ENCODING should be updated if this changed
  /** When we encode strings, we always specify UTF8 encoding */
  public static final String UTF8_ENCODING = "UTF-8";

  //Bytes.UTF8_CHARSET should be updated if this changed
  /** When we encode strings, we always specify UTF8 encoding */
  public static final Charset UTF8_CHARSET = Charset.forName(UTF8_ENCODING);
  /**
   * Default block size for an HFile.
   */
  public final static int DEFAULT_BLOCKSIZE = 64 * 1024;

  /** Used as a magic return value while optimized index key feature enabled(HBASE-7845) */
  public final static int INDEX_KEY_MAGIC = -2;
  /*
     * Name of directory that holds recovered edits written by the wal log
     * splitting code, one per region
     */
  public static final String RECOVERED_EDITS_DIR = "recovered.edits";
  /**
   * The first four bytes of Hadoop RPC connections
   */
  public static final byte[] RPC_HEADER = new byte[] { 'H', 'B', 'a', 's' };
  public static final byte RPC_CURRENT_VERSION = 0;

  // HFileBlock constants.

  /** The size data structures with minor version is 0 */
  public static final int HFILEBLOCK_HEADER_SIZE_NO_CHECKSUM = MAGIC_LENGTH + 2 * Bytes.SIZEOF_INT
      + Bytes.SIZEOF_LONG;
  /** The size of a version 2 HFile block header, minor version 1.
   * There is a 1 byte checksum type, followed by a 4 byte bytesPerChecksum
   * followed by another 4 byte value to store sizeofDataOnDisk.
   */
  public static final int HFILEBLOCK_HEADER_SIZE = HFILEBLOCK_HEADER_SIZE_NO_CHECKSUM +
    Bytes.SIZEOF_BYTE + 2 * Bytes.SIZEOF_INT;
  /** Just an array of bytes of the right size. */
  public static final byte[] HFILEBLOCK_DUMMY_HEADER = new byte[HFILEBLOCK_HEADER_SIZE];

  //End HFileBlockConstants.

  /**
   * Status codes used for return values of bulk operations.
   */
  @InterfaceAudience.Private
  public enum OperationStatusCode {
    NOT_RUN,
    SUCCESS,
    BAD_FAMILY,
    SANITY_CHECK_FAILURE,
    FAILURE;
  }

  /** long constant for zero */
  public static final Long ZERO_L = Long.valueOf(0L);
  public static final String NINES = "99999999999999";
  public static final String ZEROES = "00000000000000";

  // For migration

  /** name of version file */
  public static final String VERSION_FILE_NAME = "hbase.version";

  /**
   * Current version of file system.
   * Version 4 supports only one kind of bloom filter.
   * Version 5 changes versions in catalog table regions.
   * Version 6 enables blockcaching on catalog tables.
   * Version 7 introduces hfile -- hbase 0.19 to 0.20..
   * Version 8 introduces namespace
   */
  // public static final String FILE_SYSTEM_VERSION = "6";
  public static final String FILE_SYSTEM_VERSION = "8";

  // Configuration parameters

  //TODO: Is having HBase homed on port 60k OK?

  /** Cluster is in distributed mode or not */
  public static final String CLUSTER_DISTRIBUTED = "hbase.cluster.distributed";

  /** Config for pluggable load balancers */
  public static final String HBASE_MASTER_LOADBALANCER_CLASS = "hbase.master.loadbalancer.class";

  /** Cluster is standalone or pseudo-distributed */
  public static final boolean CLUSTER_IS_LOCAL = false;

  /** Cluster is fully-distributed */
  public static final boolean CLUSTER_IS_DISTRIBUTED = true;

  /** Default value for cluster distributed mode */
  public static final boolean DEFAULT_CLUSTER_DISTRIBUTED = CLUSTER_IS_LOCAL;

  /** default host address */
  public static final String DEFAULT_HOST = "0.0.0.0";

  /** Parameter name for port master listens on. */
  public static final String MASTER_PORT = "hbase.master.port";

  /** default port that the master listens on */
  public static final int DEFAULT_MASTER_PORT = 16000;

  /** default port for master web api */
  public static final int DEFAULT_MASTER_INFOPORT = 16010;

  /** default port for master's regionserver's web api */
  public static final int DEFAULT_MASTER_REGIONSERVER_INFOPORT = 16040;

  /** Configuration key for master web API port */
  public static final String MASTER_INFO_PORT = "hbase.master.info.port";

  /** Configuration key for master's regionserver's web API port */
  public static final String MASTER_REGIONSERVER_INFO_PORT = "hbase.master.regionserver.info.port";

  /** Parameter name for the master type being backup (waits for primary to go inactive). */
  public static final String MASTER_TYPE_BACKUP = "hbase.master.backup";

  /** by default every master is a possible primary master unless the conf explicitly overrides it */
  public static final boolean DEFAULT_MASTER_TYPE_BACKUP = false;

  /** Name of ZooKeeper quorum configuration parameter. */
  public static final String ZOOKEEPER_QUORUM = "hbase.zookeeper.quorum";

  /** Name of ZooKeeper config file in conf/ directory. */
  public static final String ZOOKEEPER_CONFIG_NAME = "zoo.cfg";

  /** Common prefix of ZooKeeper configuration properties */
  public static final String ZK_CFG_PROPERTY_PREFIX =
      "hbase.zookeeper.property.";

  public static final int ZK_CFG_PROPERTY_PREFIX_LEN =
      ZK_CFG_PROPERTY_PREFIX.length();

  /**
   * The ZK client port key in the ZK properties map. The name reflects the
   * fact that this is not an HBase configuration key.
   */
  public static final String CLIENT_PORT_STR = "clientPort";

  /** Parameter name for the client port that the zookeeper listens on */
  public static final String ZOOKEEPER_CLIENT_PORT =
      ZK_CFG_PROPERTY_PREFIX + CLIENT_PORT_STR;

  /** Default client port that the zookeeper listens on */
  public static final int DEFAULT_ZOOKEPER_CLIENT_PORT = 2181;

  /** Parameter name for the wait time for the recoverable zookeeper */
  public static final String ZOOKEEPER_RECOVERABLE_WAITTIME = "hbase.zookeeper.recoverable.waittime";

  /** Default wait time for the recoverable zookeeper */
  public static final long DEFAULT_ZOOKEPER_RECOVERABLE_WAITIME = 10000;

  /** Parameter name for the root dir in ZK for this cluster */
  public static final String ZOOKEEPER_ZNODE_PARENT = "zookeeper.znode.parent";

  public static final String DEFAULT_ZOOKEEPER_ZNODE_PARENT = "/hbase";

  /**
   * Parameter name for the limit on concurrent client-side zookeeper
   * connections
   */
  public static final String ZOOKEEPER_MAX_CLIENT_CNXNS =
      ZK_CFG_PROPERTY_PREFIX + "maxClientCnxns";

  /** Parameter name for the ZK data directory */
  public static final String ZOOKEEPER_DATA_DIR =
      ZK_CFG_PROPERTY_PREFIX + "dataDir";

  /** Parameter name for the ZK tick time */
  public static final String ZOOKEEPER_TICK_TIME =
      ZK_CFG_PROPERTY_PREFIX + "tickTime";

  /** Default limit on concurrent client-side zookeeper connections */
  public static final int DEFAULT_ZOOKEPER_MAX_CLIENT_CNXNS = 300;

  /** Configuration key for ZooKeeper session timeout */
  public static final String ZK_SESSION_TIMEOUT = "zookeeper.session.timeout";

  /** Default value for ZooKeeper session timeout */
  public static final int DEFAULT_ZK_SESSION_TIMEOUT = 180 * 1000;

  /** Configuration key for whether to use ZK.multi */
  public static final String ZOOKEEPER_USEMULTI = "hbase.zookeeper.useMulti";

  /** Parameter name for port region server listens on. */
  public static final String REGIONSERVER_PORT = "hbase.regionserver.port";

  /** Default port region server listens on. */
  public static final int DEFAULT_REGIONSERVER_PORT = 16020;

  /** default port for region server web api */
  public static final int DEFAULT_REGIONSERVER_INFOPORT = 16030;

  /** A configuration key for regionserver info port */
  public static final String REGIONSERVER_INFO_PORT =
    "hbase.regionserver.info.port";

  /** A flag that enables automatic selection of regionserver info port */
  public static final String REGIONSERVER_INFO_PORT_AUTO =
      REGIONSERVER_INFO_PORT + ".auto";

  /** Parameter name for what region server implementation to use. */
  public static final String REGION_SERVER_IMPL= "hbase.regionserver.impl";

  /** Parameter name for what master implementation to use. */
  public static final String MASTER_IMPL= "hbase.master.impl";

  /** Parameter name for what hbase client implementation to use. */
  public static final String HBASECLIENT_IMPL= "hbase.hbaseclient.impl";

  /** Parameter name for how often threads should wake up */
  public static final String THREAD_WAKE_FREQUENCY = "hbase.server.thread.wakefrequency";

  /** Default value for thread wake frequency */
  public static final int DEFAULT_THREAD_WAKE_FREQUENCY = 10 * 1000;

  /** Parameter name for how often we should try to write a version file, before failing */
  public static final String VERSION_FILE_WRITE_ATTEMPTS = "hbase.server.versionfile.writeattempts";

  /** Parameter name for how often we should try to write a version file, before failing */
  public static final int DEFAULT_VERSION_FILE_WRITE_ATTEMPTS = 3;

  /** Parameter name for how often a region should should perform a major compaction */
  public static final String MAJOR_COMPACTION_PERIOD = "hbase.hregion.majorcompaction";

  /** Parameter name for the maximum batch of KVs to be used in flushes and compactions */
  public static final String COMPACTION_KV_MAX = "hbase.hstore.compaction.kv.max";
  public static final int COMPACTION_KV_MAX_DEFAULT = 10;

  /** Parameter name for HBase instance root directory */
  public static final String HBASE_DIR = "hbase.rootdir";

  /** Parameter name for HBase client IPC pool type */
  public static final String HBASE_CLIENT_IPC_POOL_TYPE = "hbase.client.ipc.pool.type";

  /** Parameter name for HBase client IPC pool size */
  public static final String HBASE_CLIENT_IPC_POOL_SIZE = "hbase.client.ipc.pool.size";

  /** Parameter name for HBase client operation timeout, which overrides RPC timeout */
  public static final String HBASE_CLIENT_OPERATION_TIMEOUT = "hbase.client.operation.timeout";

  /** Parameter name for HBase client operation timeout, which overrides RPC timeout */
  public static final String HBASE_CLIENT_META_OPERATION_TIMEOUT =
    "hbase.client.meta.operation.timeout";

  /** Default HBase client operation timeout, which is tantamount to a blocking call */
  public static final int DEFAULT_HBASE_CLIENT_OPERATION_TIMEOUT = Integer.MAX_VALUE;

  /** Used to construct the name of the log directory for a region server */
  public static final String HREGION_LOGDIR_NAME = "WALs";

  /** Used to construct the name of the splitlog directory for a region server */
  public static final String SPLIT_LOGDIR_NAME = "splitWAL";

  /** Like the previous, but for old logs that are about to be deleted */
  public static final String HREGION_OLDLOGDIR_NAME = "oldWALs";

  public static final String CORRUPT_DIR_NAME = "corrupt";

  /** Used by HBCK to sideline backup data */
  public static final String HBCK_SIDELINEDIR_NAME = ".hbck";

  /** Any artifacts left from migration can be moved here */
  public static final String MIGRATION_NAME = ".migration";

  /**
   * The directory from which co-processor/custom filter jars can be loaded
   * dynamically by the region servers. This value can be overridden by the
   * hbase.dynamic.jars.dir config.
   */
  public static final String LIB_DIR = "lib";

  /** Used to construct the name of the compaction directory during compaction */
  public static final String HREGION_COMPACTIONDIR_NAME = "compaction.dir";

  /** Conf key for the max file size after which we split the region */
  public static final String HREGION_MAX_FILESIZE =
      "hbase.hregion.max.filesize";

  /** Default maximum file size */
  public static final long DEFAULT_MAX_FILE_SIZE = 10 * 1024 * 1024 * 1024L;

  /**
   * Max size of single row for Get's or Scan's without in-row scanning flag set.
   */
  public static final String TABLE_MAX_ROWSIZE_KEY = "hbase.table.max.rowsize";

  /**
   * Default max row size (1 Gb).
   */
  public static final long TABLE_MAX_ROWSIZE_DEFAULT = 1024 * 1024 * 1024L;

  /**
   * The max number of threads used for opening and closing stores or store
   * files in parallel
   */
  public static final String HSTORE_OPEN_AND_CLOSE_THREADS_MAX =
    "hbase.hstore.open.and.close.threads.max";

  /**
   * The default number for the max number of threads used for opening and
   * closing stores or store files in parallel
   */
  public static final int DEFAULT_HSTORE_OPEN_AND_CLOSE_THREADS_MAX = 1;


  /** Conf key for the memstore size at which we flush the memstore */
  public static final String HREGION_MEMSTORE_FLUSH_SIZE =
      "hbase.hregion.memstore.flush.size";

  public static final String HREGION_EDITS_REPLAY_SKIP_ERRORS =
      "hbase.hregion.edits.replay.skip.errors";

  public static final boolean DEFAULT_HREGION_EDITS_REPLAY_SKIP_ERRORS =
      false;

  /** Maximum value length, enforced on KeyValue construction */
  public static final int MAXIMUM_VALUE_LENGTH = Integer.MAX_VALUE - 1;

  /** name of the file for unique cluster ID */
  public static final String CLUSTER_ID_FILE_NAME = "hbase.id";

  /** Default value for cluster ID */
  public static final String CLUSTER_ID_DEFAULT = "default-cluster";

  /** Parameter name for # days to keep MVCC values during a major compaction */
  public static final String KEEP_SEQID_PERIOD = "hbase.hstore.compaction.keep.seqId.period";
  /** At least to keep MVCC values in hfiles for 5 days */
  public static final int MIN_KEEP_SEQID_PERIOD = 5;

  // Always store the location of the root table's HRegion.
  // This HRegion is never split.

  // region name = table + startkey + regionid. This is the row key.
  // each row in the root and meta tables describes exactly 1 region
  // Do we ever need to know all the information that we are storing?

  // Note that the name of the root table starts with "-" and the name of the
  // meta table starts with "." Why? it's a trick. It turns out that when we
  // store region names in memory, we use a SortedMap. Since "-" sorts before
  // "." (and since no other table name can start with either of these
  // characters, the root region will always be the first entry in such a Map,
  // followed by all the meta regions (which will be ordered by their starting
  // row key as well), followed by all user tables. So when the Master is
  // choosing regions to assign, it will always choose the root region first,
  // followed by the meta regions, followed by user regions. Since the root
  // and meta regions always need to be on-line, this ensures that they will
  // be the first to be reassigned if the server(s) they are being served by
  // should go down.


  /** The hbase:meta table's name. */
  @Deprecated  // for compat from 0.94 -> 0.96.
  public static final byte[] META_TABLE_NAME = TableName.META_TABLE_NAME.getName();

  public static final String BASE_NAMESPACE_DIR = "data";

  /** delimiter used between portions of a region name */
  public static final int META_ROW_DELIMITER = ',';

  /** The catalog family as a string*/
  public static final String CATALOG_FAMILY_STR = "info";

  /** The catalog family */
  public static final byte [] CATALOG_FAMILY = Bytes.toBytes(CATALOG_FAMILY_STR);

  /** The RegionInfo qualifier as a string */
  public static final String REGIONINFO_QUALIFIER_STR = "regioninfo";

  /** The regioninfo column qualifier */
  public static final byte [] REGIONINFO_QUALIFIER = Bytes.toBytes(REGIONINFO_QUALIFIER_STR);

  /** The server column qualifier */
  public static final String SERVER_QUALIFIER_STR = "server";
  /** The server column qualifier */
  public static final byte [] SERVER_QUALIFIER = Bytes.toBytes(SERVER_QUALIFIER_STR);

  /** The startcode column qualifier */
  public static final String STARTCODE_QUALIFIER_STR = "serverstartcode";
  /** The startcode column qualifier */
  public static final byte [] STARTCODE_QUALIFIER = Bytes.toBytes(STARTCODE_QUALIFIER_STR);

  /** The open seqnum column qualifier */
  public static final String SEQNUM_QUALIFIER_STR = "seqnumDuringOpen";
  /** The open seqnum column qualifier */
  public static final byte [] SEQNUM_QUALIFIER = Bytes.toBytes(SEQNUM_QUALIFIER_STR);

  /** The state column qualifier */
  public static final String STATE_QUALIFIER_STR = "state";

  public static final byte [] STATE_QUALIFIER = Bytes.toBytes(STATE_QUALIFIER_STR);

  /**
   * The serverName column qualifier. Its the server where the region is
   * transitioning on, while column server is the server where the region is
   * opened on. They are the same when the region is in state OPEN.
   */
  public static final String SERVERNAME_QUALIFIER_STR = "sn";

  public static final byte [] SERVERNAME_QUALIFIER = Bytes.toBytes(SERVERNAME_QUALIFIER_STR);

  /** The lower-half split region column qualifier */
  public static final byte [] SPLITA_QUALIFIER = Bytes.toBytes("splitA");

  /** The upper-half split region column qualifier */
  public static final byte [] SPLITB_QUALIFIER = Bytes.toBytes("splitB");

  /** The lower-half merge region column qualifier */
  public static final byte[] MERGEA_QUALIFIER = Bytes.toBytes("mergeA");

  /** The upper-half merge region column qualifier */
  public static final byte[] MERGEB_QUALIFIER = Bytes.toBytes("mergeB");

  /**
   * The meta table version column qualifier.
   * We keep current version of the meta table in this column in <code>-ROOT-</code>
   * table: i.e. in the 'info:v' column.
   */
  public static final byte [] META_VERSION_QUALIFIER = Bytes.toBytes("v");

  /**
   * The current version of the meta table.
   * - pre-hbase 0.92.  There is no META_VERSION column in the root table
   * in this case. The meta has HTableDescriptor serialized into the HRegionInfo;
   * - version 0 is 0.92 and 0.94. Meta data has serialized HRegionInfo's using
   * Writable serialization, and HRegionInfo's does not contain HTableDescriptors.
   * - version 1 for 0.96+ keeps HRegionInfo data structures, but changes the
   * byte[] serialization from Writables to Protobuf.
   * See HRegionInfo.VERSION
   */
  public static final short META_VERSION = 1;

  // Other constants

  /**
   * An empty instance.
   */
  public static final byte [] EMPTY_BYTE_ARRAY = new byte [0];

  /**
   * Used by scanners, etc when they want to start at the beginning of a region
   */
  public static final byte [] EMPTY_START_ROW = EMPTY_BYTE_ARRAY;

  /**
   * Last row in a table.
   */
  public static final byte [] EMPTY_END_ROW = EMPTY_START_ROW;

  /**
    * Used by scanners and others when they're trying to detect the end of a
    * table
    */
  public static final byte [] LAST_ROW = EMPTY_BYTE_ARRAY;

  /**
   * Max length a row can have because of the limitation in TFile.
   */
  public static final int MAX_ROW_LENGTH = Short.MAX_VALUE;

  /**
   * Timestamp to use when we want to refer to the latest cell.
   * This is the timestamp sent by clients when no timestamp is specified on
   * commit.
   */
  public static final long LATEST_TIMESTAMP = Long.MAX_VALUE;

  /**
   * Timestamp to use when we want to refer to the oldest cell.
   */
  public static final long OLDEST_TIMESTAMP = Long.MIN_VALUE;

  /**
   * LATEST_TIMESTAMP in bytes form
   */
  public static final byte [] LATEST_TIMESTAMP_BYTES = {
    // big-endian
    (byte) (LATEST_TIMESTAMP >>> 56),
    (byte) (LATEST_TIMESTAMP >>> 48),
    (byte) (LATEST_TIMESTAMP >>> 40),
    (byte) (LATEST_TIMESTAMP >>> 32),
    (byte) (LATEST_TIMESTAMP >>> 24),
    (byte) (LATEST_TIMESTAMP >>> 16),
    (byte) (LATEST_TIMESTAMP >>> 8),
    (byte) LATEST_TIMESTAMP,
  };

  /**
   * Define for 'return-all-versions'.
   */
  public static final int ALL_VERSIONS = Integer.MAX_VALUE;

  /**
   * Unlimited time-to-live.
   */
//  public static final int FOREVER = -1;
  public static final int FOREVER = Integer.MAX_VALUE;

  /**
   * Seconds in a week
   */
  public static final int WEEK_IN_SECONDS = 7 * 24 * 3600;

  /**
   * Seconds in a day, hour and minute
   */
  public static final int DAY_IN_SECONDS = 24 * 60 * 60;
  public static final int HOUR_IN_SECONDS = 60 * 60;
  public static final int MINUTE_IN_SECONDS = 60;

  //TODO: although the following are referenced widely to format strings for
  //      the shell. They really aren't a part of the public API. It would be
  //      nice if we could put them somewhere where they did not need to be
  //      public. They could have package visibility
  public static final String NAME = "NAME";
  public static final String VERSIONS = "VERSIONS";
  public static final String IN_MEMORY = "IN_MEMORY";
  public static final String METADATA = "METADATA";
  public static final String CONFIGURATION = "CONFIGURATION";

  /**
   * Retrying we multiply hbase.client.pause setting by what we have in this array until we
   * run out of array items.  Retries beyond this use the last number in the array.  So, for
   * example, if hbase.client.pause is 1 second, and maximum retries count
   * hbase.client.retries.number is 10, we will retry at the following intervals:
   * 1, 2, 3, 5, 10, 20, 40, 100, 100, 100.
   * With 100ms, a back-off of 200 means 20s
   */
  public static final int RETRY_BACKOFF[] = {1, 2, 3, 5, 10, 20, 40, 100, 100, 100, 100, 200, 200};

  public static final String REGION_IMPL = "hbase.hregion.impl";

  /** modifyTable op for replacing the table descriptor */
  @InterfaceAudience.Private
  public static enum Modify {
    CLOSE_REGION,
    TABLE_COMPACT,
    TABLE_FLUSH,
    TABLE_MAJOR_COMPACT,
    TABLE_SET_HTD,
    TABLE_SPLIT
  }

  /**
   * Scope tag for locally scoped data.
   * This data will not be replicated.
   */
  public static final int REPLICATION_SCOPE_LOCAL = 0;

  /**
   * Scope tag for globally scoped data.
   * This data will be replicated to all peers.
   */
  public static final int REPLICATION_SCOPE_GLOBAL = 1;

  /**
   * Default cluster ID, cannot be used to identify a cluster so a key with
   * this value means it wasn't meant for replication.
   */
  public static final UUID DEFAULT_CLUSTER_ID = new UUID(0L,0L);

  /**
   * Parameter name for maximum number of bytes returned when calling a scanner's next method.
   * Controlled by the client.
   */
  public static final String HBASE_CLIENT_SCANNER_MAX_RESULT_SIZE_KEY =
      "hbase.client.scanner.max.result.size";

  /**
   * Parameter name for maximum number of bytes returned when calling a scanner's next method.
   * Controlled by the server.
   */
  public static final String HBASE_SERVER_SCANNER_MAX_RESULT_SIZE_KEY =
      "hbase.server.scanner.max.result.size";

  /**
   * Maximum number of bytes returned when calling a scanner's next method.
   * Note that when a single row is larger than this limit the row is still
   * returned completely.
   *
   * The default value is 2MB.
   */
  public static final long DEFAULT_HBASE_CLIENT_SCANNER_MAX_RESULT_SIZE = 2 * 1024 * 1024;

  /**
   * Maximum number of bytes returned when calling a scanner's next method.
   * Note that when a single row is larger than this limit the row is still
   * returned completely.
   * Safety setting to protect the region server.
   *
<<<<<<< HEAD
   * The default value is 2MB.
   */
  public static final long DEFAULT_HBASE_CLIENT_SCANNER_MAX_RESULT_SIZE = 2 * 1024 * 1024;
=======
   * The default value is 100MB. (a client would rarely request larger chunks on purpose)
   */
  public static final long DEFAULT_HBASE_SERVER_SCANNER_MAX_RESULT_SIZE = 100 * 1024 * 1024;
>>>>>>> d1133ced

  /**
   * Parameter name for client pause value, used mostly as value to wait
   * before running a retry of a failed get, region lookup, etc.
   */
  public static final String HBASE_CLIENT_PAUSE = "hbase.client.pause";

  /**
   * Default value of {@link #HBASE_CLIENT_PAUSE}.
   */
  public static final long DEFAULT_HBASE_CLIENT_PAUSE = 100;

  /**
   * The maximum number of concurrent connections the client will maintain.
   */
  public static final String HBASE_CLIENT_MAX_TOTAL_TASKS = "hbase.client.max.total.tasks";

  /**
   * Default value of {@link #HBASE_CLIENT_MAX_TOTAL_TASKS}.
   */
  public static final int DEFAULT_HBASE_CLIENT_MAX_TOTAL_TASKS = 100;

  /**
   * The maximum number of concurrent connections the client will maintain to a single
   * RegionServer.
   */
  public static final String HBASE_CLIENT_MAX_PERSERVER_TASKS = "hbase.client.max.perserver.tasks";

  /**
   * Default value of {@link #HBASE_CLIENT_MAX_PERSERVER_TASKS}.
   */
  public static final int DEFAULT_HBASE_CLIENT_MAX_PERSERVER_TASKS = 2;

  /**
   * The maximum number of concurrent connections the client will maintain to a single
   * Region.
   */
  public static final String HBASE_CLIENT_MAX_PERREGION_TASKS = "hbase.client.max.perregion.tasks";

  /**
   * Default value of {@link #HBASE_CLIENT_MAX_PERREGION_TASKS}.
   */
  public static final int DEFAULT_HBASE_CLIENT_MAX_PERREGION_TASKS = 1;

  /**
   * Parameter name for server pause value, used mostly as value to wait before
   * running a retry of a failed operation.
   */
  public static final String HBASE_SERVER_PAUSE = "hbase.server.pause";

  /**
   * Default value of {@link #HBASE_SERVER_PAUSE}.
   */
  public static final int DEFAULT_HBASE_SERVER_PAUSE = 1000;

  /**
   * Parameter name for maximum retries, used as maximum for all retryable
   * operations such as fetching of the root region from root region server,
   * getting a cell's value, starting a row update, etc.
   */
  public static final String HBASE_CLIENT_RETRIES_NUMBER = "hbase.client.retries.number";

  /**
   * Default value of {@link #HBASE_CLIENT_RETRIES_NUMBER}.
   */
  public static final int DEFAULT_HBASE_CLIENT_RETRIES_NUMBER = 31;

  /**
   * Parameter name to set the default scanner caching for all clients.
   */
  public static final String HBASE_CLIENT_SCANNER_CACHING = "hbase.client.scanner.caching";

  /**
   * Default value for {@link #HBASE_CLIENT_SCANNER_CACHING}
   */
  public static final int DEFAULT_HBASE_CLIENT_SCANNER_CACHING = Integer.MAX_VALUE;

  /**
   * Parameter name for number of versions, kept by meta table.
   */
  public static String HBASE_META_VERSIONS = "hbase.meta.versions";

  /**
   * Default value of {@link #HBASE_META_VERSIONS}.
   */
  public static int DEFAULT_HBASE_META_VERSIONS = 10;

  /**
   * Parameter name for number of versions, kept by meta table.
   */
  public static String HBASE_META_BLOCK_SIZE = "hbase.meta.blocksize";

  /**
   * Default value of {@link #HBASE_META_BLOCK_SIZE}.
   */
  public static int DEFAULT_HBASE_META_BLOCK_SIZE = 8 * 1024;

  /**
   * Parameter name for number of rows that will be fetched when calling next on
   * a scanner if it is not served from memory. Higher caching values will
   * enable faster scanners but will eat up more memory and some calls of next
   * may take longer and longer times when the cache is empty.
   */
  public static final String HBASE_META_SCANNER_CACHING = "hbase.meta.scanner.caching";

  /**
   * Default value of {@link #HBASE_META_SCANNER_CACHING}.
   */
  public static final int DEFAULT_HBASE_META_SCANNER_CACHING = 100;

  /**
   * Parameter name for unique identifier for this {@link org.apache.hadoop.conf.Configuration}
   * instance. If there are two or more {@link org.apache.hadoop.conf.Configuration} instances that,
   * for all intents and purposes, are the same except for their instance ids, then they will not be
   * able to share the same org.apache.hadoop.hbase.client.HConnection instance. On the other hand,
   * even if the instance ids are the same, it could result in non-shared
   * org.apache.hadoop.hbase.client.HConnection instances if some of the other connection parameters
   * differ.
   */
  public static final String HBASE_CLIENT_INSTANCE_ID = "hbase.client.instance.id";

  /**
   * The client scanner timeout period in milliseconds.
   */
  public static final String HBASE_CLIENT_SCANNER_TIMEOUT_PERIOD = "hbase.client.scanner.timeout.period";

  /**
   * Use {@link #HBASE_CLIENT_SCANNER_TIMEOUT_PERIOD} instead.
   * @deprecated This config option is deprecated. Will be removed at later releases after 0.96.
   */
  @Deprecated
  public static final String HBASE_REGIONSERVER_LEASE_PERIOD_KEY =
      "hbase.regionserver.lease.period";

  /**
   * Default value of {@link #HBASE_CLIENT_SCANNER_TIMEOUT_PERIOD}.
   */
  public static final int DEFAULT_HBASE_CLIENT_SCANNER_TIMEOUT_PERIOD = 60000;

  /**
   * timeout for each RPC
   */
  public static final String HBASE_RPC_TIMEOUT_KEY = "hbase.rpc.timeout";

  /**
   * Default value of {@link #HBASE_RPC_TIMEOUT_KEY}
   */
  public static final int DEFAULT_HBASE_RPC_TIMEOUT = 60000;

  /**
   * timeout for short operation RPC
   */
  public static final String HBASE_RPC_SHORTOPERATION_TIMEOUT_KEY = "hbase.rpc.shortoperation.timeout";

  /**
   * Default value of {@link #HBASE_RPC_SHORTOPERATION_TIMEOUT_KEY}
   */
  public static final int DEFAULT_HBASE_RPC_SHORTOPERATION_TIMEOUT = 10000;

  /**
   * Value indicating the server name was saved with no sequence number.
   */
  public static final long NO_SEQNUM = -1;


  /*
   * cluster replication constants.
   */
  public static final String
      REPLICATION_ENABLE_KEY = "hbase.replication";
  public static final boolean
      REPLICATION_ENABLE_DEFAULT = true;
  public static final String
      REPLICATION_SOURCE_SERVICE_CLASSNAME = "hbase.replication.source.service";
  public static final String
      REPLICATION_SINK_SERVICE_CLASSNAME = "hbase.replication.sink.service";
  public static final String REPLICATION_SERVICE_CLASSNAME_DEFAULT =
    "org.apache.hadoop.hbase.replication.regionserver.Replication";

  /** HBCK special code name used as server name when manipulating ZK nodes */
  public static final String HBCK_CODE_NAME = "HBCKServerName";

  public static final String KEY_FOR_HOSTNAME_SEEN_BY_MASTER =
    "hbase.regionserver.hostname.seen.by.master";

  public static final String HBASE_MASTER_LOGCLEANER_PLUGINS =
      "hbase.master.logcleaner.plugins";

  public static final String HBASE_REGION_SPLIT_POLICY_KEY =
    "hbase.regionserver.region.split.policy";

  /** Whether nonces are enabled; default is true. */
  public static final String HBASE_RS_NONCES_ENABLED = "hbase.regionserver.nonces.enabled";

  /**
   * Configuration key for the size of the block cache
   */
  public static final String HFILE_BLOCK_CACHE_SIZE_KEY =
    "hfile.block.cache.size";

  public static final float HFILE_BLOCK_CACHE_SIZE_DEFAULT = 0.4f;

  /*
    * Minimum percentage of free heap necessary for a successful cluster startup.
    */
  public static final float HBASE_CLUSTER_MINIMUM_MEMORY_THRESHOLD = 0.2f;

  public static final Pattern CP_HTD_ATTR_KEY_PATTERN = Pattern.compile
      ("^coprocessor\\$([0-9]+)$", Pattern.CASE_INSENSITIVE);
  public static final Pattern CP_HTD_ATTR_VALUE_PATTERN =
      Pattern.compile("(^[^\\|]*)\\|([^\\|]+)\\|[\\s]*([\\d]*)[\\s]*(\\|.*)?$");

  public static final String CP_HTD_ATTR_VALUE_PARAM_KEY_PATTERN = "[^=,]+";
  public static final String CP_HTD_ATTR_VALUE_PARAM_VALUE_PATTERN = "[^,]+";
  public static final Pattern CP_HTD_ATTR_VALUE_PARAM_PATTERN = Pattern.compile(
      "(" + CP_HTD_ATTR_VALUE_PARAM_KEY_PATTERN + ")=(" +
      CP_HTD_ATTR_VALUE_PARAM_VALUE_PATTERN + "),?");

  /** The delay when re-trying a socket operation in a loop (HBASE-4712) */
  public static final int SOCKET_RETRY_WAIT_MS = 200;

  /** Host name of the local machine */
  public static final String LOCALHOST = "localhost";

  /**
   * If this parameter is set to true, then hbase will read
   * data and then verify checksums. Checksum verification
   * inside hdfs will be switched off.  However, if the hbase-checksum
   * verification fails, then it will switch back to using
   * hdfs checksums for verifiying data that is being read from storage.
   *
   * If this parameter is set to false, then hbase will not
   * verify any checksums, instead it will depend on checksum verification
   * being done in the hdfs client.
   */
  public static final String HBASE_CHECKSUM_VERIFICATION =
      "hbase.regionserver.checksum.verify";

  public static final String LOCALHOST_IP = "127.0.0.1";

  /** Conf key that enables unflushed WAL edits directly being replayed to region servers */
  public static final String DISTRIBUTED_LOG_REPLAY_KEY = "hbase.master.distributed.log.replay";
  /**
   * Default 'distributed log replay' as true since hbase 1.1 (HBASE-12577)
   */
  public static final boolean DEFAULT_DISTRIBUTED_LOG_REPLAY_CONFIG = false;
  public static final String DISALLOW_WRITES_IN_RECOVERING =
      "hbase.regionserver.disallow.writes.when.recovering";
  public static final boolean DEFAULT_DISALLOW_WRITES_IN_RECOVERING_CONFIG = false;

  public static final String REGION_SERVER_HANDLER_COUNT = "hbase.regionserver.handler.count";
  public static final int DEFAULT_REGION_SERVER_HANDLER_COUNT = 30;

  /*
   * REGION_SERVER_HANDLER_ABORT_ON_ERROR_PERCENT:
   * -1  => Disable aborting
   * 0   => Abort if even a single handler has died
   * 0.x => Abort only when this percent of handlers have died
   * 1   => Abort only all of the handers have died
   */
  public static final String REGION_SERVER_HANDLER_ABORT_ON_ERROR_PERCENT =
		  "hbase.regionserver.handler.abort.on.error.percent";
  public static final double DEFAULT_REGION_SERVER_HANDLER_ABORT_ON_ERROR_PERCENT = 0.5;

  //High priority handlers to deal with admin requests and system table operation requests
  public static final String REGION_SERVER_HIGH_PRIORITY_HANDLER_COUNT =
      "hbase.regionserver.metahandler.count";
  public static final int DEFAULT_REGION_SERVER_HIGH_PRIORITY_HANDLER_COUNT = 10;

  public static final String REGION_SERVER_REPLICATION_HANDLER_COUNT =
      "hbase.regionserver.replication.handler.count";
  public static final int DEFAULT_REGION_SERVER_REPLICATION_HANDLER_COUNT = 3;

  public static final String MASTER_HANDLER_COUNT = "hbase.master.handler.count";
  public static final int DEFAULT_MASTER_HANLDER_COUNT = 25;

  /** Conf key that specifies timeout value to wait for a region ready */
  public static final String LOG_REPLAY_WAIT_REGION_TIMEOUT =
      "hbase.master.log.replay.wait.region.timeout";

  /** Conf key for enabling meta replication */
  public static final String USE_META_REPLICAS = "hbase.meta.replicas.use";
  public static final boolean DEFAULT_USE_META_REPLICAS = false;
  public static final String META_REPLICAS_NUM = "hbase.meta.replica.count";
  public static final int DEFAULT_META_REPLICA_NUM = 1;

  /**
   * The name of the configuration parameter that specifies
   * the number of bytes in a newly created checksum chunk.
   */
  public static final String BYTES_PER_CHECKSUM =
      "hbase.hstore.bytes.per.checksum";

  /**
   * The name of the configuration parameter that specifies
   * the name of an algorithm that is used to compute checksums
   * for newly created blocks.
   */
  public static final String CHECKSUM_TYPE_NAME =
      "hbase.hstore.checksum.algorithm";

  /** Enable file permission modification from standard hbase */
  public static final String ENABLE_DATA_FILE_UMASK = "hbase.data.umask.enable";
  /** File permission umask to use when creating hbase data files */
  public static final String DATA_FILE_UMASK_KEY = "hbase.data.umask";

  /** Configuration name of WAL Compression */
  public static final String ENABLE_WAL_COMPRESSION =
    "hbase.regionserver.wal.enablecompression";

  /** Configuration name of WAL storage policy
   * Valid values are:
   *  NONE: no preference in destination of replicas
   *  ONE_SSD: place only one replica in SSD and the remaining in default storage
   *  and ALL_SSD: place all replica on SSD
   *
   * See http://hadoop.apache.org/docs/r2.6.0/hadoop-project-dist/hadoop-hdfs/ArchivalStorage.html*/
  public static final String WAL_STORAGE_POLICY = "hbase.wal.storage.policy";
  public static final String DEFAULT_WAL_STORAGE_POLICY = "NONE";

  /** Region in Transition metrics threshold time */
  public static final String METRICS_RIT_STUCK_WARNING_THRESHOLD="hbase.metrics.rit.stuck.warning.threshold";

  public static final String LOAD_BALANCER_SLOP_KEY = "hbase.regions.slop";

  /**
   * The byte array represents for NO_NEXT_INDEXED_KEY;
   * The actual value is irrelevant because this is always compared by reference.
   */
  public static final Cell NO_NEXT_INDEXED_KEY = new KeyValue();
  /** delimiter used between portions of a region name */
  public static final int DELIMITER = ',';
  public static final String HBASE_CONFIG_READ_ZOOKEEPER_CONFIG =
      "hbase.config.read.zookeeper.config";
  public static final boolean DEFAULT_HBASE_CONFIG_READ_ZOOKEEPER_CONFIG =
      false;

  /**
   * QOS attributes: these attributes are used to demarcate RPC call processing
   * by different set of handlers. For example, HIGH_QOS tagged methods are
   * handled by high priority handlers.
   */
  public static final int NORMAL_QOS = 0;
  public static final int QOS_THRESHOLD = 10;
  public static final int HIGH_QOS = 200;
  public static final int REPLICATION_QOS = 5; // normal_QOS < replication_QOS < high_QOS
  public static final int REPLAY_QOS = 6; // REPLICATION_QOS < REPLAY_QOS < high_QOS
  public static final int ADMIN_QOS = 100; // QOS_THRESHOLD < ADMIN_QOS < high_QOS
  public static final int SYSTEMTABLE_QOS = HIGH_QOS;

  /** Directory under /hbase where archived hfiles are stored */
  public static final String HFILE_ARCHIVE_DIRECTORY = "archive";

  /**
   * Name of the directory to store all snapshots. See SnapshotDescriptionUtils for
   * remaining snapshot constants; this is here to keep HConstants dependencies at a minimum and
   * uni-directional.
   */
  public static final String SNAPSHOT_DIR_NAME = ".hbase-snapshot";

  /* Name of old snapshot directory. See HBASE-8352 for details on why it needs to be renamed */
  public static final String OLD_SNAPSHOT_DIR_NAME = ".snapshot";

  /** Temporary directory used for table creation and deletion */
  public static final String HBASE_TEMP_DIRECTORY = ".tmp";
  /**
   * The period (in milliseconds) between computing region server point in time metrics
   */
  public static final String REGIONSERVER_METRICS_PERIOD = "hbase.regionserver.metrics.period";
  public static final long DEFAULT_REGIONSERVER_METRICS_PERIOD = 5000;
  /** Directories that are not HBase table directories */
  public static final List<String> HBASE_NON_TABLE_DIRS =
    Collections.unmodifiableList(Arrays.asList(new String[] {
      HBCK_SIDELINEDIR_NAME, HBASE_TEMP_DIRECTORY, MIGRATION_NAME
    }));

  /** Directories that are not HBase user table directories */
  public static final List<String> HBASE_NON_USER_TABLE_DIRS =
    Collections.unmodifiableList(Arrays.asList((String[])ArrayUtils.addAll(
      new String[] { TableName.META_TABLE_NAME.getNameAsString() },
      HBASE_NON_TABLE_DIRS.toArray())));

  /** Health script related settings. */
  public static final String HEALTH_SCRIPT_LOC = "hbase.node.health.script.location";
  public static final String HEALTH_SCRIPT_TIMEOUT = "hbase.node.health.script.timeout";
  public static final String HEALTH_CHORE_WAKE_FREQ =
      "hbase.node.health.script.frequency";
  public static final long DEFAULT_HEALTH_SCRIPT_TIMEOUT = 60000;
  /**
   * The maximum number of health check failures a server can encounter consecutively.
   */
  public static final String HEALTH_FAILURE_THRESHOLD =
      "hbase.node.health.failure.threshold";
  public static final int DEFAULT_HEALTH_FAILURE_THRESHOLD = 3;


  /**
   * Setting to activate, or not, the publication of the status by the master. Default
   *  notification is by a multicast message.
   */
  public static final String STATUS_PUBLISHED = "hbase.status.published";
  public static final boolean STATUS_PUBLISHED_DEFAULT = false;

  /**
   * IP to use for the multicast status messages between the master and the clients.
   * The default address is chosen as one among others within the ones suitable for multicast
   * messages.
   */
  public static final String STATUS_MULTICAST_ADDRESS = "hbase.status.multicast.address.ip";
  public static final String DEFAULT_STATUS_MULTICAST_ADDRESS = "226.1.1.3";

  /**
   * The address to use for binding the local socket for receiving multicast. Defaults to
   * 0.0.0.0.
   * @see <a href="https://issues.apache.org/jira/browse/HBASE-9961">HBASE-9961</a>
   */
  public static final String STATUS_MULTICAST_BIND_ADDRESS = "hbase.status.multicast.bind.address.ip";
  public static final String DEFAULT_STATUS_MULTICAST_BIND_ADDRESS = "0.0.0.0";

  /**
   * The port to use for the multicast messages.
   */
  public static final String STATUS_MULTICAST_PORT = "hbase.status.multicast.address.port";
  public static final int DEFAULT_STATUS_MULTICAST_PORT = 16100;

  public static final long NO_NONCE = 0;

  /** Default cipher for encryption */
  public static final String CIPHER_AES = "AES";

  /** Configuration key for the crypto algorithm provider, a class name */
  public static final String CRYPTO_CIPHERPROVIDER_CONF_KEY = "hbase.crypto.cipherprovider";

  /** Configuration key for the crypto key provider, a class name */
  public static final String CRYPTO_KEYPROVIDER_CONF_KEY = "hbase.crypto.keyprovider";

  /** Configuration key for the crypto key provider parameters */
  public static final String CRYPTO_KEYPROVIDER_PARAMETERS_KEY =
      "hbase.crypto.keyprovider.parameters";

  /** Configuration key for the name of the master key for the cluster, a string */
  public static final String CRYPTO_MASTERKEY_NAME_CONF_KEY = "hbase.crypto.master.key.name";

  /** Configuration key for the name of the alternate master key for the cluster, a string */
  public static final String CRYPTO_MASTERKEY_ALTERNATE_NAME_CONF_KEY =
    "hbase.crypto.master.alternate.key.name";

  /** Configuration key for the algorithm to use when encrypting the WAL, a string */
  public static final String CRYPTO_WAL_ALGORITHM_CONF_KEY = "hbase.crypto.wal.algorithm";

  /** Configuration key for the name of the master WAL encryption key for the cluster, a string */
  public static final String CRYPTO_WAL_KEY_NAME_CONF_KEY = "hbase.crypto.wal.key.name";

  /** Configuration key for the algorithm used for creating jks key, a string */
  public static final String CRYPTO_KEY_ALGORITHM_CONF_KEY = "hbase.crypto.key.algorithm";

  /** Configuration key for the name of the alternate cipher algorithm for the cluster, a string */
  public static final String CRYPTO_ALTERNATE_KEY_ALGORITHM_CONF_KEY =
      "hbase.crypto.alternate.key.algorithm";

  /** Configuration key for enabling WAL encryption, a boolean */
  public static final String ENABLE_WAL_ENCRYPTION = "hbase.regionserver.wal.encryption";

  /** Configuration key for setting RPC codec class name */
  public static final String RPC_CODEC_CONF_KEY = "hbase.client.rpc.codec";

  /** Configuration key for setting replication codec class name */
  public static final String REPLICATION_CODEC_CONF_KEY = "hbase.replication.rpc.codec";

  /** Config for pluggable consensus provider */
  public static final String HBASE_COORDINATED_STATE_MANAGER_CLASS =
    "hbase.coordinated.state.manager.class";

  /** Configuration key for SplitLog manager timeout */
  public static final String HBASE_SPLITLOG_MANAGER_TIMEOUT = "hbase.splitlog.manager.timeout";

  /**
   * Configuration keys for Bucket cache
   */
  // TODO moving these bucket cache implementation specific configs to this level is violation of
  // encapsulation. But as these has to be referred from hbase-common and bucket cache
  // sits in hbase-server, there were no other go! Can we move the cache implementation to
  // hbase-common?

  /**
   * Current ioengine options in include: heap, offheap and file:PATH (where PATH is the path
   * to the file that will host the file-based cache.  See BucketCache#getIOEngineFromName() for
   * list of supported ioengine options.
   * <p>Set this option and a non-zero {@link #BUCKET_CACHE_SIZE_KEY} to enable bucket cache.
   */
  public static final String BUCKET_CACHE_IOENGINE_KEY = "hbase.bucketcache.ioengine";

  /**
   * When using bucket cache, this is a float that EITHER represents a percentage of total heap
   * memory size to give to the cache (if < 1.0) OR, it is the capacity in megabytes of the cache.
   */
  public static final String BUCKET_CACHE_SIZE_KEY = "hbase.bucketcache.size";

  /**
   * HConstants for fast fail on the client side follow
   */
  /**
   * Config for enabling/disabling the fast fail mode.
   */
  public static final String HBASE_CLIENT_FAST_FAIL_MODE_ENABLED =
      "hbase.client.fast.fail.mode.enabled";

  public static final boolean HBASE_CLIENT_ENABLE_FAST_FAIL_MODE_DEFAULT =
      false;

  public static final String HBASE_CLIENT_FAST_FAIL_THREASHOLD_MS =
      "hbase.client.fastfail.threshold";

  public static final long HBASE_CLIENT_FAST_FAIL_THREASHOLD_MS_DEFAULT =
      60000;

  public static final String HBASE_CLIENT_FAST_FAIL_CLEANUP_MS_DURATION_MS =
      "hbase.client.fast.fail.cleanup.duration";

  public static final long HBASE_CLIENT_FAST_FAIL_CLEANUP_DURATION_MS_DEFAULT =
      600000;

  public static final String HBASE_CLIENT_FAST_FAIL_INTERCEPTOR_IMPL =
      "hbase.client.fast.fail.interceptor.impl";

  /** Config key for if the server should send backpressure and if the client should listen to
   * that backpressure from the server */
  public static final String ENABLE_CLIENT_BACKPRESSURE = "hbase.client.backpressure.enabled";
  public static final boolean DEFAULT_ENABLE_CLIENT_BACKPRESSURE = false;

  public static final String HEAP_OCCUPANCY_LOW_WATERMARK_KEY =
      "hbase.heap.occupancy.low_water_mark";
  public static final float DEFAULT_HEAP_OCCUPANCY_LOW_WATERMARK = 0.95f;
  public static final String HEAP_OCCUPANCY_HIGH_WATERMARK_KEY =
      "hbase.heap.occupancy.high_water_mark";
  public static final float DEFAULT_HEAP_OCCUPANCY_HIGH_WATERMARK = 0.98f;

  private HConstants() {
    // Can't be instantiated with this ctor.
  }
}<|MERGE_RESOLUTION|>--- conflicted
+++ resolved
@@ -630,15 +630,9 @@
    * returned completely.
    * Safety setting to protect the region server.
    *
-<<<<<<< HEAD
-   * The default value is 2MB.
-   */
-  public static final long DEFAULT_HBASE_CLIENT_SCANNER_MAX_RESULT_SIZE = 2 * 1024 * 1024;
-=======
    * The default value is 100MB. (a client would rarely request larger chunks on purpose)
    */
   public static final long DEFAULT_HBASE_SERVER_SCANNER_MAX_RESULT_SIZE = 100 * 1024 * 1024;
->>>>>>> d1133ced
 
   /**
    * Parameter name for client pause value, used mostly as value to wait
