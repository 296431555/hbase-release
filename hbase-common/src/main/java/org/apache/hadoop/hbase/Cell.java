/*
 * Licensed to the Apache Software Foundation (ASF) under one
 * or more contributor license agreements.  See the NOTICE file
 * distributed with this work for additional information
 * regarding copyright ownership.  The ASF licenses this file
 * to you under the Apache License, Version 2.0 (the
 * "License"); you may not use this file except in compliance
 * with the License.  You may obtain a copy of the License at
 *
 *     http://www.apache.org/licenses/LICENSE-2.0
 *
 * Unless required by applicable law or agreed to in writing, software
 * distributed under the License is distributed on an "AS IS" BASIS,
 * WITHOUT WARRANTIES OR CONDITIONS OF ANY KIND, either express or implied.
 * See the License for the specific language governing permissions and
 * limitations under the License.
 */

package org.apache.hadoop.hbase;

import org.apache.yetus.audience.InterfaceAudience;


/**
 * The unit of storage in HBase consisting of the following fields:
 * <br>
 * <pre>
 * 1) row
 * 2) column family
 * 3) column qualifier
 * 4) timestamp
 * 5) type
 * 6) MVCC version
 * 7) value
 * </pre>
 * <p>
 * Uniqueness is determined by the combination of row, column family, column qualifier,
 * timestamp, and type.
 * </p>
 * <p>
 * The natural comparator will perform a bitwise comparison on row, column family, and column
 * qualifier. Less intuitively, it will then treat the greater timestamp as the lesser value with
 * the goal of sorting newer cells first.
 * </p>
 * <p>
 * Cell implements Comparable&lt;Cell&gt; which is only meaningful when
 * comparing to other keys in the
 * same table. It uses CellComparator which does not work on the -ROOT- and hbase:meta tables.
 * </p>
 * <p>
 * In the future, we may consider adding a boolean isOnHeap() method and a getValueBuffer() method
 * that can be used to pass a value directly from an off-heap ByteBuffer to the network without
 * copying into an on-heap byte[].
 * </p>
 * <p>
 * Historic note: the original Cell implementation (KeyValue) requires that all fields be encoded as
 * consecutive bytes in the same byte[], whereas this interface allows fields to reside in separate
 * byte[]'s.
 * </p>
 */
@InterfaceAudience.Public
public interface Cell {

  //1) Row

  /**
   * Contiguous raw bytes that may start at any index in the containing array. Max length is
   * Short.MAX_VALUE which is 32,767 bytes.
   * @return The array containing the row bytes.
   */
  byte[] getRowArray();

  /**
   * @return Array index of first row byte
   */
  int getRowOffset();

  /**
   * @return Number of row bytes. Must be &lt; rowArray.length - offset.
   */
  short getRowLength();


  //2) Family

  /**
   * Contiguous bytes composed of legal HDFS filename characters which may start at any index in the
   * containing array. Max length is Byte.MAX_VALUE, which is 127 bytes.
   * @return the array containing the family bytes.
   */
  byte[] getFamilyArray();

  /**
   * @return Array index of first family byte
   */
  int getFamilyOffset();

  /**
   * @return Number of family bytes.  Must be &lt; familyArray.length - offset.
   */
  byte getFamilyLength();


  //3) Qualifier

  /**
   * Contiguous raw bytes that may start at any index in the containing array.
   * @return The array containing the qualifier bytes.
   */
  byte[] getQualifierArray();

  /**
   * @return Array index of first qualifier byte
   */
  int getQualifierOffset();

  /**
   * @return Number of qualifier bytes.  Must be &lt; qualifierArray.length - offset.
   */
  int getQualifierLength();


  //4) Timestamp

  /**
   * @return Long value representing time at which this cell was "Put" into the row.  Typically
   * represents the time of insertion, but can be any value from 0 to Long.MAX_VALUE.
   */
  long getTimestamp();


  //5) Type

  /**
   * @return The byte representation of the KeyValue.TYPE of this cell: one of Put, Delete, etc
   * @deprecated As of HBase-2.0. Will be removed in HBase-3.0. Use {@link #getType()}.
   */
  @Deprecated
  byte getTypeByte();


  //6) SequenceId

  /**
   * A region-specific unique monotonically increasing sequence ID given to each Cell. It always
   * exists for cells in the memstore but is not retained forever. It will be kept for
   * {@link HConstants#KEEP_SEQID_PERIOD} days, but generally becomes irrelevant after the cell's
   * row is no longer involved in any operations that require strict consistency.
   * @return seqId (always &gt; 0 if exists), or 0 if it no longer exists
   * @deprecated As of HBase-2.0. Will be removed in HBase-3.0.
   */
  @Deprecated
  long getSequenceId();

  //7) Value

  /**
   * Contiguous raw bytes that may start at any index in the containing array. Max length is
   * Integer.MAX_VALUE which is 2,147,483,647 bytes.
   * @return The array containing the value bytes.
   */
  byte[] getValueArray();

  /**
   * @return Array index of first value byte
   */
  int getValueOffset();

  /**
   * @return Number of value bytes.  Must be &lt; valueArray.length - offset.
   */
  int getValueLength();

  /**
   * Contiguous raw bytes representing tags that may start at any index in the containing array.
   * @return the tags byte array
   * @deprecated As of HBase-2.0. Will be removed in HBase-3.0. Tags are are now internal.
   */
  @Deprecated
  byte[] getTagsArray();

  /**
   * @return the first offset where the tags start in the Cell
   * @deprecated As of HBase-2.0. Will be removed in HBase-3.0. Tags are are now internal.
   */
  @Deprecated
  int getTagsOffset();

  /**
   * HBase internally uses 2 bytes to store tags length in Cell.
   * As the tags length is always a non-negative number, to make good use of the sign bit,
   * the max of tags length is defined 2 * Short.MAX_VALUE + 1 = 65535.
   * As a result, the return type is int, because a short is not capable of handling that.
   * Please note that even if the return type is int, the max tags length is far
   * less than Integer.MAX_VALUE.
   *
   * @return the total length of the tags in the Cell.
   * @deprecated As of HBase-2.0. Will be removed in HBase-3.0. Tags are are now internal.
   */
  @Deprecated
  int getTagsLength();

  /**
<<<<<<< HEAD
   * Returns the type of cell in a human readable format using {@link DataType}
   * @return The data type this cell: one of Put, Delete, etc
   */
  DataType getType();
=======
   * Returns the type of cell in a human readable format using {@link Type}
   * @return The data type this cell: one of Put, Delete, etc
   */
  Type getType();
>>>>>>> c8e8f700

  /**
   * The valid types for user to build the cell. Currently, This is subset of {@link KeyValue.Type}.
   */
<<<<<<< HEAD
  public enum DataType {
=======
  enum Type {
>>>>>>> c8e8f700
    Put((byte) 4),

    Delete((byte) 8),

    DeleteFamilyVersion((byte) 10),

    DeleteColumn((byte) 12),

    DeleteFamily((byte) 14);

    private final byte code;

<<<<<<< HEAD
    DataType(final byte c) {
=======
    Type(final byte c) {
>>>>>>> c8e8f700
      this.code = c;
    }

    public byte getCode() {
      return this.code;
    }
  }
}<|MERGE_RESOLUTION|>--- conflicted
+++ resolved
@@ -201,26 +201,15 @@
   int getTagsLength();
 
   /**
-<<<<<<< HEAD
-   * Returns the type of cell in a human readable format using {@link DataType}
-   * @return The data type this cell: one of Put, Delete, etc
-   */
-  DataType getType();
-=======
    * Returns the type of cell in a human readable format using {@link Type}
    * @return The data type this cell: one of Put, Delete, etc
    */
   Type getType();
->>>>>>> c8e8f700
 
   /**
    * The valid types for user to build the cell. Currently, This is subset of {@link KeyValue.Type}.
    */
-<<<<<<< HEAD
-  public enum DataType {
-=======
   enum Type {
->>>>>>> c8e8f700
     Put((byte) 4),
 
     Delete((byte) 8),
@@ -233,11 +222,7 @@
 
     private final byte code;
 
-<<<<<<< HEAD
-    DataType(final byte c) {
-=======
     Type(final byte c) {
->>>>>>> c8e8f700
       this.code = c;
     }
 
