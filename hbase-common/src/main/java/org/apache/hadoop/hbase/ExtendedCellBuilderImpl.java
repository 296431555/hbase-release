--- conflicted
+++ resolved
@@ -89,11 +89,7 @@
   }
 
   @Override
-<<<<<<< HEAD
-  public ExtendedCellBuilder setType(final Cell.DataType type) {
-=======
   public ExtendedCellBuilder setType(final Cell.Type type) {
->>>>>>> c8e8f700
     this.type = PrivateCellUtil.toTypeByte(type);
     return this;
   }
