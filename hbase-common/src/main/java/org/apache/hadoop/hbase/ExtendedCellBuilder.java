--- conflicted
+++ resolved
@@ -49,11 +49,7 @@
   ExtendedCellBuilder setTimestamp(final long timestamp);
 
   @Override
-<<<<<<< HEAD
-  ExtendedCellBuilder setType(final Cell.DataType type);
-=======
   ExtendedCellBuilder setType(final Cell.Type type);
->>>>>>> c8e8f700
 
   ExtendedCellBuilder setType(final byte type);
 
