--- conflicted
+++ resolved
@@ -580,13 +580,8 @@
       RootProcedureState<TEnvironment> procStack = entry.getValue();
       if (procStack.isValid()) continue;
 
-<<<<<<< HEAD
-      for (Procedure proc: procStack.getSubproceduresStack()) {
-        LOG.error("Corrupted proc " + proc);
-=======
       for (Procedure<TEnvironment> proc : procStack.getSubproceduresStack()) {
         LOG.error("Corrupted " + proc);
->>>>>>> cf915f9c
         procedures.remove(proc.getProcId());
         runnableList.remove(proc);
         if (waitingSet != null) waitingSet.remove(proc);
@@ -1662,11 +1657,7 @@
   private void execProcedure(RootProcedureState<TEnvironment> procStack,
       Procedure<TEnvironment> procedure) {
     Preconditions.checkArgument(procedure.getState() == ProcedureState.RUNNABLE,
-<<<<<<< HEAD
-        "NOT RUNNABLE! " + procedure.toString());
-=======
       "NOT RUNNABLE! " + procedure.toString());
->>>>>>> cf915f9c
 
     // Procedures can suspend themselves. They skip out by throwing a ProcedureSuspendedException.
     // The exception is caught below and then we hurry to the exit without disturbing state. The
