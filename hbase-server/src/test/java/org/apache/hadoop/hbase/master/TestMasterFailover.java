--- conflicted
+++ resolved
@@ -23,14 +23,8 @@
 import static org.junit.Assert.assertTrue;
 
 import java.util.List;
-<<<<<<< HEAD
-
-import org.apache.hadoop.hbase.CategoryBasedTimeout;
-import org.apache.hadoop.hbase.ClusterStatus;
-=======
 import org.apache.hadoop.hbase.CategoryBasedTimeout;
 import org.apache.hadoop.hbase.ClusterMetrics;
->>>>>>> c8e8f700
 import org.apache.hadoop.hbase.HBaseTestingUtility;
 import org.apache.hadoop.hbase.MiniHBaseCluster;
 import org.apache.hadoop.hbase.ServerName;
@@ -95,38 +89,6 @@
           active = masterThreads.get(activeIndex).getMaster();
           activeName = active.getServerName();
         }
-<<<<<<< HEAD
-      }
-      assertEquals(1, numActive);
-      assertEquals(NUM_MASTERS, masterThreads.size());
-      LOG.info("Active master " + activeName);
-
-      // Check that ClusterStatus reports the correct active and backup masters
-      assertNotNull(active);
-      ClusterStatus status = active.getClusterStatus();
-      assertTrue(status.getMaster().equals(activeName));
-      assertEquals(2, status.getBackupMastersSize());
-      assertEquals(2, status.getBackupMasters().size());
-
-      // attempt to stop one of the inactive masters
-      int backupIndex = (activeIndex == 0 ? 1 : activeIndex - 1);
-      HMaster master = cluster.getMaster(backupIndex);
-      LOG.debug("\n\nStopping a backup master: " + master.getServerName() + "\n");
-      cluster.stopMaster(backupIndex, false);
-      cluster.waitOnMaster(backupIndex);
-
-      // Verify still one active master and it's the same
-      for (int i = 0; i < masterThreads.size(); i++) {
-        if (masterThreads.get(i).getMaster().isActiveMaster()) {
-          assertTrue(activeName.equals(masterThreads.get(i).getMaster().getServerName()));
-          activeIndex = i;
-          active = masterThreads.get(activeIndex).getMaster();
-        }
-      }
-      assertEquals(1, numActive);
-      assertEquals(2, masterThreads.size());
-      int rsCount = masterThreads.get(activeIndex).getMaster().getClusterStatus().getServersSize();
-=======
       }
       assertEquals(1, numActive);
       assertEquals(NUM_MASTERS, masterThreads.size());
@@ -157,23 +119,15 @@
       assertEquals(2, masterThreads.size());
       int rsCount = masterThreads.get(activeIndex).getMaster().getClusterMetrics()
         .getLiveServerMetrics().size();
->>>>>>> c8e8f700
       LOG.info("Active master " + active.getServerName() + " managing " + rsCount +
           " regions servers");
       assertEquals(3, rsCount);
 
       // Check that ClusterStatus reports the correct active and backup masters
       assertNotNull(active);
-<<<<<<< HEAD
-      status = active.getClusterStatus();
-      assertTrue(status.getMaster().equals(activeName));
-      assertEquals(1, status.getBackupMastersSize());
-      assertEquals(1, status.getBackupMasters().size());
-=======
       status = active.getClusterMetrics();
       assertTrue(status.getMasterName().equals(activeName));
       assertEquals(1, status.getBackupMasterNames().size());
->>>>>>> c8e8f700
 
       // kill the active master
       LOG.debug("\n\nStopping the active master " + active.getServerName() + "\n");
@@ -190,22 +144,12 @@
       // and he should be active
       active = masterThreads.get(0).getMaster();
       assertNotNull(active);
-<<<<<<< HEAD
-      status = active.getClusterStatus();
-      ServerName mastername = status.getMaster();
-      assertTrue(mastername.equals(active.getServerName()));
-      assertTrue(active.isActiveMaster());
-      assertEquals(0, status.getBackupMastersSize());
-      assertEquals(0, status.getBackupMasters().size());
-      int rss = status.getServersSize();
-=======
       status = active.getClusterMetrics();
       ServerName mastername = status.getMasterName();
       assertTrue(mastername.equals(active.getServerName()));
       assertTrue(active.isActiveMaster());
       assertEquals(0, status.getBackupMasterNames().size());
       int rss = status.getLiveServerMetrics().size();
->>>>>>> c8e8f700
       LOG.info("Active master " + mastername.getServerName() + " managing " +
           rss + " region servers");
       assertEquals(3, rss);
