/**
 * Licensed to the Apache Software Foundation (ASF) under one
 * or more contributor license agreements.  See the NOTICE file
 * distributed with this work for additional information
 * regarding copyright ownership.  The ASF licenses this file
 * to you under the Apache License, Version 2.0 (the
 * "License"); you may not use this file except in compliance
 * with the License.  You may obtain a copy of the License at
 *
 *     http://www.apache.org/licenses/LICENSE-2.0
 *
 * Unless required by applicable law or agreed to in writing, software
 * distributed under the License is distributed on an "AS IS" BASIS,
 * WITHOUT WARRANTIES OR CONDITIONS OF ANY KIND, either express or implied.
 * See the License for the specific language governing permissions and
 * limitations under the License.
 */
package org.apache.hadoop.hbase.replication;

import static org.junit.Assert.assertArrayEquals;
import static org.junit.Assert.assertEquals;
import static org.junit.Assert.assertNotNull;
import static org.junit.Assert.fail;

import java.io.Closeable;
import java.io.IOException;
import java.util.Arrays;
import java.util.EnumSet;
import java.util.List;
import java.util.Optional;
import java.util.Random;
import java.util.concurrent.CountDownLatch;
import org.apache.hadoop.conf.Configuration;
import org.apache.hadoop.fs.FileSystem;
import org.apache.hadoop.fs.Path;
import org.apache.hadoop.hbase.Cell;
import org.apache.hadoop.hbase.ClusterMetrics;
<<<<<<< HEAD
import org.apache.hadoop.hbase.ClusterStatus;
=======
>>>>>>> c8e8f700
import org.apache.hadoop.hbase.HBaseConfiguration;
import org.apache.hadoop.hbase.HBaseTestingUtility;
import org.apache.hadoop.hbase.HConstants;
import org.apache.hadoop.hbase.KeyValue;
import org.apache.hadoop.hbase.MiniHBaseCluster;
import org.apache.hadoop.hbase.ServerMetrics;
import org.apache.hadoop.hbase.ServerName;
import org.apache.hadoop.hbase.TableName;
import org.apache.hadoop.hbase.Waiter;
import org.apache.hadoop.hbase.client.Admin;
import org.apache.hadoop.hbase.client.ColumnFamilyDescriptorBuilder;
import org.apache.hadoop.hbase.client.ConnectionFactory;
import org.apache.hadoop.hbase.client.Delete;
import org.apache.hadoop.hbase.client.Durability;
import org.apache.hadoop.hbase.client.Get;
import org.apache.hadoop.hbase.client.Put;
import org.apache.hadoop.hbase.client.Result;
import org.apache.hadoop.hbase.client.Table;
import org.apache.hadoop.hbase.client.TableDescriptor;
import org.apache.hadoop.hbase.client.TableDescriptorBuilder;
import org.apache.hadoop.hbase.client.replication.ReplicationPeerConfigUtil;
import org.apache.hadoop.hbase.coprocessor.CoprocessorHost;
import org.apache.hadoop.hbase.coprocessor.ObserverContext;
import org.apache.hadoop.hbase.coprocessor.RegionCoprocessor;
import org.apache.hadoop.hbase.coprocessor.RegionCoprocessorEnvironment;
import org.apache.hadoop.hbase.coprocessor.RegionObserver;
import org.apache.hadoop.hbase.regionserver.HRegion;
import org.apache.hadoop.hbase.regionserver.wal.WALActionsListener;
import org.apache.hadoop.hbase.replication.regionserver.TestSourceFSConfigurationProvider;
import org.apache.hadoop.hbase.testclassification.LargeTests;
import org.apache.hadoop.hbase.testclassification.ReplicationTests;
import org.apache.hadoop.hbase.tool.LoadIncrementalHFiles;
import org.apache.hadoop.hbase.util.Bytes;
import org.apache.hadoop.hbase.util.HFileTestUtil;
import org.apache.hadoop.hbase.wal.WALEdit;
import org.apache.hadoop.hbase.zookeeper.MiniZooKeeperCluster;
import org.apache.hadoop.hbase.zookeeper.ZKUtil;
import org.apache.hadoop.hbase.zookeeper.ZKWatcher;
import org.apache.hadoop.hbase.zookeeper.ZNodePaths;
import org.junit.After;
import org.junit.Before;
import org.junit.Test;
import org.junit.experimental.categories.Category;
import org.slf4j.Logger;
import org.slf4j.LoggerFactory;

@Category({ReplicationTests.class, LargeTests.class})
public class TestMasterReplication {

  private static final Logger LOG = LoggerFactory.getLogger(TestReplicationBase.class);

  private Configuration baseConfiguration;

  private HBaseTestingUtility[] utilities;
  private Configuration[] configurations;
  private MiniZooKeeperCluster miniZK;

  private static final long SLEEP_TIME = 1000;
  private static final int NB_RETRIES = 120;

  private static final TableName tableName = TableName.valueOf("test");
  private static final byte[] famName = Bytes.toBytes("f");
  private static final byte[] famName1 = Bytes.toBytes("f1");
  private static final byte[] row = Bytes.toBytes("row");
  private static final byte[] row1 = Bytes.toBytes("row1");
  private static final byte[] row2 = Bytes.toBytes("row2");
  private static final byte[] row3 = Bytes.toBytes("row3");
  private static final byte[] row4 = Bytes.toBytes("row4");
  private static final byte[] noRepfamName = Bytes.toBytes("norep");

  private static final byte[] count = Bytes.toBytes("count");
  private static final byte[] put = Bytes.toBytes("put");
  private static final byte[] delete = Bytes.toBytes("delete");

  private TableDescriptor table;

  @Before
  public void setUp() throws Exception {
    baseConfiguration = HBaseConfiguration.create();
    // smaller block size and capacity to trigger more operations
    // and test them
    baseConfiguration.setInt("hbase.regionserver.hlog.blocksize", 1024 * 20);
    baseConfiguration.setInt("replication.source.size.capacity", 1024);
    baseConfiguration.setLong("replication.source.sleepforretries", 100);
    baseConfiguration.setInt("hbase.regionserver.maxlogs", 10);
    baseConfiguration.setLong("hbase.master.logcleaner.ttl", 10);
    baseConfiguration.setBoolean(HConstants.REPLICATION_BULKLOAD_ENABLE_KEY, true);
    baseConfiguration.set("hbase.replication.source.fs.conf.provider",
      TestSourceFSConfigurationProvider.class.getCanonicalName());
    baseConfiguration.set(HConstants.REPLICATION_CLUSTER_ID, "12345");
    baseConfiguration.setLong(HConstants.THREAD_WAKE_FREQUENCY, 100);
    baseConfiguration.setStrings(
        CoprocessorHost.USER_REGION_COPROCESSOR_CONF_KEY,
        CoprocessorCounter.class.getName());
    table = TableDescriptorBuilder.newBuilder(tableName)
        .addColumnFamily(ColumnFamilyDescriptorBuilder.newBuilder(famName)
            .setScope(HConstants.REPLICATION_SCOPE_GLOBAL).build())
        .addColumnFamily(ColumnFamilyDescriptorBuilder.newBuilder(famName1)
            .setScope(HConstants.REPLICATION_SCOPE_GLOBAL).build())
        .addColumnFamily(ColumnFamilyDescriptorBuilder.of(noRepfamName)).build();
  }

  /**
   * It tests the replication scenario involving 0 -> 1 -> 0. It does it by
   * adding and deleting a row to a table in each cluster, checking if it's
   * replicated. It also tests that the puts and deletes are not replicated back
   * to the originating cluster.
   */
  @Test(timeout = 300000)
  public void testCyclicReplication1() throws Exception {
    LOG.info("testSimplePutDelete");
    int numClusters = 2;
    Table[] htables = null;
    try {
      htables = setUpClusterTablesAndPeers(numClusters);

      int[] expectedCounts = new int[] { 2, 2 };

      // add rows to both clusters,
      // make sure they are both replication
      putAndWait(row, famName, htables[0], htables[1]);
      putAndWait(row1, famName, htables[1], htables[0]);
      validateCounts(htables, put, expectedCounts);

      deleteAndWait(row, htables[0], htables[1]);
      deleteAndWait(row1, htables[1], htables[0]);
      validateCounts(htables, delete, expectedCounts);
    } finally {
      close(htables);
      shutDownMiniClusters();
    }
  }

  /**
   * Tests the replication scenario 0 -> 0. By default
   * {@link BaseReplicationEndpoint#canReplicateToSameCluster()} returns false, so the
   * ReplicationSource should terminate, and no further logs should get enqueued
   */
  @Test(timeout = 300000)
  public void testLoopedReplication() throws Exception {
    LOG.info("testLoopedReplication");
    startMiniClusters(1);
    createTableOnClusters(table);
    addPeer("1", 0, 0);
    Thread.sleep(SLEEP_TIME);

    // wait for source to terminate
    final ServerName rsName = utilities[0].getHBaseCluster().getRegionServer(0).getServerName();
    Waiter.waitFor(baseConfiguration, 10000, new Waiter.Predicate<Exception>() {
      @Override
      public boolean evaluate() throws Exception {
<<<<<<< HEAD
        ClusterStatus clusterStatus = utilities[0].getAdmin()
            .getClusterStatus(EnumSet.of(ClusterMetrics.Option.LIVE_SERVERS));
        ServerLoad serverLoad = clusterStatus.getLoad(rsName);
=======
        ClusterMetrics clusterStatus = utilities[0].getAdmin()
            .getClusterMetrics(EnumSet.of(ClusterMetrics.Option.LIVE_SERVERS));
        ServerMetrics serverLoad = clusterStatus.getLiveServerMetrics().get(rsName);
>>>>>>> c8e8f700
        List<ReplicationLoadSource> replicationLoadSourceList =
            serverLoad.getReplicationLoadSourceList();
        return replicationLoadSourceList.isEmpty();
      }
    });

    Table[] htables = getHTablesOnClusters(tableName);
    putAndWait(row, famName, htables[0], htables[0]);
    rollWALAndWait(utilities[0], table.getTableName(), row);
    ZKWatcher zkw = utilities[0].getZooKeeperWatcher();
    String queuesZnode = ZNodePaths.joinZNode(zkw.getZNodePaths().baseZNode,
      ZNodePaths.joinZNode("replication", "rs"));
    List<String> listChildrenNoWatch =
        ZKUtil.listChildrenNoWatch(zkw, ZNodePaths.joinZNode(queuesZnode, rsName.toString()));
    assertEquals(0, listChildrenNoWatch.size());
  }

  /**
   * It tests the replication scenario involving 0 -> 1 -> 0. It does it by bulk loading a set of
   * HFiles to a table in each cluster, checking if it's replicated.
   */
  @Test(timeout = 300000)
  public void testHFileCyclicReplication() throws Exception {
    LOG.info("testHFileCyclicReplication");
    int numClusters = 2;
    Table[] htables = null;
    try {
      htables = setUpClusterTablesAndPeers(numClusters);

      // Load 100 rows for each hfile range in cluster '0' and validate whether its been replicated
      // to cluster '1'.
      byte[][][] hfileRanges =
          new byte[][][] { new byte[][] { Bytes.toBytes("aaaa"), Bytes.toBytes("cccc") },
              new byte[][] { Bytes.toBytes("ddd"), Bytes.toBytes("fff") }, };
      int numOfRows = 100;
      int[] expectedCounts =
          new int[] { hfileRanges.length * numOfRows, hfileRanges.length * numOfRows };

      loadAndValidateHFileReplication("testHFileCyclicReplication_01", 0, new int[] { 1 }, row,
        famName, htables, hfileRanges, numOfRows, expectedCounts, true);

      // Load 200 rows for each hfile range in cluster '1' and validate whether its been replicated
      // to cluster '0'.
      hfileRanges = new byte[][][] { new byte[][] { Bytes.toBytes("gggg"), Bytes.toBytes("iiii") },
          new byte[][] { Bytes.toBytes("jjj"), Bytes.toBytes("lll") }, };
      numOfRows = 200;
      int[] newExpectedCounts = new int[] { hfileRanges.length * numOfRows + expectedCounts[0],
          hfileRanges.length * numOfRows + expectedCounts[1] };

      loadAndValidateHFileReplication("testHFileCyclicReplication_10", 1, new int[] { 0 }, row,
        famName, htables, hfileRanges, numOfRows, newExpectedCounts, true);

    } finally {
      close(htables);
      shutDownMiniClusters();
    }
  }

  private Table[] setUpClusterTablesAndPeers(int numClusters) throws Exception {
    Table[] htables;
    startMiniClusters(numClusters);
    createTableOnClusters(table);

    htables = getHTablesOnClusters(tableName);
    // Test the replication scenarios of 0 -> 1 -> 0
    addPeer("1", 0, 1);
    addPeer("1", 1, 0);
    return htables;
  }

  /**
   * Tests the cyclic replication scenario of 0 -> 1 -> 2 -> 0 by adding and deleting rows to a
   * table in each clusters and ensuring that the each of these clusters get the appropriate
   * mutations. It also tests the grouping scenario where a cluster needs to replicate the edits
   * originating from itself and also the edits that it received using replication from a different
   * cluster. The scenario is explained in HBASE-9158
   */
  @Test(timeout = 300000)
  public void testCyclicReplication2() throws Exception {
    LOG.info("testCyclicReplication2");
    int numClusters = 3;
    Table[] htables = null;
    try {
      startMiniClusters(numClusters);
      createTableOnClusters(table);

      // Test the replication scenario of 0 -> 1 -> 2 -> 0
      addPeer("1", 0, 1);
      addPeer("1", 1, 2);
      addPeer("1", 2, 0);

      htables = getHTablesOnClusters(tableName);

      // put "row" and wait 'til it got around
      putAndWait(row, famName, htables[0], htables[2]);
      putAndWait(row1, famName, htables[1], htables[0]);
      putAndWait(row2, famName, htables[2], htables[1]);

      deleteAndWait(row, htables[0], htables[2]);
      deleteAndWait(row1, htables[1], htables[0]);
      deleteAndWait(row2, htables[2], htables[1]);

      int[] expectedCounts = new int[] { 3, 3, 3 };
      validateCounts(htables, put, expectedCounts);
      validateCounts(htables, delete, expectedCounts);

      // Test HBASE-9158
      disablePeer("1", 2);
      // we now have an edit that was replicated into cluster originating from
      // cluster 0
      putAndWait(row3, famName, htables[0], htables[1]);
      // now add a local edit to cluster 1
      htables[1].put(new Put(row4).addColumn(famName, row4, row4));
      // re-enable replication from cluster 2 to cluster 0
      enablePeer("1", 2);
      // without HBASE-9158 the edit for row4 would have been marked with
      // cluster 0's id
      // and hence not replicated to cluster 0
      wait(row4, htables[0], false);
    } finally {
      close(htables);
      shutDownMiniClusters();
    }
  }

  /**
   * It tests the multi slave hfile replication scenario involving 0 -> 1, 2. It does it by bulk
   * loading a set of HFiles to a table in master cluster, checking if it's replicated in its peers.
   */
  @Test(timeout = 300000)
  public void testHFileMultiSlaveReplication() throws Exception {
    LOG.info("testHFileMultiSlaveReplication");
    int numClusters = 3;
    Table[] htables = null;
    try {
      startMiniClusters(numClusters);
      createTableOnClusters(table);

      // Add a slave, 0 -> 1
      addPeer("1", 0, 1);

      htables = getHTablesOnClusters(tableName);

      // Load 100 rows for each hfile range in cluster '0' and validate whether its been replicated
      // to cluster '1'.
      byte[][][] hfileRanges =
          new byte[][][] { new byte[][] { Bytes.toBytes("mmmm"), Bytes.toBytes("oooo") },
              new byte[][] { Bytes.toBytes("ppp"), Bytes.toBytes("rrr") }, };
      int numOfRows = 100;

      int[] expectedCounts =
          new int[] { hfileRanges.length * numOfRows, hfileRanges.length * numOfRows };

      loadAndValidateHFileReplication("testHFileCyclicReplication_0", 0, new int[] { 1 }, row,
        famName, htables, hfileRanges, numOfRows, expectedCounts, true);

      // Validate data is not replicated to cluster '2'.
      assertEquals(0, utilities[2].countRows(htables[2]));

      rollWALAndWait(utilities[0], htables[0].getName(), row);

      // Add one more slave, 0 -> 2
      addPeer("2", 0, 2);

      // Load 200 rows for each hfile range in cluster '0' and validate whether its been replicated
      // to cluster '1' and '2'. Previous data should be replicated to cluster '2'.
      hfileRanges = new byte[][][] { new byte[][] { Bytes.toBytes("ssss"), Bytes.toBytes("uuuu") },
          new byte[][] { Bytes.toBytes("vvv"), Bytes.toBytes("xxx") }, };
      numOfRows = 200;

      int[] newExpectedCounts = new int[] { hfileRanges.length * numOfRows + expectedCounts[0],
          hfileRanges.length * numOfRows + expectedCounts[1], hfileRanges.length * numOfRows };

      loadAndValidateHFileReplication("testHFileCyclicReplication_1", 0, new int[] { 1, 2 }, row,
        famName, htables, hfileRanges, numOfRows, newExpectedCounts, true);

    } finally {
      close(htables);
      shutDownMiniClusters();
    }
  }

  /**
   * It tests the bulk loaded hfile replication scenario to only explicitly specified table column
   * families. It does it by bulk loading a set of HFiles belonging to both the CFs of table and set
   * only one CF data to replicate.
   */
  @Test(timeout = 300000)
  public void testHFileReplicationForConfiguredTableCfs() throws Exception {
    LOG.info("testHFileReplicationForConfiguredTableCfs");
    int numClusters = 2;
    Table[] htables = null;
    try {
      startMiniClusters(numClusters);
      createTableOnClusters(table);

      htables = getHTablesOnClusters(tableName);
      // Test the replication scenarios only 'f' is configured for table data replication not 'f1'
      addPeer("1", 0, 1, tableName.getNameAsString() + ":" + Bytes.toString(famName));

      // Load 100 rows for each hfile range in cluster '0' for table CF 'f'
      byte[][][] hfileRanges =
          new byte[][][] { new byte[][] { Bytes.toBytes("aaaa"), Bytes.toBytes("cccc") },
              new byte[][] { Bytes.toBytes("ddd"), Bytes.toBytes("fff") }, };
      int numOfRows = 100;
      int[] expectedCounts =
          new int[] { hfileRanges.length * numOfRows, hfileRanges.length * numOfRows };

      loadAndValidateHFileReplication("load_f", 0, new int[] { 1 }, row, famName, htables,
        hfileRanges, numOfRows, expectedCounts, true);

      // Load 100 rows for each hfile range in cluster '0' for table CF 'f1'
      hfileRanges = new byte[][][] { new byte[][] { Bytes.toBytes("gggg"), Bytes.toBytes("iiii") },
          new byte[][] { Bytes.toBytes("jjj"), Bytes.toBytes("lll") }, };
      numOfRows = 100;

      int[] newExpectedCounts =
          new int[] { hfileRanges.length * numOfRows + expectedCounts[0], expectedCounts[1] };

      loadAndValidateHFileReplication("load_f1", 0, new int[] { 1 }, row, famName1, htables,
        hfileRanges, numOfRows, newExpectedCounts, false);

      // Validate data replication for CF 'f1'

      // Source cluster table should contain data for the families
      wait(0, htables[0], hfileRanges.length * numOfRows + expectedCounts[0]);

      // Sleep for enough time so that the data is still not replicated for the CF which is not
      // configured for replication
      Thread.sleep((NB_RETRIES / 2) * SLEEP_TIME);
      // Peer cluster should have only configured CF data
      wait(1, htables[1], expectedCounts[1]);
    } finally {
      close(htables);
      shutDownMiniClusters();
    }
  }

  /**
   * Tests cyclic replication scenario of 0 -> 1 -> 2 -> 1.
   */
  @Test(timeout = 300000)
  public void testCyclicReplication3() throws Exception {
    LOG.info("testCyclicReplication2");
    int numClusters = 3;
    Table[] htables = null;
    try {
      startMiniClusters(numClusters);
      createTableOnClusters(table);

      // Test the replication scenario of 0 -> 1 -> 2 -> 1
      addPeer("1", 0, 1);
      addPeer("1", 1, 2);
      addPeer("1", 2, 1);

      htables = getHTablesOnClusters(tableName);

      // put "row" and wait 'til it got around
      putAndWait(row, famName, htables[0], htables[2]);
      putAndWait(row1, famName, htables[1], htables[2]);
      putAndWait(row2, famName, htables[2], htables[1]);

      deleteAndWait(row, htables[0], htables[2]);
      deleteAndWait(row1, htables[1], htables[2]);
      deleteAndWait(row2, htables[2], htables[1]);

      int[] expectedCounts = new int[] { 1, 3, 3 };
      validateCounts(htables, put, expectedCounts);
      validateCounts(htables, delete, expectedCounts);
    } finally {
      close(htables);
      shutDownMiniClusters();
    }
  }

  @After
  public void tearDown() throws IOException {
    configurations = null;
    utilities = null;
  }

  @SuppressWarnings("resource")
  private void startMiniClusters(int numClusters) throws Exception {
    Random random = new Random();
    utilities = new HBaseTestingUtility[numClusters];
    configurations = new Configuration[numClusters];
    for (int i = 0; i < numClusters; i++) {
      Configuration conf = new Configuration(baseConfiguration);
      conf.set(HConstants.ZOOKEEPER_ZNODE_PARENT, "/" + i + random.nextInt());
      HBaseTestingUtility utility = new HBaseTestingUtility(conf);
      if (i == 0) {
        utility.startMiniZKCluster();
        miniZK = utility.getZkCluster();
      } else {
        utility.setZkCluster(miniZK);
      }
      utility.startMiniCluster();
      utilities[i] = utility;
      configurations[i] = conf;
      new ZKWatcher(conf, "cluster" + i, null, true);
    }
  }

  private void shutDownMiniClusters() throws Exception {
    int numClusters = utilities.length;
    for (int i = numClusters - 1; i >= 0; i--) {
      if (utilities[i] != null) {
        utilities[i].shutdownMiniCluster();
      }
    }
    miniZK.shutdown();
  }

  private void createTableOnClusters(TableDescriptor table) throws Exception {
    for (HBaseTestingUtility utility : utilities) {
      utility.getAdmin().createTable(table);
    }
  }

  private void addPeer(String id, int masterClusterNumber,
      int slaveClusterNumber) throws Exception {
    try (Admin admin = ConnectionFactory.createConnection(configurations[masterClusterNumber])
        .getAdmin()) {
      admin.addReplicationPeer(id,
        new ReplicationPeerConfig().setClusterKey(utilities[slaveClusterNumber].getClusterKey()));
    }
  }

  private void addPeer(String id, int masterClusterNumber, int slaveClusterNumber, String tableCfs)
      throws Exception {
    try (Admin admin =
        ConnectionFactory.createConnection(configurations[masterClusterNumber]).getAdmin()) {
      admin.addReplicationPeer(
        id,
        new ReplicationPeerConfig().setClusterKey(utilities[slaveClusterNumber].getClusterKey())
            .setReplicateAllUserTables(false)
            .setTableCFsMap(ReplicationPeerConfigUtil.parseTableCFsFromConfig(tableCfs)));
    }
  }

  private void disablePeer(String id, int masterClusterNumber) throws Exception {
    try (Admin admin = ConnectionFactory.createConnection(configurations[masterClusterNumber])
        .getAdmin()) {
      admin.disableReplicationPeer(id);
    }
  }

  private void enablePeer(String id, int masterClusterNumber) throws Exception {
    try (Admin admin = ConnectionFactory.createConnection(configurations[masterClusterNumber])
        .getAdmin()) {
      admin.enableReplicationPeer(id);
    }
  }

  private void close(Closeable... closeables) {
    try {
      if (closeables != null) {
        for (Closeable closeable : closeables) {
          closeable.close();
        }
      }
    } catch (Exception e) {
      LOG.warn("Exception occurred while closing the object:", e);
    }
  }

  @SuppressWarnings("resource")
  private Table[] getHTablesOnClusters(TableName tableName) throws Exception {
    int numClusters = utilities.length;
    Table[] htables = new Table[numClusters];
    for (int i = 0; i < numClusters; i++) {
      Table htable = ConnectionFactory.createConnection(configurations[i]).getTable(tableName);
      htables[i] = htable;
    }
    return htables;
  }

  private void validateCounts(Table[] htables, byte[] type,
      int[] expectedCounts) throws IOException {
    for (int i = 0; i < htables.length; i++) {
      assertEquals(Bytes.toString(type) + " were replicated back ",
          expectedCounts[i], getCount(htables[i], type));
    }
  }

  private int getCount(Table t, byte[] type) throws IOException {
    Get test = new Get(row);
    test.setAttribute("count", new byte[] {});
    Result res = t.get(test);
    return Bytes.toInt(res.getValue(count, type));
  }

  private void deleteAndWait(byte[] row, Table source, Table target)
      throws Exception {
    Delete del = new Delete(row);
    source.delete(del);
    wait(row, target, true);
  }

  private void putAndWait(byte[] row, byte[] fam, Table source, Table target)
      throws Exception {
    Put put = new Put(row);
    put.addColumn(fam, row, row);
    source.put(put);
    wait(row, target, false);
  }

  private void loadAndValidateHFileReplication(String testName, int masterNumber,
      int[] slaveNumbers, byte[] row, byte[] fam, Table[] tables, byte[][][] hfileRanges,
      int numOfRows, int[] expectedCounts, boolean toValidate) throws Exception {
    HBaseTestingUtility util = utilities[masterNumber];

    Path dir = util.getDataTestDirOnTestFS(testName);
    FileSystem fs = util.getTestFileSystem();
    dir = dir.makeQualified(fs.getUri(), fs.getWorkingDirectory());
    Path familyDir = new Path(dir, Bytes.toString(fam));

    int hfileIdx = 0;
    for (byte[][] range : hfileRanges) {
      byte[] from = range[0];
      byte[] to = range[1];
      HFileTestUtil.createHFile(util.getConfiguration(), fs,
        new Path(familyDir, "hfile_" + hfileIdx++), fam, row, from, to, numOfRows);
    }

    Table source = tables[masterNumber];
    final TableName tableName = source.getName();
    LoadIncrementalHFiles loader = new LoadIncrementalHFiles(util.getConfiguration());
    String[] args = { dir.toString(), tableName.toString() };
    loader.run(args);

    if (toValidate) {
      for (int slaveClusterNumber : slaveNumbers) {
        wait(slaveClusterNumber, tables[slaveClusterNumber], expectedCounts[slaveClusterNumber]);
      }
    }
  }

  private void wait(int slaveNumber, Table target, int expectedCount)
      throws IOException, InterruptedException {
    int count = 0;
    for (int i = 0; i < NB_RETRIES; i++) {
      if (i == NB_RETRIES - 1) {
        fail("Waited too much time for bulkloaded data replication. Current count=" + count
            + ", expected count=" + expectedCount);
      }
      count = utilities[slaveNumber].countRows(target);
      if (count != expectedCount) {
        LOG.info("Waiting more time for bulkloaded data replication.");
        Thread.sleep(SLEEP_TIME);
      } else {
        break;
      }
    }
  }

  private void wait(byte[] row, Table target, boolean isDeleted) throws Exception {
    Get get = new Get(row);
    for (int i = 0; i < NB_RETRIES; i++) {
      if (i == NB_RETRIES - 1) {
        fail("Waited too much time for replication. Row:" + Bytes.toString(row)
            + ". IsDeleteReplication:" + isDeleted);
      }
      Result res = target.get(get);
      boolean sleep = isDeleted ? res.size() > 0 : res.isEmpty();
      if (sleep) {
        LOG.info("Waiting for more time for replication. Row:"
            + Bytes.toString(row) + ". IsDeleteReplication:" + isDeleted);
        Thread.sleep(SLEEP_TIME);
      } else {
        if (!isDeleted) {
          assertArrayEquals(res.value(), row);
        }
        LOG.info("Obtained row:"
            + Bytes.toString(row) + ". IsDeleteReplication:" + isDeleted);
        break;
      }
    }
  }

  private void rollWALAndWait(final HBaseTestingUtility utility, final TableName table,
      final byte[] row) throws IOException {
    final Admin admin = utility.getAdmin();
    final MiniHBaseCluster cluster = utility.getMiniHBaseCluster();

    // find the region that corresponds to the given row.
    HRegion region = null;
    for (HRegion candidate : cluster.getRegions(table)) {
      if (HRegion.rowIsInRange(candidate.getRegionInfo(), row)) {
        region = candidate;
        break;
      }
    }
    assertNotNull("Couldn't find the region for row '" + Arrays.toString(row) + "'", region);

    final CountDownLatch latch = new CountDownLatch(1);

    // listen for successful log rolls
    final WALActionsListener listener = new WALActionsListener() {
          @Override
          public void postLogRoll(final Path oldPath, final Path newPath) throws IOException {
            latch.countDown();
          }
        };
    region.getWAL().registerWALActionsListener(listener);

    // request a roll
    admin.rollWALWriter(cluster.getServerHoldingRegion(region.getTableDescriptor().getTableName(),
      region.getRegionInfo().getRegionName()));

    // wait
    try {
      latch.await();
    } catch (InterruptedException exception) {
      LOG.warn("Interrupted while waiting for the wal of '" + region + "' to roll. If later " +
          "replication tests fail, it's probably because we should still be waiting.");
      Thread.currentThread().interrupt();
    }
    region.getWAL().unregisterWALActionsListener(listener);
  }

  /**
   * Use a coprocessor to count puts and deletes. as KVs would be replicated back with the same
   * timestamp there is otherwise no way to count them.
   */
  public static class CoprocessorCounter implements RegionCoprocessor, RegionObserver {
    private int nCount = 0;
    private int nDelete = 0;

    @Override
    public Optional<RegionObserver> getRegionObserver() {
      return Optional.of(this);
    }

    @Override
    public void prePut(final ObserverContext<RegionCoprocessorEnvironment> e, final Put put,
        final WALEdit edit, final Durability durability) throws IOException {
      nCount++;
    }

    @Override
    public void postDelete(final ObserverContext<RegionCoprocessorEnvironment> c,
        final Delete delete, final WALEdit edit, final Durability durability) throws IOException {
      nDelete++;
    }

    @Override
    public void preGetOp(final ObserverContext<RegionCoprocessorEnvironment> c,
        final Get get, final List<Cell> result) throws IOException {
      if (get.getAttribute("count") != null) {
        result.clear();
        // order is important!
        result.add(new KeyValue(count, count, delete, Bytes.toBytes(nDelete)));
        result.add(new KeyValue(count, count, put, Bytes.toBytes(nCount)));
        c.bypass();
      }
    }
  }

}<|MERGE_RESOLUTION|>--- conflicted
+++ resolved
@@ -35,10 +35,6 @@
 import org.apache.hadoop.fs.Path;
 import org.apache.hadoop.hbase.Cell;
 import org.apache.hadoop.hbase.ClusterMetrics;
-<<<<<<< HEAD
-import org.apache.hadoop.hbase.ClusterStatus;
-=======
->>>>>>> c8e8f700
 import org.apache.hadoop.hbase.HBaseConfiguration;
 import org.apache.hadoop.hbase.HBaseTestingUtility;
 import org.apache.hadoop.hbase.HConstants;
@@ -190,15 +186,9 @@
     Waiter.waitFor(baseConfiguration, 10000, new Waiter.Predicate<Exception>() {
       @Override
       public boolean evaluate() throws Exception {
-<<<<<<< HEAD
-        ClusterStatus clusterStatus = utilities[0].getAdmin()
-            .getClusterStatus(EnumSet.of(ClusterMetrics.Option.LIVE_SERVERS));
-        ServerLoad serverLoad = clusterStatus.getLoad(rsName);
-=======
         ClusterMetrics clusterStatus = utilities[0].getAdmin()
             .getClusterMetrics(EnumSet.of(ClusterMetrics.Option.LIVE_SERVERS));
         ServerMetrics serverLoad = clusterStatus.getLiveServerMetrics().get(rsName);
->>>>>>> c8e8f700
         List<ReplicationLoadSource> replicationLoadSourceList =
             serverLoad.getReplicationLoadSourceList();
         return replicationLoadSourceList.isEmpty();
