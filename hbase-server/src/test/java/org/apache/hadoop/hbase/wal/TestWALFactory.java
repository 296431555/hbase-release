/**
 * Licensed to the Apache Software Foundation (ASF) under one
 * or more contributor license agreements.  See the NOTICE file
 * distributed with this work for additional information
 * regarding copyright ownership.  The ASF licenses this file
 * to you under the Apache License, Version 2.0 (the
 * "License"); you may not use this file except in compliance
 * with the License.  You may obtain a copy of the License at
 *
 *     http://www.apache.org/licenses/LICENSE-2.0
 *
 * Unless required by applicable law or agreed to in writing, software
 * distributed under the License is distributed on an "AS IS" BASIS,
 * WITHOUT WARRANTIES OR CONDITIONS OF ANY KIND, either express or implied.
 * See the License for the specific language governing permissions and
 * limitations under the License.
 */
package org.apache.hadoop.hbase.wal;

import static org.apache.hadoop.hbase.wal.WALFactory.META_WAL_PROVIDER;
import static org.apache.hadoop.hbase.wal.WALFactory.WAL_PROVIDER;
import static org.junit.Assert.assertEquals;
import static org.junit.Assert.assertFalse;
import static org.junit.Assert.assertNotNull;
import static org.junit.Assert.assertTrue;
import static org.junit.Assert.fail;

import java.io.IOException;
import java.lang.reflect.Method;
import java.net.BindException;
import java.util.List;
import java.util.NavigableMap;
import java.util.TreeMap;
import org.apache.hadoop.conf.Configuration;
import org.apache.hadoop.fs.FSDataInputStream;
import org.apache.hadoop.fs.FSDataOutputStream;
import org.apache.hadoop.fs.FileStatus;
import org.apache.hadoop.fs.FileSystem;
import org.apache.hadoop.fs.Path;
import org.apache.hadoop.hbase.Cell;
import org.apache.hadoop.hbase.CellUtil;
import org.apache.hadoop.hbase.Coprocessor;
import org.apache.hadoop.hbase.HBaseClassTestRule;
import org.apache.hadoop.hbase.HBaseTestingUtility;
import org.apache.hadoop.hbase.HConstants;
import org.apache.hadoop.hbase.KeyValue;
import org.apache.hadoop.hbase.ServerName;
import org.apache.hadoop.hbase.TableName;
import org.apache.hadoop.hbase.client.ColumnFamilyDescriptorBuilder;
import org.apache.hadoop.hbase.client.RegionInfo;
import org.apache.hadoop.hbase.client.RegionInfoBuilder;
import org.apache.hadoop.hbase.client.TableDescriptor;
import org.apache.hadoop.hbase.client.TableDescriptorBuilder;
import org.apache.hadoop.hbase.coprocessor.CoprocessorHost;
import org.apache.hadoop.hbase.coprocessor.SampleRegionWALCoprocessor;
import org.apache.hadoop.hbase.regionserver.MultiVersionConcurrencyControl;
import org.apache.hadoop.hbase.regionserver.wal.WALActionsListener;
import org.apache.hadoop.hbase.regionserver.wal.WALCoprocessorHost;
import org.apache.hadoop.hbase.testclassification.MediumTests;
import org.apache.hadoop.hbase.testclassification.RegionServerTests;
import org.apache.hadoop.hbase.util.Bytes;
import org.apache.hadoop.hbase.util.CommonFSUtils;
import org.apache.hadoop.hbase.util.FSUtils;
import org.apache.hadoop.hbase.util.Threads;
import org.apache.hadoop.hbase.wal.WALFactory.Providers;
import org.apache.hadoop.hdfs.DistributedFileSystem;
import org.apache.hadoop.hdfs.MiniDFSCluster;
import org.apache.hadoop.hdfs.protocol.HdfsConstants;
import org.junit.After;
import org.junit.AfterClass;
import org.junit.Before;
import org.junit.BeforeClass;
import org.junit.ClassRule;
import org.junit.Rule;
import org.junit.Test;
import org.junit.experimental.categories.Category;
import org.junit.rules.TestName;
import org.slf4j.Logger;
import org.slf4j.LoggerFactory;

/**
 * WAL tests that can be reused across providers.
 */
@Category({RegionServerTests.class, MediumTests.class})
public class TestWALFactory {

  @ClassRule
  public static final HBaseClassTestRule CLASS_RULE =
      HBaseClassTestRule.forClass(TestWALFactory.class);

  private static final Logger LOG = LoggerFactory.getLogger(TestWALFactory.class);

  protected static Configuration conf;
  private static MiniDFSCluster cluster;
  protected final static HBaseTestingUtility TEST_UTIL = new HBaseTestingUtility();
  protected static Path hbaseDir;
  protected static Path hbaseWALDir;

  protected FileSystem fs;
  protected Path dir;
  protected WALFactory wals;
  private ServerName currentServername;

  @Rule
  public final TestName currentTest = new TestName();

  @Before
  public void setUp() throws Exception {
    fs = cluster.getFileSystem();
    dir = new Path(hbaseDir, currentTest.getMethodName());
    this.currentServername = ServerName.valueOf(currentTest.getMethodName(), 16010, 1);
    wals = new WALFactory(conf, this.currentServername.toString());
  }

  @After
  public void tearDown() throws Exception {
    // testAppendClose closes the FileSystem, which will prevent us from closing cleanly here.
    try {
      wals.close();
    } catch (IOException exception) {
      LOG.warn("Encountered exception while closing wal factory. If you have other errors, this" +
          " may be the cause. Message: " + exception);
      LOG.debug("Exception details for failure to close wal factory.", exception);
    }
    FileStatus[] entries = fs.listStatus(new Path("/"));
    for (FileStatus dir : entries) {
      fs.delete(dir.getPath(), true);
    }
  }

  @BeforeClass
  public static void setUpBeforeClass() throws Exception {
    CommonFSUtils.setWALRootDir(TEST_UTIL.getConfiguration(), new Path("file:///tmp/wal"));
    // Make block sizes small.
    TEST_UTIL.getConfiguration().setInt("dfs.blocksize", 1024 * 1024);
    // needed for testAppendClose()
    // quicker heartbeat interval for faster DN death notification
    TEST_UTIL.getConfiguration().setInt("dfs.namenode.heartbeat.recheck-interval", 5000);
    TEST_UTIL.getConfiguration().setInt("dfs.heartbeat.interval", 1);
    TEST_UTIL.getConfiguration().setInt("dfs.client.socket-timeout", 5000);

    // faster failover with cluster.shutdown();fs.close() idiom
    TEST_UTIL.getConfiguration()
        .setInt("hbase.ipc.client.connect.max.retries", 1);
    TEST_UTIL.getConfiguration().setInt(
        "dfs.client.block.recovery.retries", 1);
    TEST_UTIL.getConfiguration().setInt(
      "hbase.ipc.client.connection.maxidletime", 500);
    TEST_UTIL.getConfiguration().setInt("hbase.lease.recovery.timeout", 10000);
    TEST_UTIL.getConfiguration().setInt("hbase.lease.recovery.dfs.timeout", 1000);
    TEST_UTIL.getConfiguration().set(CoprocessorHost.WAL_COPROCESSOR_CONF_KEY,
        SampleRegionWALCoprocessor.class.getName());
    TEST_UTIL.startMiniDFSCluster(3);

    conf = TEST_UTIL.getConfiguration();
    cluster = TEST_UTIL.getDFSCluster();

    hbaseDir = TEST_UTIL.createRootDir();
    hbaseWALDir = TEST_UTIL.createWALRootDir();
  }

  @AfterClass
  public static void tearDownAfterClass() throws Exception {
    TEST_UTIL.shutdownMiniCluster();
  }

  @Test
  public void canCloseSingleton() throws IOException {
    WALFactory.getInstance(conf).close();
  }

  /**
   * Just write multiple logs then split.  Before fix for HADOOP-2283, this
   * would fail.
   * @throws IOException
   */
  @Test
  public void testSplit() throws IOException {
    final TableName tableName = TableName.valueOf(currentTest.getMethodName());
    final byte [] rowName = tableName.getName();
    final MultiVersionConcurrencyControl mvcc = new MultiVersionConcurrencyControl(1);
    final int howmany = 3;
    RegionInfo[] infos = new RegionInfo[3];
    Path tabledir = FSUtils.getTableDir(hbaseDir, tableName);
    fs.mkdirs(tabledir);
    for (int i = 0; i < howmany; i++) {
      infos[i] = RegionInfoBuilder.newBuilder(tableName).setStartKey(Bytes.toBytes("" + i))
          .setEndKey(Bytes.toBytes("" + (i + 1))).build();
      fs.mkdirs(new Path(tabledir, infos[i].getEncodedName()));
      LOG.info("allo " + new Path(tabledir, infos[i].getEncodedName()).toString());
    }
    NavigableMap<byte[], Integer> scopes = new TreeMap<>(Bytes.BYTES_COMPARATOR);
    scopes.put(Bytes.toBytes("column"), 0);


    // Add edits for three regions.
    for (int ii = 0; ii < howmany; ii++) {
      for (int i = 0; i < howmany; i++) {
        final WAL log =
            wals.getWAL(infos[i]);
        for (int j = 0; j < howmany; j++) {
          WALEdit edit = new WALEdit();
          byte [] family = Bytes.toBytes("column");
          byte [] qualifier = Bytes.toBytes(Integer.toString(j));
          byte [] column = Bytes.toBytes("column:" + Integer.toString(j));
          edit.add(new KeyValue(rowName, family, qualifier,
              System.currentTimeMillis(), column));
          LOG.info("Region " + i + ": " + edit);
          WALKeyImpl walKey =  new WALKeyImpl(infos[i].getEncodedNameAsBytes(), tableName,
              System.currentTimeMillis(), mvcc, scopes);
          log.append(infos[i], walKey, edit, true);
          walKey.getWriteEntry();
        }
        log.sync();
        log.rollWriter(true);
      }
    }
    wals.shutdown();
    // The below calculation of logDir relies on insider information... WALSplitter should be connected better
    // with the WAL system.... not requiring explicit path. The oldLogDir is just made up not used.
    Path logDir =
        new Path(new Path(hbaseWALDir, HConstants.HREGION_LOGDIR_NAME),
            this.currentServername.toString());
    Path oldLogDir = new Path(hbaseDir, HConstants.HREGION_OLDLOGDIR_NAME);
    List<Path> splits = WALSplitter.split(hbaseWALDir, logDir, oldLogDir, fs, conf, wals);
    verifySplits(splits, howmany);
  }

  /**
   * Test new HDFS-265 sync.
   * @throws Exception
   */
  @Test
  public void Broken_testSync() throws Exception {
    TableName tableName = TableName.valueOf(currentTest.getMethodName());
    MultiVersionConcurrencyControl mvcc = new MultiVersionConcurrencyControl(1);
    // First verify that using streams all works.
    Path p = new Path(dir, currentTest.getMethodName() + ".fsdos");
    FSDataOutputStream out = fs.create(p);
    out.write(tableName.getName());
    Method syncMethod = null;
    try {
      syncMethod = out.getClass().getMethod("hflush", new Class<?> []{});
    } catch (NoSuchMethodException e) {
      try {
        syncMethod = out.getClass().getMethod("sync", new Class<?> []{});
      } catch (NoSuchMethodException ex) {
        fail("This version of Hadoop supports neither Syncable.sync() " +
            "nor Syncable.hflush().");
      }
    }
    syncMethod.invoke(out, new Object[]{});
    FSDataInputStream in = fs.open(p);
    assertTrue(in.available() > 0);
    byte [] buffer = new byte [1024];
    int read = in.read(buffer);
    assertEquals(tableName.getName().length, read);
    out.close();
    in.close();

    final int total = 20;
    WAL.Reader reader = null;

    try {
      RegionInfo info = RegionInfoBuilder.newBuilder(tableName).build();
      NavigableMap<byte[], Integer> scopes = new TreeMap<>(Bytes.BYTES_COMPARATOR);
      scopes.put(tableName.getName(), 0);
      final WAL wal = wals.getWAL(info);

      for (int i = 0; i < total; i++) {
        WALEdit kvs = new WALEdit();
        kvs.add(new KeyValue(Bytes.toBytes(i), tableName.getName(), tableName.getName()));
        wal.append(info, new WALKeyImpl(info.getEncodedNameAsBytes(), tableName,
            System.currentTimeMillis(), mvcc, scopes), kvs, true);
      }
      // Now call sync and try reading.  Opening a Reader before you sync just
      // gives you EOFE.
      wal.sync();
      // Open a Reader.
      Path walPath = AbstractFSWALProvider.getCurrentFileName(wal);
      reader = wals.createReader(fs, walPath);
      int count = 0;
      WAL.Entry entry = new WAL.Entry();
      while ((entry = reader.next(entry)) != null) count++;
      assertEquals(total, count);
      reader.close();
      // Add test that checks to see that an open of a Reader works on a file
      // that has had a sync done on it.
      for (int i = 0; i < total; i++) {
        WALEdit kvs = new WALEdit();
        kvs.add(new KeyValue(Bytes.toBytes(i), tableName.getName(), tableName.getName()));
        wal.append(info, new WALKeyImpl(info.getEncodedNameAsBytes(), tableName,
            System.currentTimeMillis(), mvcc, scopes), kvs, true);
      }
      wal.sync();
      reader = wals.createReader(fs, walPath);
      count = 0;
      while((entry = reader.next(entry)) != null) count++;
      assertTrue(count >= total);
      reader.close();
      // If I sync, should see double the edits.
      wal.sync();
      reader = wals.createReader(fs, walPath);
      count = 0;
      while((entry = reader.next(entry)) != null) count++;
      assertEquals(total * 2, count);
      reader.close();
      // Now do a test that ensures stuff works when we go over block boundary,
      // especially that we return good length on file.
      final byte [] value = new byte[1025 * 1024];  // Make a 1M value.
      for (int i = 0; i < total; i++) {
        WALEdit kvs = new WALEdit();
        kvs.add(new KeyValue(Bytes.toBytes(i), tableName.getName(), value));
        wal.append(info, new WALKeyImpl(info.getEncodedNameAsBytes(), tableName,
            System.currentTimeMillis(), mvcc, scopes), kvs,  true);
      }
      // Now I should have written out lots of blocks.  Sync then read.
      wal.sync();
      reader = wals.createReader(fs, walPath);
      count = 0;
      while((entry = reader.next(entry)) != null) count++;
      assertEquals(total * 3, count);
      reader.close();
      // shutdown and ensure that Reader gets right length also.
      wal.shutdown();
      reader = wals.createReader(fs, walPath);
      count = 0;
      while((entry = reader.next(entry)) != null) count++;
      assertEquals(total * 3, count);
      reader.close();
    } finally {
      if (reader != null) reader.close();
    }
  }

  private void verifySplits(final List<Path> splits, final int howmany)
  throws IOException {
    assertEquals(howmany * howmany, splits.size());
    for (int i = 0; i < splits.size(); i++) {
      LOG.info("Verifying=" + splits.get(i));
      WAL.Reader reader = wals.createReader(fs, splits.get(i));
      try {
        int count = 0;
        String previousRegion = null;
        long seqno = -1;
        WAL.Entry entry = new WAL.Entry();
        while((entry = reader.next(entry)) != null) {
          WALKey key = entry.getKey();
          String region = Bytes.toString(key.getEncodedRegionName());
          // Assert that all edits are for same region.
          if (previousRegion != null) {
            assertEquals(previousRegion, region);
          }
          LOG.info("oldseqno=" + seqno + ", newseqno=" + key.getSequenceId());
          assertTrue(seqno < key.getSequenceId());
          seqno = key.getSequenceId();
          previousRegion = region;
          count++;
        }
        assertEquals(howmany, count);
      } finally {
        reader.close();
      }
    }
  }

  /*
   * We pass different values to recoverFileLease() so that different code paths are covered
   *
   * For this test to pass, requires:
   * 1. HDFS-200 (append support)
   * 2. HDFS-988 (SafeMode should freeze file operations
   *              [FSNamesystem.nextGenerationStampForBlock])
   * 3. HDFS-142 (on restart, maintain pendingCreates)
   */
  @Test
  public void testAppendClose() throws Exception {
    TableName tableName =
        TableName.valueOf(currentTest.getMethodName());
    RegionInfo regionInfo = RegionInfoBuilder.newBuilder(tableName).build();

    WAL wal = wals.getWAL(regionInfo);
    int total = 20;

    NavigableMap<byte[], Integer> scopes = new TreeMap<>(Bytes.BYTES_COMPARATOR);
    scopes.put(tableName.getName(), 0);
    MultiVersionConcurrencyControl mvcc = new MultiVersionConcurrencyControl();
    for (int i = 0; i < total; i++) {
      WALEdit kvs = new WALEdit();
      kvs.add(new KeyValue(Bytes.toBytes(i), tableName.getName(), tableName.getName()));
      wal.append(regionInfo, new WALKeyImpl(regionInfo.getEncodedNameAsBytes(), tableName,
          System.currentTimeMillis(), mvcc, scopes),
        kvs, true);
    }
    // Now call sync to send the data to HDFS datanodes
    wal.sync();
     int namenodePort = cluster.getNameNodePort();
    final Path walPath = AbstractFSWALProvider.getCurrentFileName(wal);


    // Stop the cluster.  (ensure restart since we're sharing MiniDFSCluster)
    try {
      DistributedFileSystem dfs = cluster.getFileSystem();
      dfs.setSafeMode(HdfsConstants.SafeModeAction.SAFEMODE_ENTER);
      TEST_UTIL.shutdownMiniDFSCluster();
      try {
        // wal.writer.close() will throw an exception,
        // but still call this since it closes the LogSyncer thread first
        wal.shutdown();
      } catch (IOException e) {
        LOG.info(e.toString(), e);
      }
      fs.close(); // closing FS last so DFSOutputStream can't call close
      LOG.info("STOPPED first instance of the cluster");
    } finally {
      // Restart the cluster
      while (cluster.isClusterUp()){
        LOG.error("Waiting for cluster to go down");
        Thread.sleep(1000);
      }
      assertFalse(cluster.isClusterUp());
      cluster = null;
      for (int i = 0; i < 100; i++) {
        try {
          cluster = TEST_UTIL.startMiniDFSClusterForTestWAL(namenodePort);
          break;
        } catch (BindException e) {
          LOG.info("Sleeping.  BindException bringing up new cluster");
          Threads.sleep(1000);
        }
      }
      cluster.waitActive();
      fs = cluster.getFileSystem();
      LOG.info("STARTED second instance.");
    }

    // set the lease period to be 1 second so that the
    // namenode triggers lease recovery upon append request
    Method setLeasePeriod = cluster.getClass()
      .getDeclaredMethod("setLeasePeriod", new Class[]{Long.TYPE, Long.TYPE});
    setLeasePeriod.setAccessible(true);
    setLeasePeriod.invoke(cluster, 1000L, 1000L);
    try {
      Thread.sleep(1000);
    } catch (InterruptedException e) {
      LOG.info(e.toString(), e);
    }

    // Now try recovering the log, like the HMaster would do
    final FileSystem recoveredFs = fs;
    final Configuration rlConf = conf;

    class RecoverLogThread extends Thread {
      public Exception exception = null;
      @Override
      public void run() {
          try {
            FSUtils.getInstance(fs, rlConf)
              .recoverFileLease(recoveredFs, walPath, rlConf, null);
          } catch (IOException e) {
            exception = e;
          }
      }
    }

    RecoverLogThread t = new RecoverLogThread();
    t.start();
    // Timeout after 60 sec. Without correct patches, would be an infinite loop
    t.join(60 * 1000);
    if(t.isAlive()) {
      t.interrupt();
      throw new Exception("Timed out waiting for WAL.recoverLog()");
    }

    if (t.exception != null)
      throw t.exception;

    // Make sure you can read all the content
    WAL.Reader reader = wals.createReader(fs, walPath);
    int count = 0;
    WAL.Entry entry = new WAL.Entry();
    while (reader.next(entry) != null) {
      count++;
      assertTrue("Should be one KeyValue per WALEdit",
                  entry.getEdit().getCells().size() == 1);
    }
    assertEquals(total, count);
    reader.close();

    // Reset the lease period
    setLeasePeriod.invoke(cluster, new Object[]{ 60000L, 3600000L });
  }

  /**
   * Tests that we can write out an edit, close, and then read it back in again.
   */
  @Test
  public void testEditAdd() throws IOException {
    int colCount = 10;
    TableDescriptor htd =
        TableDescriptorBuilder.newBuilder(TableName.valueOf(currentTest.getMethodName()))
            .setColumnFamily(ColumnFamilyDescriptorBuilder.of("column")).build();
    NavigableMap<byte[], Integer> scopes = new TreeMap<byte[], Integer>(Bytes.BYTES_COMPARATOR);
    for (byte[] fam : htd.getColumnFamilyNames()) {
      scopes.put(fam, 0);
    }
    byte[] row = Bytes.toBytes("row");
    WAL.Reader reader = null;
    try {
      final MultiVersionConcurrencyControl mvcc = new MultiVersionConcurrencyControl(1);

      // Write columns named 1, 2, 3, etc. and then values of single byte
      // 1, 2, 3...
      long timestamp = System.currentTimeMillis();
      WALEdit cols = new WALEdit();
      for (int i = 0; i < colCount; i++) {
        cols.add(new KeyValue(row, Bytes.toBytes("column"),
            Bytes.toBytes(Integer.toString(i)),
          timestamp, new byte[] { (byte)(i + '0') }));
      }
      RegionInfo info = RegionInfoBuilder.newBuilder(htd.getTableName()).setStartKey(row)
          .setEndKey(Bytes.toBytes(Bytes.toString(row) + "1")).build();
      final WAL log = wals.getWAL(info);

      final long txid = log.append(info,
        new WALKeyImpl(info.getEncodedNameAsBytes(), htd.getTableName(), System.currentTimeMillis(),
            mvcc, scopes),
        cols, true);
      log.sync(txid);
      log.startCacheFlush(info.getEncodedNameAsBytes(), htd.getColumnFamilyNames());
      log.completeCacheFlush(info.getEncodedNameAsBytes());
      log.shutdown();
      Path filename = AbstractFSWALProvider.getCurrentFileName(log);
      // Now open a reader on the log and assert append worked.
      reader = wals.createReader(fs, filename);
      // Above we added all columns on a single row so we only read one
      // entry in the below... thats why we have '1'.
      for (int i = 0; i < 1; i++) {
        WAL.Entry entry = reader.next(null);
        if (entry == null) break;
        WALKey key = entry.getKey();
        WALEdit val = entry.getEdit();
        assertTrue(Bytes.equals(info.getEncodedNameAsBytes(), key.getEncodedRegionName()));
        assertTrue(htd.getTableName().equals(key.getTableName()));
        Cell cell = val.getCells().get(0);
        assertTrue(Bytes.equals(row, 0, row.length, cell.getRowArray(), cell.getRowOffset(),
          cell.getRowLength()));
        assertEquals((byte)(i + '0'), CellUtil.cloneValue(cell)[0]);
        System.out.println(key + " " + val);
      }
    } finally {
      if (reader != null) {
        reader.close();
      }
    }
  }

  @Test
  public void testAppend() throws IOException {
    int colCount = 10;
    TableDescriptor htd =
        TableDescriptorBuilder.newBuilder(TableName.valueOf(currentTest.getMethodName()))
            .setColumnFamily(ColumnFamilyDescriptorBuilder.of("column")).build();
    NavigableMap<byte[], Integer> scopes = new TreeMap<byte[], Integer>(Bytes.BYTES_COMPARATOR);
    for (byte[] fam : htd.getColumnFamilyNames()) {
      scopes.put(fam, 0);
    }
    byte[] row = Bytes.toBytes("row");
    WAL.Reader reader = null;
    final MultiVersionConcurrencyControl mvcc = new MultiVersionConcurrencyControl(1);
    try {
      // Write columns named 1, 2, 3, etc. and then values of single byte
      // 1, 2, 3...
      long timestamp = System.currentTimeMillis();
      WALEdit cols = new WALEdit();
      for (int i = 0; i < colCount; i++) {
        cols.add(new KeyValue(row, Bytes.toBytes("column"),
          Bytes.toBytes(Integer.toString(i)),
          timestamp, new byte[] { (byte)(i + '0') }));
      }
      RegionInfo hri = RegionInfoBuilder.newBuilder(htd.getTableName()).build();
      final WAL log = wals.getWAL(hri);
      final long txid = log.append(hri,
        new WALKeyImpl(hri.getEncodedNameAsBytes(), htd.getTableName(), System.currentTimeMillis(),
            mvcc, scopes),
        cols, true);
      log.sync(txid);
      log.startCacheFlush(hri.getEncodedNameAsBytes(), htd.getColumnFamilyNames());
      log.completeCacheFlush(hri.getEncodedNameAsBytes());
      log.shutdown();
      Path filename = AbstractFSWALProvider.getCurrentFileName(log);
      // Now open a reader on the log and assert append worked.
      reader = wals.createReader(fs, filename);
      WAL.Entry entry = reader.next();
      assertEquals(colCount, entry.getEdit().size());
      int idx = 0;
      for (Cell val : entry.getEdit().getCells()) {
        assertTrue(Bytes.equals(hri.getEncodedNameAsBytes(),
          entry.getKey().getEncodedRegionName()));
        assertTrue(htd.getTableName().equals(entry.getKey().getTableName()));
        assertTrue(Bytes.equals(row, 0, row.length, val.getRowArray(), val.getRowOffset(),
          val.getRowLength()));
        assertEquals((byte) (idx + '0'), CellUtil.cloneValue(val)[0]);
        System.out.println(entry.getKey() + " " + val);
        idx++;
      }
    } finally {
      if (reader != null) {
        reader.close();
      }
    }
  }

  /**
   * Test that we can visit entries before they are appended
   * @throws Exception
   */
  @Test
  public void testVisitors() throws Exception {
    final int COL_COUNT = 10;
    final TableName tableName = TableName.valueOf(currentTest.getMethodName());
    final byte [] row = Bytes.toBytes("row");
    final DumbWALActionsListener visitor = new DumbWALActionsListener();
    final MultiVersionConcurrencyControl mvcc = new MultiVersionConcurrencyControl(1);
    long timestamp = System.currentTimeMillis();
    NavigableMap<byte[], Integer> scopes = new TreeMap<>(Bytes.BYTES_COMPARATOR);
    scopes.put(Bytes.toBytes("column"), 0);

    RegionInfo hri = RegionInfoBuilder.newBuilder(tableName).build();
    final WAL log = wals.getWAL(hri);
    log.registerWALActionsListener(visitor);
    for (int i = 0; i < COL_COUNT; i++) {
      WALEdit cols = new WALEdit();
      cols.add(new KeyValue(row, Bytes.toBytes("column"),
          Bytes.toBytes(Integer.toString(i)),
          timestamp, new byte[]{(byte) (i + '0')}));
      log.append(hri, new WALKeyImpl(hri.getEncodedNameAsBytes(), tableName,
          System.currentTimeMillis(), mvcc, scopes), cols, true);
    }
    log.sync();
    assertEquals(COL_COUNT, visitor.increments);
    log.unregisterWALActionsListener(visitor);
    WALEdit cols = new WALEdit();
    cols.add(new KeyValue(row, Bytes.toBytes("column"),
        Bytes.toBytes(Integer.toString(11)),
        timestamp, new byte[]{(byte) (11 + '0')}));
    log.append(hri, new WALKeyImpl(hri.getEncodedNameAsBytes(), tableName,
        System.currentTimeMillis(), mvcc, scopes), cols, true);
    log.sync();
    assertEquals(COL_COUNT, visitor.increments);
  }

  /**
   * A loaded WAL coprocessor won't break existing WAL test cases.
   */
  @Test
  public void testWALCoprocessorLoaded() throws Exception {
    // test to see whether the coprocessor is loaded or not.
    WALCoprocessorHost host = wals.getWAL(null).getCoprocessorHost();
    Coprocessor c = host.findCoprocessor(SampleRegionWALCoprocessor.class);
    assertNotNull(c);
  }

  static class DumbWALActionsListener implements WALActionsListener {
    int increments = 0;

    @Override
    public void visitLogEntryBeforeWrite(RegionInfo info, WALKey logKey, WALEdit logEdit) {
      increments++;
    }

    @Override
    public void visitLogEntryBeforeWrite(WALKey logKey, WALEdit logEdit) {
      // To change body of implemented methods use File | Settings | File
      // Templates.
      increments++;
    }
  }

  @Test
  public void testWALProviders() throws IOException {
    Configuration conf = new Configuration();
    WALFactory walFactory = new WALFactory(conf, this.currentServername.toString());
    assertEquals(walFactory.getWALProvider().getClass(), walFactory.getMetaProvider().getClass());
  }

  @Test
  public void testOnlySetWALProvider() throws IOException {
    Configuration conf = new Configuration();
    conf.set(WAL_PROVIDER, WALFactory.Providers.multiwal.name());
    WALFactory walFactory = new WALFactory(conf, this.currentServername.toString());

    assertEquals(WALFactory.Providers.multiwal.clazz, walFactory.getWALProvider().getClass());
    assertEquals(WALFactory.Providers.multiwal.clazz, walFactory.getMetaProvider().getClass());
  }

  @Test
  public void testOnlySetMetaWALProvider() throws IOException {
    Configuration conf = new Configuration();
    conf.set(META_WAL_PROVIDER, WALFactory.Providers.asyncfs.name());
    WALFactory walFactory = new WALFactory(conf, this.currentServername.toString());

    assertEquals(WALFactory.Providers.defaultProvider.clazz,
        walFactory.getWALProvider().getClass());
    assertEquals(WALFactory.Providers.asyncfs.clazz, walFactory.getMetaProvider().getClass());
  }

<<<<<<< HEAD
=======
  @Test
  public void testDefaultProvider() throws IOException {
    final Configuration conf = new Configuration();
    // AsyncFSWal is the default, we should be able to request any WAL.
    final WALFactory normalWalFactory = new WALFactory(conf, this.currentServername.toString());
    Class<? extends WALProvider> fshLogProvider = normalWalFactory.getProviderClass(
        WALFactory.WAL_PROVIDER, Providers.filesystem.name());
    assertEquals(Providers.filesystem.clazz, fshLogProvider);

    // Imagine a world where MultiWAL is the default
    final WALFactory customizedWalFactory = new WALFactory(
        conf, this.currentServername.toString())  {
      @Override
      Providers getDefaultProvider() {
        return Providers.multiwal;
      }
    };
    // If we don't specify a WALProvider, we should get the default implementation.
    Class<? extends WALProvider> multiwalProviderClass = customizedWalFactory.getProviderClass(
        WALFactory.WAL_PROVIDER, Providers.multiwal.name());
    assertEquals(Providers.multiwal.clazz, multiwalProviderClass);
  }
>>>>>>> cf915f9c
}<|MERGE_RESOLUTION|>--- conflicted
+++ resolved
@@ -705,8 +705,6 @@
     assertEquals(WALFactory.Providers.asyncfs.clazz, walFactory.getMetaProvider().getClass());
   }
 
-<<<<<<< HEAD
-=======
   @Test
   public void testDefaultProvider() throws IOException {
     final Configuration conf = new Configuration();
@@ -729,5 +727,4 @@
         WALFactory.WAL_PROVIDER, Providers.multiwal.name());
     assertEquals(Providers.multiwal.clazz, multiwalProviderClass);
   }
->>>>>>> cf915f9c
 }