--- conflicted
+++ resolved
@@ -37,11 +37,7 @@
 import org.apache.hadoop.hbase.HTableDescriptor;
 import org.apache.hadoop.hbase.KeyValue;
 import org.apache.hadoop.hbase.KeyValueUtil;
-<<<<<<< HEAD
-import org.apache.hadoop.hbase.RawCell;
-=======
 import org.apache.hadoop.hbase.PrivateCellUtil;
->>>>>>> c8e8f700
 import org.apache.hadoop.hbase.TableName;
 import org.apache.hadoop.hbase.Tag;
 import org.apache.hadoop.hbase.client.Admin;
@@ -256,11 +252,7 @@
         // Check tag presence in the 1st cell in 1st Result
         if (!results.isEmpty()) {
           Cell cell = results.get(0);
-<<<<<<< HEAD
-          tags = ((RawCell)cell).getTags();
-=======
           tags = PrivateCellUtil.getTags(cell);
->>>>>>> c8e8f700
         }
       }
     }
