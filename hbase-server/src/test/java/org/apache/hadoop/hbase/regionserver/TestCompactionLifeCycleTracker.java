/**
 * Licensed to the Apache Software Foundation (ASF) under one
 * or more contributor license agreements.  See the NOTICE file
 * distributed with this work for additional information
 * regarding copyright ownership.  The ASF licenses this file
 * to you under the Apache License, Version 2.0 (the
 * "License"); you may not use this file except in compliance
 * with the License.  You may obtain a copy of the License at
 *
 *     http://www.apache.org/licenses/LICENSE-2.0
 *
 * Unless required by applicable law or agreed to in writing, software
 * distributed under the License is distributed on an "AS IS" BASIS,
 * WITHOUT WARRANTIES OR CONDITIONS OF ANY KIND, either express or implied.
 * See the License for the specific language governing permissions and
 * limitations under the License.
 */
package org.apache.hadoop.hbase.regionserver;

import static org.hamcrest.CoreMatchers.containsString;
import static org.junit.Assert.assertEquals;
import static org.junit.Assert.assertSame;
import static org.junit.Assert.assertThat;
import static org.junit.Assert.assertTrue;

import java.io.IOException;
import java.util.ArrayList;
import java.util.List;
import java.util.Optional;

<<<<<<< HEAD
import org.apache.hadoop.hbase.Cell.DataType;
=======
import org.apache.hadoop.hbase.Cell;
import org.apache.hadoop.hbase.Cell.Type;
>>>>>>> c8e8f700
import org.apache.hadoop.hbase.CellBuilderFactory;
import org.apache.hadoop.hbase.CellBuilderType;
import org.apache.hadoop.hbase.HBaseTestingUtility;
import org.apache.hadoop.hbase.HConstants;
import org.apache.hadoop.hbase.TableName;
import org.apache.hadoop.hbase.client.ColumnFamilyDescriptorBuilder;
import org.apache.hadoop.hbase.client.Put;
import org.apache.hadoop.hbase.client.Table;
import org.apache.hadoop.hbase.client.TableDescriptorBuilder;
import org.apache.hadoop.hbase.coprocessor.ObserverContext;
import org.apache.hadoop.hbase.coprocessor.RegionCoprocessor;
import org.apache.hadoop.hbase.coprocessor.RegionCoprocessorEnvironment;
import org.apache.hadoop.hbase.coprocessor.RegionObserver;
import org.apache.hadoop.hbase.quotas.SpaceQuotaSnapshot;
import org.apache.hadoop.hbase.quotas.SpaceQuotaSnapshot.SpaceQuotaStatus;
import org.apache.hadoop.hbase.quotas.SpaceViolationPolicy;
import org.apache.hadoop.hbase.regionserver.compactions.CompactionConfiguration;
import org.apache.hadoop.hbase.regionserver.compactions.CompactionLifeCycleTracker;
import org.apache.hadoop.hbase.regionserver.compactions.CompactionRequest;
import org.apache.hadoop.hbase.testclassification.CoprocessorTests;
import org.apache.hadoop.hbase.testclassification.MediumTests;
import org.apache.hadoop.hbase.util.Bytes;
import org.apache.hadoop.hbase.util.Pair;
import org.junit.After;
import org.junit.AfterClass;
import org.junit.Before;
import org.junit.BeforeClass;
import org.junit.Test;
import org.junit.experimental.categories.Category;

/**
 * Confirm that the function of CompactionLifeCycleTracker is OK as we do not use it in our own
 * code.
 */
@Category({ CoprocessorTests.class, MediumTests.class })
public class TestCompactionLifeCycleTracker {

  private static final HBaseTestingUtility UTIL = new HBaseTestingUtility();

  private static final TableName NAME =
      TableName.valueOf(TestCompactionLifeCycleTracker.class.getSimpleName());

  private static final byte[] CF1 = Bytes.toBytes("CF1");

  private static final byte[] CF2 = Bytes.toBytes("CF2");

  private static final byte[] QUALIFIER = Bytes.toBytes("CQ");

  private HRegion region;

  private static CompactionLifeCycleTracker TRACKER = null;

  // make sure that we pass the correct CompactionLifeCycleTracker to CP hooks.
  public static final class CompactionObserver implements RegionObserver, RegionCoprocessor {

    @Override
    public Optional<RegionObserver> getRegionObserver() {
      return Optional.of(this);
    }

    @Override
    public void preCompactSelection(ObserverContext<RegionCoprocessorEnvironment> c, Store store,
        List<? extends StoreFile> candidates, CompactionLifeCycleTracker tracker)
        throws IOException {
      if (TRACKER != null) {
        assertSame(tracker, TRACKER);
      }
    }

    @Override
    public void postCompactSelection(ObserverContext<RegionCoprocessorEnvironment> c, Store store,
        List<? extends StoreFile> selected, CompactionLifeCycleTracker tracker,
        CompactionRequest request) {
      if (TRACKER != null) {
        assertSame(tracker, TRACKER);
      }
    }

    @Override
    public InternalScanner preCompact(ObserverContext<RegionCoprocessorEnvironment> c, Store store,
        InternalScanner scanner, ScanType scanType, CompactionLifeCycleTracker tracker,
        CompactionRequest request) throws IOException {
      if (TRACKER != null) {
        assertSame(tracker, TRACKER);
      }
      return scanner;
    }

    @Override
    public void postCompact(ObserverContext<RegionCoprocessorEnvironment> c, Store store,
        StoreFile resultFile, CompactionLifeCycleTracker tracker, CompactionRequest request)
        throws IOException {
      if (TRACKER != null) {
        assertSame(tracker, TRACKER);
      }
    }
  }

  @BeforeClass
  public static void setUpBeforeClass() throws Exception {
    UTIL.getConfiguration().setInt(CompactionConfiguration.HBASE_HSTORE_COMPACTION_MIN_KEY, 2);
    UTIL.startMiniCluster(3);
  }

  @AfterClass
  public static void tearDownAfterClass() throws Exception {
    UTIL.shutdownMiniCluster();
  }

  @Before
  public void setUp() throws IOException {
    UTIL.getAdmin()
        .createTable(TableDescriptorBuilder.newBuilder(NAME)
            .addColumnFamily(ColumnFamilyDescriptorBuilder.of(CF1))
            .addColumnFamily(ColumnFamilyDescriptorBuilder.of(CF2))
            .addCoprocessor(CompactionObserver.class.getName()).build());
    try (Table table = UTIL.getConnection().getTable(NAME)) {
      for (int i = 0; i < 100; i++) {
        byte[] row = Bytes.toBytes(i);
        table.put(new Put(row)
                    .add(CellBuilderFactory.create(CellBuilderType.SHALLOW_COPY)
                        .setRow(row)
                        .setFamily(CF1)
                        .setQualifier(QUALIFIER)
                        .setTimestamp(HConstants.LATEST_TIMESTAMP)
<<<<<<< HEAD
                        .setType(DataType.Put)
=======
                        .setType(Cell.Type.Put)
>>>>>>> c8e8f700
                        .setValue(Bytes.toBytes(i))
                        .build()));
      }
      UTIL.getAdmin().flush(NAME);
      for (int i = 100; i < 200; i++) {
        byte[] row = Bytes.toBytes(i);
        table.put(new Put(row)
                    .add(CellBuilderFactory.create(CellBuilderType.SHALLOW_COPY)
                        .setRow(row)
                        .setFamily(CF1)
                        .setQualifier(QUALIFIER)
                        .setTimestamp(HConstants.LATEST_TIMESTAMP)
<<<<<<< HEAD
                        .setType(DataType.Put)
=======
                        .setType(Type.Put)
>>>>>>> c8e8f700
                        .setValue(Bytes.toBytes(i))
                        .build()));
      }
      UTIL.getAdmin().flush(NAME);
    }
    region = UTIL.getHBaseCluster().getRegions(NAME).get(0);
    assertEquals(2, region.getStore(CF1).getStorefilesCount());
    assertEquals(0, region.getStore(CF2).getStorefilesCount());
  }

  @After
  public void tearDown() throws IOException {
    region = null;
    TRACKER = null;
    UTIL.deleteTable(NAME);
  }

  private static final class Tracker implements CompactionLifeCycleTracker {

    final List<Pair<Store, String>> notExecutedStores = new ArrayList<>();

    final List<Store> beforeExecuteStores = new ArrayList<>();

    final List<Store> afterExecuteStores = new ArrayList<>();

    private boolean completed = false;

    @Override
    public void notExecuted(Store store, String reason) {
      notExecutedStores.add(Pair.newPair(store, reason));
    }

    @Override
    public void beforeExecution(Store store) {
      beforeExecuteStores.add(store);
    }

    @Override
    public void afterExecution(Store store) {
      afterExecuteStores.add(store);
    }

    @Override
    public synchronized void completed() {
      completed = true;
      notifyAll();
    }

    public synchronized void await() throws InterruptedException {
      while (!completed) {
        wait();
      }
    }
  }

  @Test
  public void testRequestOnRegion() throws IOException, InterruptedException {
    Tracker tracker = new Tracker();
    TRACKER = tracker;
    region.requestCompaction("test", Store.PRIORITY_USER, false, tracker);
    tracker.await();
    assertEquals(1, tracker.notExecutedStores.size());
    assertEquals(Bytes.toString(CF2),
      tracker.notExecutedStores.get(0).getFirst().getColumnFamilyName());
    assertThat(tracker.notExecutedStores.get(0).getSecond(),
      containsString("compaction request was cancelled"));

    assertEquals(1, tracker.beforeExecuteStores.size());
    assertEquals(Bytes.toString(CF1), tracker.beforeExecuteStores.get(0).getColumnFamilyName());

    assertEquals(1, tracker.afterExecuteStores.size());
    assertEquals(Bytes.toString(CF1), tracker.afterExecuteStores.get(0).getColumnFamilyName());
  }

  @Test
  public void testRequestOnStore() throws IOException, InterruptedException {
    Tracker tracker = new Tracker();
    TRACKER = tracker;
    region.requestCompaction(CF1, "test", Store.PRIORITY_USER, false, tracker);
    tracker.await();
    assertTrue(tracker.notExecutedStores.isEmpty());
    assertEquals(1, tracker.beforeExecuteStores.size());
    assertEquals(Bytes.toString(CF1), tracker.beforeExecuteStores.get(0).getColumnFamilyName());
    assertEquals(1, tracker.afterExecuteStores.size());
    assertEquals(Bytes.toString(CF1), tracker.afterExecuteStores.get(0).getColumnFamilyName());

    tracker = new Tracker();
    TRACKER = tracker;
    region.requestCompaction(CF2, "test", Store.PRIORITY_USER, false, tracker);
    tracker.await();
    assertEquals(1, tracker.notExecutedStores.size());
    assertEquals(Bytes.toString(CF2),
      tracker.notExecutedStores.get(0).getFirst().getColumnFamilyName());
    assertThat(tracker.notExecutedStores.get(0).getSecond(),
      containsString("compaction request was cancelled"));
    assertTrue(tracker.beforeExecuteStores.isEmpty());
    assertTrue(tracker.afterExecuteStores.isEmpty());
  }

  @Test
  public void testSpaceQuotaViolation() throws IOException, InterruptedException {
    region.getRegionServerServices().getRegionServerSpaceQuotaManager().enforceViolationPolicy(NAME,
      new SpaceQuotaSnapshot(new SpaceQuotaStatus(SpaceViolationPolicy.NO_WRITES_COMPACTIONS), 10L,
          100L));
    Tracker tracker = new Tracker();
    TRACKER = tracker;
    region.requestCompaction("test", Store.PRIORITY_USER, false, tracker);
    tracker.await();
    assertEquals(2, tracker.notExecutedStores.size());
    tracker.notExecutedStores.sort((p1, p2) -> p1.getFirst().getColumnFamilyName()
        .compareTo(p2.getFirst().getColumnFamilyName()));

    assertEquals(Bytes.toString(CF1),
      tracker.notExecutedStores.get(0).getFirst().getColumnFamilyName());
    assertThat(tracker.notExecutedStores.get(0).getSecond(),
      containsString("space quota violation"));

    assertEquals(Bytes.toString(CF2),
      tracker.notExecutedStores.get(1).getFirst().getColumnFamilyName());
    assertThat(tracker.notExecutedStores.get(1).getSecond(),
      containsString("space quota violation"));

    assertTrue(tracker.beforeExecuteStores.isEmpty());
    assertTrue(tracker.afterExecuteStores.isEmpty());
  }
}<|MERGE_RESOLUTION|>--- conflicted
+++ resolved
@@ -28,12 +28,8 @@
 import java.util.List;
 import java.util.Optional;
 
-<<<<<<< HEAD
-import org.apache.hadoop.hbase.Cell.DataType;
-=======
 import org.apache.hadoop.hbase.Cell;
 import org.apache.hadoop.hbase.Cell.Type;
->>>>>>> c8e8f700
 import org.apache.hadoop.hbase.CellBuilderFactory;
 import org.apache.hadoop.hbase.CellBuilderType;
 import org.apache.hadoop.hbase.HBaseTestingUtility;
@@ -159,11 +155,7 @@
                         .setFamily(CF1)
                         .setQualifier(QUALIFIER)
                         .setTimestamp(HConstants.LATEST_TIMESTAMP)
-<<<<<<< HEAD
-                        .setType(DataType.Put)
-=======
                         .setType(Cell.Type.Put)
->>>>>>> c8e8f700
                         .setValue(Bytes.toBytes(i))
                         .build()));
       }
@@ -176,11 +168,7 @@
                         .setFamily(CF1)
                         .setQualifier(QUALIFIER)
                         .setTimestamp(HConstants.LATEST_TIMESTAMP)
-<<<<<<< HEAD
-                        .setType(DataType.Put)
-=======
                         .setType(Type.Put)
->>>>>>> c8e8f700
                         .setValue(Bytes.toBytes(i))
                         .build()));
       }
