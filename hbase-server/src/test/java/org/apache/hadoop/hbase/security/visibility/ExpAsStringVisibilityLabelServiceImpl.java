/**
 * Licensed to the Apache Software Foundation (ASF) under one
 * or more contributor license agreements.  See the NOTICE file
 * distributed with this work for additional information
 * regarding copyright ownership.  The ASF licenses this file
 * to you under the Apache License, Version 2.0 (the
 * "License"); you may not use this file except in compliance
 * with the License.  You may obtain a copy of the License at
 *
 *     http://www.apache.org/licenses/LICENSE-2.0
 *
 * Unless required by applicable law or agreed to in writing, software
 * distributed under the License is distributed on an "AS IS" BASIS,
 * WITHOUT WARRANTIES OR CONDITIONS OF ANY KIND, either express or implied.
 * See the License for the specific language governing permissions and
 * limitations under the License.
 */
package org.apache.hadoop.hbase.security.visibility;

import static org.apache.hadoop.hbase.TagType.VISIBILITY_TAG_TYPE;
import static org.apache.hadoop.hbase.security.visibility.VisibilityConstants.LABELS_TABLE_FAMILY;
import static org.apache.hadoop.hbase.security.visibility.VisibilityConstants.LABELS_TABLE_NAME;
import static org.apache.hadoop.hbase.security.visibility.VisibilityUtils.SYSTEM_LABEL;

import java.io.ByteArrayOutputStream;
import java.io.DataOutputStream;
import java.io.IOException;
import java.util.ArrayList;
import java.util.Collections;
import java.util.HashSet;
import java.util.Iterator;
import java.util.List;
import java.util.Set;

import org.apache.hadoop.conf.Configuration;
import org.apache.hadoop.hbase.ArrayBackedTag;
import org.apache.hadoop.hbase.AuthUtil;
import org.apache.hadoop.hbase.Cell;
<<<<<<< HEAD
import org.apache.hadoop.hbase.Cell.DataType;
=======
>>>>>>> c8e8f700
import org.apache.hadoop.hbase.CellBuilder;
import org.apache.hadoop.hbase.CellBuilderFactory;
import org.apache.hadoop.hbase.CellBuilderType;
import org.apache.hadoop.hbase.HConstants.OperationStatusCode;
import org.apache.hadoop.hbase.PrivateCellUtil;
import org.apache.hadoop.hbase.Tag;
import org.apache.hadoop.hbase.TagType;
import org.apache.hadoop.hbase.client.Connection;
import org.apache.hadoop.hbase.client.ConnectionFactory;
import org.apache.hadoop.hbase.client.Delete;
import org.apache.hadoop.hbase.client.Get;
import org.apache.hadoop.hbase.client.Put;
import org.apache.hadoop.hbase.client.Result;
import org.apache.hadoop.hbase.client.Table;
import org.apache.hadoop.hbase.coprocessor.RegionCoprocessorEnvironment;
import org.apache.hadoop.hbase.regionserver.OperationStatus;
import org.apache.hadoop.hbase.regionserver.Region;
import org.apache.hadoop.hbase.security.Superusers;
import org.apache.hadoop.hbase.security.User;
import org.apache.hadoop.hbase.security.visibility.expression.ExpressionNode;
import org.apache.hadoop.hbase.security.visibility.expression.LeafExpressionNode;
import org.apache.hadoop.hbase.security.visibility.expression.NonLeafExpressionNode;
import org.apache.hadoop.hbase.security.visibility.expression.Operator;
import org.apache.hadoop.hbase.util.ByteBufferUtils;
import org.apache.hadoop.hbase.util.Bytes;
import org.apache.yetus.audience.InterfaceAudience;
import org.slf4j.Logger;
import org.slf4j.LoggerFactory;

/**
 * This is a VisibilityLabelService where labels in Mutation's visibility
 * expression will be persisted as Strings itself rather than ordinals in
 * 'labels' table. Also there is no need to add labels to the system, prior to
 * using them in Mutations/Authorizations.
 */
@InterfaceAudience.Private
public class ExpAsStringVisibilityLabelServiceImpl implements VisibilityLabelService {
  private static final Logger LOG =
      LoggerFactory.getLogger(ExpAsStringVisibilityLabelServiceImpl.class);

  private static final byte[] DUMMY_VALUE = new byte[0];
  private static final byte STRING_SERIALIZATION_FORMAT = 2;
  private static final Tag STRING_SERIALIZATION_FORMAT_TAG = new ArrayBackedTag(
      TagType.VISIBILITY_EXP_SERIALIZATION_FORMAT_TAG_TYPE,
      new byte[] { STRING_SERIALIZATION_FORMAT });
  private final ExpressionParser expressionParser = new ExpressionParser();
  private final ExpressionExpander expressionExpander = new ExpressionExpander();
  private Configuration conf;
  private Region labelsRegion;
  private List<ScanLabelGenerator> scanLabelGenerators;

  @Override
  public OperationStatus[] addLabels(List<byte[]> labels) throws IOException {
    // Not doing specific label add. We will just add labels in Mutation
    // visibility expression as it
    // is along with every cell.
    OperationStatus[] status = new OperationStatus[labels.size()];
    for (int i = 0; i < labels.size(); i++) {
      status[i] = new OperationStatus(OperationStatusCode.SUCCESS);
    }
    return status;
  }

  @Override
  public OperationStatus[] setAuths(byte[] user, List<byte[]> authLabels) throws IOException {
    assert labelsRegion != null;
    OperationStatus[] finalOpStatus = new OperationStatus[authLabels.size()];
    Put p = new Put(user);
    CellBuilder builder = CellBuilderFactory.create(CellBuilderType.SHALLOW_COPY);
    for (byte[] auth : authLabels) {
      p.add(builder.clear()
          .setRow(p.getRow())
          .setFamily(LABELS_TABLE_FAMILY)
          .setQualifier(auth)
          .setTimestamp(p.getTimeStamp())
<<<<<<< HEAD
          .setType(DataType.Put)
=======
          .setType(Cell.Type.Put)
>>>>>>> c8e8f700
          .setValue(DUMMY_VALUE)
          .build());
    }
    this.labelsRegion.put(p);
    // This is a testing impl and so not doing any caching
    for (int i = 0; i < authLabels.size(); i++) {
      finalOpStatus[i] = new OperationStatus(OperationStatusCode.SUCCESS);
    }
    return finalOpStatus;
  }

  @Override
  public OperationStatus[] clearAuths(byte[] user, List<byte[]> authLabels) throws IOException {
    assert labelsRegion != null;
    OperationStatus[] finalOpStatus = new OperationStatus[authLabels.size()];
    List<String> currentAuths;
    if (AuthUtil.isGroupPrincipal(Bytes.toString(user))) {
      String group = AuthUtil.getGroupName(Bytes.toString(user));
      currentAuths = this.getGroupAuths(new String[]{group}, true);
    }
    else {
      currentAuths = this.getUserAuths(user, true);
    }
    Delete d = new Delete(user);
    int i = 0;
    for (byte[] authLabel : authLabels) {
      String authLabelStr = Bytes.toString(authLabel);
      if (currentAuths.contains(authLabelStr)) {
        d.addColumns(LABELS_TABLE_FAMILY, authLabel);
      } else {
        // This label is not set for the user.
        finalOpStatus[i] = new OperationStatus(OperationStatusCode.FAILURE,
            new InvalidLabelException("Label '" + authLabelStr + "' is not set for the user "
                + Bytes.toString(user)));
      }
      i++;
    }
    this.labelsRegion.delete(d);
    // This is a testing impl and so not doing any caching
    for (i = 0; i < authLabels.size(); i++) {
      if (finalOpStatus[i] == null) {
        finalOpStatus[i] = new OperationStatus(OperationStatusCode.SUCCESS);
      }
    }
    return finalOpStatus;
  }

  @Override
  public List<String> getUserAuths(byte[] user, boolean systemCall) throws IOException {
    assert (labelsRegion != null || systemCall);
    List<String> auths = new ArrayList<>();
    Get get = new Get(user);
    List<Cell> cells = null;
    if (labelsRegion == null) {
      Table table = null;
      Connection connection = null;
      try {
        connection = ConnectionFactory.createConnection(conf);
        table = connection.getTable(VisibilityConstants.LABELS_TABLE_NAME);
        Result result = table.get(get);
        cells = result.listCells();
      } finally {
        if (table != null) {
          table.close();
        }
        if (connection != null){
          connection.close();
        }
      }
    } else {
      cells = this.labelsRegion.get(get, false);
    }
    if (cells != null) {
      for (Cell cell : cells) {
        String auth = Bytes.toString(cell.getQualifierArray(), cell.getQualifierOffset(),
          cell.getQualifierLength());
        auths.add(auth);
      }
    }
    return auths;
  }

  @Override
  public List<String> getGroupAuths(String[] groups, boolean systemCall) throws IOException {
    assert (labelsRegion != null || systemCall);
    List<String> auths = new ArrayList<>();
    if (groups != null && groups.length > 0) {
      for (String group : groups) {
        Get get = new Get(Bytes.toBytes(AuthUtil.toGroupEntry(group)));
        List<Cell> cells = null;
        if (labelsRegion == null) {
          Table table = null;
          Connection connection = null;
          try {
            connection = ConnectionFactory.createConnection(conf);
            table = connection.getTable(VisibilityConstants.LABELS_TABLE_NAME);
            Result result = table.get(get);
            cells = result.listCells();
          } finally {
            if (table != null) {
              table.close();
              connection.close();
            }
          }
        } else {
          cells = this.labelsRegion.get(get, false);
        }
        if (cells != null) {
          for (Cell cell : cells) {
            String auth = Bytes.toString(cell.getQualifierArray(), cell.getQualifierOffset(),
              cell.getQualifierLength());
            auths.add(auth);
          }
        }
      }
    }
    return auths;
  }

  @Override
  public List<String> listLabels(String regex) throws IOException {
    // return an empty list for this implementation.
    return new ArrayList<>();
  }

  @Override
  public List<Tag> createVisibilityExpTags(String visExpression, boolean withSerializationFormat,
      boolean checkAuths) throws IOException {
    ExpressionNode node = null;
    try {
      node = this.expressionParser.parse(visExpression);
    } catch (ParseException e) {
      throw new IOException(e);
    }
    node = this.expressionExpander.expand(node);
    List<Tag> tags = new ArrayList<>();
    if (withSerializationFormat) {
      tags.add(STRING_SERIALIZATION_FORMAT_TAG);
    }
    if (node instanceof NonLeafExpressionNode
        && ((NonLeafExpressionNode) node).getOperator() == Operator.OR) {
      for (ExpressionNode child : ((NonLeafExpressionNode) node).getChildExps()) {
        tags.add(createTag(child));
      }
    } else {
      tags.add(createTag(node));
    }
    return tags;
  }

  @Override
  public VisibilityExpEvaluator getVisibilityExpEvaluator(Authorizations authorizations)
      throws IOException {
    // If a super user issues a get/scan, he should be able to scan the cells
    // irrespective of the Visibility labels
    if (isReadFromSystemAuthUser()) {
      return new VisibilityExpEvaluator() {
        @Override
        public boolean evaluate(Cell cell) throws IOException {
          return true;
        }
      };
    }
    List<String> authLabels = null;
    for (ScanLabelGenerator scanLabelGenerator : scanLabelGenerators) {
      try {
        // null authorizations to be handled inside SLG impl.
        authLabels = scanLabelGenerator.getLabels(VisibilityUtils.getActiveUser(), authorizations);
        authLabels = (authLabels == null) ? new ArrayList<>() : authLabels;
        authorizations = new Authorizations(authLabels);
      } catch (Throwable t) {
        LOG.error(t.toString(), t);
        throw new IOException(t);
      }
    }
    final List<String> authLabelsFinal = authLabels;
    return new VisibilityExpEvaluator() {
      @Override
      public boolean evaluate(Cell cell) throws IOException {
        boolean visibilityTagPresent = false;
        // Save an object allocation where we can
        if (cell.getTagsLength() > 0) {
          Iterator<Tag> tagsItr = PrivateCellUtil.tagsIterator(cell);
          while (tagsItr.hasNext()) {
            boolean includeKV = true;
            Tag tag = tagsItr.next();
            if (tag.getType() == VISIBILITY_TAG_TYPE) {
              visibilityTagPresent = true;
              int offset = tag.getValueOffset();
              int endOffset = offset + tag.getValueLength();
              while (offset < endOffset) {
                short len = getTagValuePartAsShort(tag, offset);
                offset += 2;
                if (len < 0) {
                  // This is a NOT label.
                  len = (short) (-1 * len);
                  String label = getTagValuePartAsString(tag, offset, len);
                  if (authLabelsFinal.contains(label)) {
                    includeKV = false;
                    break;
                  }
                } else {
                  String label = getTagValuePartAsString(tag, offset, len);
                  if (!authLabelsFinal.contains(label)) {
                    includeKV = false;
                    break;
                  }
                }
                offset += len;
              }
              if (includeKV) {
                // We got one visibility expression getting evaluated to true.
                // Good to include this
                // KV in the result then.
                return true;
              }
            }
          }
        }
        return !(visibilityTagPresent);
      }
    };
  }

  protected boolean isReadFromSystemAuthUser() throws IOException {
    User user = VisibilityUtils.getActiveUser();
    return havingSystemAuth(user);
  }

  private Tag createTag(ExpressionNode node) throws IOException {
    ByteArrayOutputStream baos = new ByteArrayOutputStream();
    DataOutputStream dos = new DataOutputStream(baos);
    List<String> labels = new ArrayList<>();
    List<String> notLabels = new ArrayList<>();
    extractLabels(node, labels, notLabels);
    Collections.sort(labels);
    Collections.sort(notLabels);
    // We will write the NOT labels 1st followed by normal labels
    // Each of the label we will write with label length (as short 1st) followed
    // by the label bytes.
    // For a NOT node we will write the label length as -ve.
    for (String label : notLabels) {
      byte[] bLabel = Bytes.toBytes(label);
      short length = (short) bLabel.length;
      length = (short) (-1 * length);
      dos.writeShort(length);
      dos.write(bLabel);
    }
    for (String label : labels) {
      byte[] bLabel = Bytes.toBytes(label);
      dos.writeShort(bLabel.length);
      dos.write(bLabel);
    }
    return new ArrayBackedTag(VISIBILITY_TAG_TYPE, baos.toByteArray());
  }

  private void extractLabels(ExpressionNode node, List<String> labels, List<String> notLabels) {
    if (node.isSingleNode()) {
      if (node instanceof NonLeafExpressionNode) {
        // This is a NOT node.
        LeafExpressionNode lNode = (LeafExpressionNode) ((NonLeafExpressionNode) node)
            .getChildExps().get(0);
        notLabels.add(lNode.getIdentifier());
      } else {
        labels.add(((LeafExpressionNode) node).getIdentifier());
      }
    } else {
      // A non leaf expression of labels with & operator.
      NonLeafExpressionNode nlNode = (NonLeafExpressionNode) node;
      assert nlNode.getOperator() == Operator.AND;
      List<ExpressionNode> childExps = nlNode.getChildExps();
      for (ExpressionNode child : childExps) {
        extractLabels(child, labels, notLabels);
      }
    }
  }

  @Override
  public Configuration getConf() {
    return this.conf;
  }

  @Override
  public void setConf(Configuration conf) {
    this.conf = conf;
  }

  @Override
  public void init(RegionCoprocessorEnvironment e) throws IOException {
    this.scanLabelGenerators = VisibilityUtils.getScanLabelGenerators(this.conf);
    if (e.getRegion().getRegionInfo().getTable().equals(LABELS_TABLE_NAME)) {
      this.labelsRegion = e.getRegion();
    }
  }

  @Override
  public boolean havingSystemAuth(User user) throws IOException {
    if (Superusers.isSuperUser(user)) {
      return true;
    }
    Set<String> auths = new HashSet<>();
    auths.addAll(this.getUserAuths(Bytes.toBytes(user.getShortName()), true));
    auths.addAll(this.getGroupAuths(user.getGroupNames(), true));
    return auths.contains(SYSTEM_LABEL);
  }

  @Override
  public boolean matchVisibility(List<Tag> putTags, Byte putTagsFormat, List<Tag> deleteTags,
      Byte deleteTagsFormat) throws IOException {
    assert putTagsFormat == STRING_SERIALIZATION_FORMAT;
    assert deleteTagsFormat == STRING_SERIALIZATION_FORMAT;
    return checkForMatchingVisibilityTagsWithSortedOrder(putTags, deleteTags);
  }

  private static boolean checkForMatchingVisibilityTagsWithSortedOrder(List<Tag> putVisTags,
      List<Tag> deleteVisTags) {
    // Early out if there are no tags in both of cell and delete
    if (putVisTags.isEmpty() && deleteVisTags.isEmpty()) {
      return true;
    }
    boolean matchFound = false;
    // If the size does not match. Definitely we are not comparing the equal
    // tags.
    if ((deleteVisTags.size()) == putVisTags.size()) {
      for (Tag tag : deleteVisTags) {
        matchFound = false;
        for (Tag givenTag : putVisTags) {
          if (Tag.matchingValue(tag, givenTag)) {
            matchFound = true;
            break;
          }
        }
        if (!matchFound)
          break;
      }
    }
    return matchFound;
  }

  @Override
  public byte[] encodeVisibilityForReplication(final List<Tag> tags, final Byte serializationFormat)
      throws IOException {
    if (tags.size() > 0 && (serializationFormat == null
        || serializationFormat == STRING_SERIALIZATION_FORMAT)) {
      return createModifiedVisExpression(tags);
    }
    return null;
  }

  /**
   * @param tags - all the tags associated with the current Cell
   * @return - the modified visibility expression as byte[]
   */
  private byte[] createModifiedVisExpression(final List<Tag> tags)
      throws IOException {
    StringBuilder visibilityString = new StringBuilder();
    for (Tag tag : tags) {
      if (tag.getType() == TagType.VISIBILITY_TAG_TYPE) {
        if (visibilityString.length() != 0) {
          visibilityString.append(VisibilityConstants.CLOSED_PARAN
              + VisibilityConstants.OR_OPERATOR);
        }
        int offset = tag.getValueOffset();
        int endOffset = offset + tag.getValueLength();
        boolean expressionStart = true;
        while (offset < endOffset) {
          short len = getTagValuePartAsShort(tag, offset);
          offset += 2;
          if (len < 0) {
            len = (short) (-1 * len);
            String label = getTagValuePartAsString(tag, offset, len);
            if (expressionStart) {
              visibilityString.append(VisibilityConstants.OPEN_PARAN
                  + VisibilityConstants.NOT_OPERATOR + CellVisibility.quote(label));
            } else {
              visibilityString.append(VisibilityConstants.AND_OPERATOR
                  + VisibilityConstants.NOT_OPERATOR + CellVisibility.quote(label));
            }
          } else {
            String label = getTagValuePartAsString(tag, offset, len);
            if (expressionStart) {
              visibilityString.append(VisibilityConstants.OPEN_PARAN + CellVisibility.quote(label));
            } else {
              visibilityString.append(VisibilityConstants.AND_OPERATOR
                  + CellVisibility.quote(label));
            }
          }
          expressionStart = false;
          offset += len;
        }
      }
    }
    if (visibilityString.length() != 0) {
      visibilityString.append(VisibilityConstants.CLOSED_PARAN);
      // Return the string formed as byte[]
      return Bytes.toBytes(visibilityString.toString());
    }
    return null;
  }

  private static short getTagValuePartAsShort(Tag t, int offset) {
    if (t.hasArray()) {
      return Bytes.toShort(t.getValueArray(), offset);
    }
    return ByteBufferUtils.toShort(t.getValueByteBuffer(), offset);
  }

  private static String getTagValuePartAsString(Tag t, int offset, int length) {
    if (t.hasArray()) {
      return Bytes.toString(t.getValueArray(), offset, length);
    }
    byte[] b = new byte[length];
    ByteBufferUtils.copyFromBufferToArray(b, t.getValueByteBuffer(), offset, 0, length);
    return Bytes.toString(b);
  }
}<|MERGE_RESOLUTION|>--- conflicted
+++ resolved
@@ -36,10 +36,6 @@
 import org.apache.hadoop.hbase.ArrayBackedTag;
 import org.apache.hadoop.hbase.AuthUtil;
 import org.apache.hadoop.hbase.Cell;
-<<<<<<< HEAD
-import org.apache.hadoop.hbase.Cell.DataType;
-=======
->>>>>>> c8e8f700
 import org.apache.hadoop.hbase.CellBuilder;
 import org.apache.hadoop.hbase.CellBuilderFactory;
 import org.apache.hadoop.hbase.CellBuilderType;
@@ -115,11 +111,7 @@
           .setFamily(LABELS_TABLE_FAMILY)
           .setQualifier(auth)
           .setTimestamp(p.getTimeStamp())
-<<<<<<< HEAD
-          .setType(DataType.Put)
-=======
           .setType(Cell.Type.Put)
->>>>>>> c8e8f700
           .setValue(DUMMY_VALUE)
           .build());
     }
