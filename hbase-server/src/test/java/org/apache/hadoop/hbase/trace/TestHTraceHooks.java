--- conflicted
+++ resolved
@@ -97,13 +97,9 @@
     TraceTree traceTree = new TraceTree(spans);
     roots.addAll(traceTree.getSpansByParent().find(createTableSpan.getSpanId()));
 
-<<<<<<< HEAD
-    assertEquals(3, roots.size());
-=======
     // Roots was made 3 in hbase2. It used to be 1. We changed it back to 1 on upgrade to
     // htrace-4.2 just to get the test to pass (traces are not wholesome in hbase2; TODO).
     assertEquals(1, roots.size());
->>>>>>> 41fa71d9
     assertEquals("creating table", createTableSpan.getDescription());
 
     if (spans != null) {
