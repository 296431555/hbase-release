/**
 * Licensed to the Apache Software Foundation (ASF) under one
 * or more contributor license agreements.  See the NOTICE file
 * distributed with this work for additional information
 * regarding copyright ownership.  The ASF licenses this file
 * to you under the Apache License, Version 2.0 (the
 * "License"); you may not use this file except in compliance
 * with the License.  You may obtain a copy of the License at
 *
 *     http://www.apache.org/licenses/LICENSE-2.0
 *
 * Unless required by applicable law or agreed to in writing, software
 * distributed under the License is distributed on an "AS IS" BASIS,
 * WITHOUT WARRANTIES OR CONDITIONS OF ANY KIND, either express or implied.
 * See the License for the specific language governing permissions and
 * limitations under the License.
 */
package org.apache.hadoop.hbase.snapshot;

import static org.junit.Assert.assertEquals;
import static org.junit.Assert.assertFalse;
import static org.junit.Assert.assertTrue;

import com.google.protobuf.ServiceException;
import java.io.IOException;
import java.util.ArrayList;
import java.util.Collections;
import java.util.HashSet;
import java.util.List;
import java.util.Map;
import java.util.Set;
import java.util.TreeSet;
<<<<<<< HEAD

=======
>>>>>>> c8e8f700
import org.apache.hadoop.conf.Configuration;
import org.apache.hadoop.fs.FSDataInputStream;
import org.apache.hadoop.fs.FSDataOutputStream;
import org.apache.hadoop.fs.FileStatus;
import org.apache.hadoop.fs.FileSystem;
import org.apache.hadoop.fs.Path;
import org.apache.hadoop.fs.PathFilter;
import org.apache.hadoop.hbase.HBaseTestingUtility;
import org.apache.hadoop.hbase.HConstants;
import org.apache.hadoop.hbase.TableName;
import org.apache.hadoop.hbase.TableNotEnabledException;
import org.apache.hadoop.hbase.client.Admin;
import org.apache.hadoop.hbase.client.BufferedMutator;
import org.apache.hadoop.hbase.client.ColumnFamilyDescriptorBuilder;
import org.apache.hadoop.hbase.client.Durability;
import org.apache.hadoop.hbase.client.Put;
import org.apache.hadoop.hbase.client.RegionInfo;
import org.apache.hadoop.hbase.client.RegionInfoBuilder;
import org.apache.hadoop.hbase.client.RegionReplicaUtil;
import org.apache.hadoop.hbase.client.SnapshotDescription;
import org.apache.hadoop.hbase.client.SnapshotType;
import org.apache.hadoop.hbase.client.Table;
import org.apache.hadoop.hbase.client.TableDescriptor;
import org.apache.hadoop.hbase.client.TableDescriptorBuilder;
import org.apache.hadoop.hbase.errorhandling.ForeignExceptionDispatcher;
import org.apache.hadoop.hbase.io.HFileLink;
import org.apache.hadoop.hbase.master.HMaster;
import org.apache.hadoop.hbase.master.MasterFileSystem;
import org.apache.hadoop.hbase.mob.MobUtils;
import org.apache.hadoop.hbase.regionserver.HRegion;
import org.apache.hadoop.hbase.regionserver.HRegionFileSystem;
import org.apache.hadoop.hbase.regionserver.HRegionServer;
import org.apache.hadoop.hbase.util.Bytes;
import org.apache.hadoop.hbase.util.FSTableDescriptors;
import org.apache.hadoop.hbase.util.FSUtils;
import org.apache.hadoop.hbase.util.FSVisitor;
import org.apache.hadoop.hbase.util.MD5Hash;
import org.apache.yetus.audience.InterfaceAudience;
import org.junit.Assert;
import org.slf4j.Logger;
import org.slf4j.LoggerFactory;
<<<<<<< HEAD
=======

>>>>>>> c8e8f700
import org.apache.hadoop.hbase.shaded.protobuf.ProtobufUtil;
import org.apache.hadoop.hbase.shaded.protobuf.generated.MasterProtos.IsSnapshotDoneRequest;
import org.apache.hadoop.hbase.shaded.protobuf.generated.MasterProtos.IsSnapshotDoneResponse;
import org.apache.hadoop.hbase.shaded.protobuf.generated.SnapshotProtos;
import org.apache.hadoop.hbase.shaded.protobuf.generated.SnapshotProtos.SnapshotRegionManifest;

/**
 * Utilities class for snapshots
 */
@InterfaceAudience.Private
public final class SnapshotTestingUtils {
  private static final Logger LOG = LoggerFactory.getLogger(SnapshotTestingUtils.class);

  // default number of regions (and keys) given by getSplitKeys() and createTable()
  private static byte[] KEYS = Bytes.toBytes("0123456");

  private SnapshotTestingUtils() {
    // private constructor for utility class
  }

  /**
   * Assert that we don't have any snapshots lists
   *
   * @throws IOException
   *           if the admin operation fails
   */
  public static void assertNoSnapshots(Admin admin) throws IOException {
    assertEquals("Have some previous snapshots", 0, admin.listSnapshots()
        .size());
  }

  /**
   * Make sure that there is only one snapshot returned from the master and its
   * name and table match the passed in parameters.
   */
  public static List<SnapshotDescription> assertExistsMatchingSnapshot(
      Admin admin, String snapshotName, TableName tableName)
      throws IOException {
    // list the snapshot
    List<SnapshotDescription> snapshots = admin.listSnapshots();

    List<SnapshotDescription> returnedSnapshots = new ArrayList<>();
    for (SnapshotDescription sd : snapshots) {
      if (snapshotName.equals(sd.getName()) && tableName.equals(sd.getTableName())) {
        returnedSnapshots.add(sd);
      }
    }

    Assert.assertTrue("No matching snapshots found.", returnedSnapshots.size()>0);
    return returnedSnapshots;
  }

  /**
   * Make sure that there is only one snapshot returned from the master
   */
  public static void assertOneSnapshotThatMatches(Admin admin,
      SnapshotProtos.SnapshotDescription snapshot) throws IOException {
    assertOneSnapshotThatMatches(admin, snapshot.getName(), TableName.valueOf(snapshot.getTable()));
  }

  /**
   * Make sure that there is only one snapshot returned from the master and its
   * name and table match the passed in parameters.
   */
  public static List<SnapshotDescription> assertOneSnapshotThatMatches(
      Admin admin, String snapshotName, TableName tableName)
      throws IOException {
    // list the snapshot
    List<SnapshotDescription> snapshots = admin.listSnapshots();

    assertEquals("Should only have 1 snapshot", 1, snapshots.size());
    assertEquals(snapshotName, snapshots.get(0).getName());
    assertEquals(tableName, snapshots.get(0).getTableName());

    return snapshots;
  }

  /**
   * Make sure that there is only one snapshot returned from the master and its
   * name and table match the passed in parameters.
   */
  public static List<SnapshotDescription> assertOneSnapshotThatMatches(
      Admin admin, byte[] snapshot, TableName tableName) throws IOException {
    return assertOneSnapshotThatMatches(admin, Bytes.toString(snapshot),
        tableName);
  }

  public static void confirmSnapshotValid(HBaseTestingUtility testUtil,
      SnapshotProtos.SnapshotDescription snapshotDescriptor, TableName tableName, byte[] family)
      throws IOException {
    MasterFileSystem mfs = testUtil.getHBaseCluster().getMaster().getMasterFileSystem();
    confirmSnapshotValid(snapshotDescriptor, tableName, family, mfs.getRootDir(),
      testUtil.getAdmin(), mfs.getFileSystem());
  }

  /**
   * Confirm that the snapshot contains references to all the files that should
   * be in the snapshot.
   */
  public static void confirmSnapshotValid(SnapshotProtos.SnapshotDescription snapshotDescriptor,
      TableName tableName, byte[] testFamily, Path rootDir, Admin admin, FileSystem fs)
      throws IOException {
    ArrayList nonEmptyTestFamilies = new ArrayList(1);
    nonEmptyTestFamilies.add(testFamily);
    confirmSnapshotValid(snapshotDescriptor, tableName,
      nonEmptyTestFamilies, null, rootDir, admin, fs);
  }

  /**
   * Confirm that the snapshot has no references files but only metadata.
   */
  public static void confirmEmptySnapshotValid(
      SnapshotProtos.SnapshotDescription snapshotDescriptor, TableName tableName,
      byte[] testFamily, Path rootDir, Admin admin, FileSystem fs)
      throws IOException {
    ArrayList emptyTestFamilies = new ArrayList(1);
    emptyTestFamilies.add(testFamily);
    confirmSnapshotValid(snapshotDescriptor, tableName,
      null, emptyTestFamilies, rootDir, admin, fs);
  }

  /**
   * Confirm that the snapshot contains references to all the files that should
   * be in the snapshot. This method also perform some redundant check like
   * the existence of the snapshotinfo or the regioninfo which are done always
   * by the MasterSnapshotVerifier, at the end of the snapshot operation.
   */
  public static void confirmSnapshotValid(
      SnapshotProtos.SnapshotDescription snapshotDescriptor, TableName tableName,
      List<byte[]> nonEmptyTestFamilies, List<byte[]> emptyTestFamilies,
      Path rootDir, Admin admin, FileSystem fs) throws IOException {
    final Configuration conf = admin.getConfiguration();

    // check snapshot dir
    Path snapshotDir = SnapshotDescriptionUtils.getCompletedSnapshotDir(
        snapshotDescriptor, rootDir);
    assertTrue("target snapshot directory, '"+ snapshotDir +"', doesn't exist.", fs.exists(snapshotDir));

    SnapshotProtos.SnapshotDescription desc = SnapshotDescriptionUtils.readSnapshotInfo(fs, snapshotDir);

    // Extract regions and families with store files
    final Set<byte[]> snapshotFamilies = new TreeSet<>(Bytes.BYTES_COMPARATOR);

    SnapshotManifest manifest = SnapshotManifest.open(conf, fs, snapshotDir, desc);
    Map<String, SnapshotRegionManifest> regionManifests = manifest.getRegionManifestsMap();
    for (SnapshotRegionManifest regionManifest: regionManifests.values()) {
      SnapshotReferenceUtil.visitRegionStoreFiles(regionManifest,
          new SnapshotReferenceUtil.StoreFileVisitor() {
        @Override
        public void storeFile(final RegionInfo regionInfo, final String family,
              final SnapshotRegionManifest.StoreFile storeFile) throws IOException {
          snapshotFamilies.add(Bytes.toBytes(family));
        }
      });
    }
<<<<<<< HEAD
    for (byte[] b : snapshotFamilies) {
      LOG.info("[CHIA] " + Bytes.toStringBinary(b));
    }
=======
>>>>>>> c8e8f700
    // Verify that there are store files in the specified families
    if (nonEmptyTestFamilies != null) {
      for (final byte[] familyName: nonEmptyTestFamilies) {
        assertTrue("Expected snapshot to contain family '" + Bytes.toString(familyName) + "', but it does not.", snapshotFamilies.contains(familyName));
      }
    }

    // Verify that there are no store files in the specified families
    if (emptyTestFamilies != null) {
      for (final byte[] familyName: emptyTestFamilies) {
        assertFalse("Expected snapshot to skip empty family '" + Bytes.toString(familyName) + "', but it is present.", snapshotFamilies.contains(familyName));
      }
    }

    // check the region snapshot for all the regions
    List<RegionInfo> regions = admin.getRegions(tableName);
    // remove the non-default regions
    RegionReplicaUtil.removeNonDefaultRegions(regions);
    boolean hasMob = regionManifests.containsKey(MobUtils.getMobRegionInfo(tableName)
        .getEncodedName());
    if (hasMob) {
      assertEquals("Wrong number of regions.", regions.size(), regionManifests.size() - 1);
    } else {
      // if create snapshot when table splitting, parent region will be included to the snapshot
      // region manifest. we should exclude the parent regions.
      int regionCountExclusiveSplitParent = 0;
      for (SnapshotRegionManifest snapshotRegionManifest : regionManifests.values()) {
        RegionInfo hri = ProtobufUtil.toRegionInfo(snapshotRegionManifest.getRegionInfo());
        if (hri.isOffline() && (hri.isSplit() || hri.isSplitParent())) {
          continue;
        }
        regionCountExclusiveSplitParent++;
      }
      assertEquals("Wrong number of regions.", regions.size(), regionCountExclusiveSplitParent);
    }

    // Verify Regions (redundant check, see MasterSnapshotVerifier)
    for (RegionInfo info : regions) {
      String regionName = info.getEncodedName();
      assertTrue("Missing region name: '" + regionName + "'", regionManifests.containsKey(regionName));
    }
  }

  /**
   * Helper method for testing async snapshot operations. Just waits for the
   * given snapshot to complete on the server by repeatedly checking the master.
   *
   * @param master: the master running the snapshot
   * @param snapshot: the snapshot to check
   * @param sleep: amount to sleep between checks to see if the snapshot is done
   * @throws ServiceException if the snapshot fails
   * @throws org.apache.hbase.thirdparty.com.google.protobuf.ServiceException
   */
  public static void waitForSnapshotToComplete(HMaster master,
      SnapshotProtos.SnapshotDescription snapshot, long sleep)
          throws org.apache.hbase.thirdparty.com.google.protobuf.ServiceException {
    final IsSnapshotDoneRequest request = IsSnapshotDoneRequest.newBuilder()
        .setSnapshot(snapshot).build();
    IsSnapshotDoneResponse done = IsSnapshotDoneResponse.newBuilder()
        .buildPartial();
    while (!done.getDone()) {
      done = master.getMasterRpcServices().isSnapshotDone(null, request);
      try {
        Thread.sleep(sleep);
      } catch (InterruptedException e) {
        throw new org.apache.hbase.thirdparty.com.google.protobuf.ServiceException(e);
      }
    }
  }

  /*
   * Take snapshot with maximum of numTries attempts, ignoring CorruptedSnapshotException
   * except for the last CorruptedSnapshotException
   */
  public static void snapshot(Admin admin, final String snapshotName, final TableName tableName,
      final SnapshotType type, final int numTries) throws IOException {
    int tries = 0;
    CorruptedSnapshotException lastEx = null;
    while (tries++ < numTries) {
      try {
        admin.snapshot(snapshotName, tableName, type);
        return;
      } catch (CorruptedSnapshotException cse) {
        LOG.warn("Got CorruptedSnapshotException", cse);
        lastEx = cse;
      }
    }
    throw lastEx;
  }

  public static void cleanupSnapshot(Admin admin, byte[] tableName)
      throws IOException {
    SnapshotTestingUtils.cleanupSnapshot(admin, Bytes.toString(tableName));
  }

  public static void cleanupSnapshot(Admin admin, String snapshotName)
      throws IOException {
    // delete the taken snapshot
    admin.deleteSnapshot(snapshotName);
    assertNoSnapshots(admin);
  }

  /**
   * Expect the snapshot to throw an error when checking if the snapshot is
   * complete
   *
   * @param master master to check
   * @param snapshot the {@link SnapshotDescription} request to pass to the master
   * @param clazz expected exception from the master
   */
  public static void expectSnapshotDoneException(HMaster master,
      IsSnapshotDoneRequest snapshot,
      Class<? extends HBaseSnapshotException> clazz) {
    try {
      master.getMasterRpcServices().isSnapshotDone(null, snapshot);
      Assert.fail("didn't fail to lookup a snapshot");
    } catch (org.apache.hbase.thirdparty.com.google.protobuf.ServiceException se) {
      try {
        throw ProtobufUtil.handleRemoteException(se);
      } catch (HBaseSnapshotException e) {
        assertEquals("Threw wrong snapshot exception!", clazz, e.getClass());
      } catch (Throwable t) {
        Assert.fail("Threw an unexpected exception:" + t);
      }
    }
  }

  /**
   * List all the HFiles in the given table
   *
   * @param fs: FileSystem where the table lives
   * @param tableDir directory of the table
   * @return array of the current HFiles in the table (could be a zero-length array)
   * @throws IOException on unexecpted error reading the FS
   */
  public static ArrayList<String> listHFileNames(final FileSystem fs, final Path tableDir)
      throws IOException {
    final ArrayList<String> hfiles = new ArrayList<>();
    FSVisitor.visitTableStoreFiles(fs, tableDir, new FSVisitor.StoreFileVisitor() {
      @Override
      public void storeFile(final String region, final String family, final String hfileName)
          throws IOException {
        hfiles.add(hfileName);
      }
    });
    Collections.sort(hfiles);
    return hfiles;
  }

  /**
   * Take a snapshot of the specified table and verify that the given family is
   * not empty. Note that this will leave the table disabled
   * in the case of an offline snapshot.
   */
  public static void createSnapshotAndValidate(Admin admin,
      TableName tableName, String familyName, String snapshotNameString,
      Path rootDir, FileSystem fs, boolean onlineSnapshot)
      throws Exception {
    ArrayList<byte[]> nonEmptyFamilyNames = new ArrayList<>(1);
    nonEmptyFamilyNames.add(Bytes.toBytes(familyName));
    createSnapshotAndValidate(admin, tableName, nonEmptyFamilyNames, /* emptyFamilyNames= */ null,
                              snapshotNameString, rootDir, fs, onlineSnapshot);
  }

  /**
   * Take a snapshot of the specified table and verify the given families.
   * Note that this will leave the table disabled in the case of an offline snapshot.
   */
  public static void createSnapshotAndValidate(Admin admin,
      TableName tableName, List<byte[]> nonEmptyFamilyNames, List<byte[]> emptyFamilyNames,
      String snapshotNameString, Path rootDir, FileSystem fs, boolean onlineSnapshot)
        throws Exception {
    if (!onlineSnapshot) {
      try {
        LOG.info("prepping for offline snapshot.");
        admin.disableTable(tableName);
      } catch (TableNotEnabledException tne) {
        LOG.info("In attempting to disable " + tableName + " it turns out that the this table is " +
            "already disabled.");
      }
    }
    LOG.info("taking snapshot.");
    admin.snapshot(snapshotNameString, tableName);

    LOG.info("Confirming snapshot exists.");
    List<SnapshotDescription> snapshots =
        SnapshotTestingUtils.assertExistsMatchingSnapshot(admin, snapshotNameString, tableName);
    if (snapshots == null || snapshots.size() != 1) {
      Assert.fail("Incorrect number of snapshots for table " + tableName);
    }

    LOG.info("validating snapshot.");
    SnapshotTestingUtils.confirmSnapshotValid(
      ProtobufUtil.createHBaseProtosSnapshotDesc(snapshots.get(0)), tableName, nonEmptyFamilyNames,
      emptyFamilyNames, rootDir, admin, fs);
  }

  /**
   * Corrupt the specified snapshot by deleting some files.
   *
   * @param util {@link HBaseTestingUtility}
   * @param snapshotName name of the snapshot to corrupt
   * @return array of the corrupted HFiles
   * @throws IOException on unexecpted error reading the FS
   */
  public static ArrayList corruptSnapshot(final HBaseTestingUtility util, final String snapshotName)
      throws IOException {
    final MasterFileSystem mfs = util.getHBaseCluster().getMaster().getMasterFileSystem();
    final FileSystem fs = mfs.getFileSystem();

    Path snapshotDir = SnapshotDescriptionUtils.getCompletedSnapshotDir(snapshotName,
                                                                        mfs.getRootDir());
    SnapshotProtos.SnapshotDescription snapshotDesc =
        SnapshotDescriptionUtils.readSnapshotInfo(fs, snapshotDir);
    final TableName table = TableName.valueOf(snapshotDesc.getTable());

    final ArrayList corruptedFiles = new ArrayList();
    final Configuration conf = util.getConfiguration();
    SnapshotReferenceUtil.visitTableStoreFiles(conf, fs, snapshotDir, snapshotDesc,
        new SnapshotReferenceUtil.StoreFileVisitor() {
      @Override
      public void storeFile(final RegionInfo regionInfo, final String family,
            final SnapshotRegionManifest.StoreFile storeFile) throws IOException {
        String region = regionInfo.getEncodedName();
        String hfile = storeFile.getName();
        HFileLink link = HFileLink.build(conf, table, region, family, hfile);
        if (corruptedFiles.size() % 2 == 0) {
          fs.delete(link.getAvailablePath(fs), true);
          corruptedFiles.add(hfile);
        }
      }
    });

    assertTrue(corruptedFiles.size() > 0);
    return corruptedFiles;
  }

  // ==========================================================================
  //  Snapshot Mock
  // ==========================================================================
  public static class SnapshotMock {
    protected final static String TEST_FAMILY = "cf";
    public final static int TEST_NUM_REGIONS = 4;

    private final Configuration conf;
    private final FileSystem fs;
    private final Path rootDir;

    static class RegionData {
      public RegionInfo hri;
      public Path tableDir;
      public Path[] files;

      public RegionData(final Path tableDir, final RegionInfo hri, final int nfiles) {
        this.tableDir = tableDir;
        this.hri = hri;
        this.files = new Path[nfiles];
      }
    }

    public static class SnapshotBuilder {
      private final RegionData[] tableRegions;
      private final SnapshotProtos.SnapshotDescription desc;
      private final TableDescriptor htd;
      private final Configuration conf;
      private final FileSystem fs;
      private final Path rootDir;
      private Path snapshotDir;
      private int snapshotted = 0;

      public SnapshotBuilder(final Configuration conf, final FileSystem fs,
          final Path rootDir, final TableDescriptor htd,
          final SnapshotProtos.SnapshotDescription desc, final RegionData[] tableRegions)
          throws IOException {
        this.fs = fs;
        this.conf = conf;
        this.rootDir = rootDir;
        this.htd = htd;
        this.desc = desc;
        this.tableRegions = tableRegions;
        this.snapshotDir = SnapshotDescriptionUtils.getWorkingSnapshotDir(desc, rootDir);
        new FSTableDescriptors(conf)
          .createTableDescriptorForTableDirectory(snapshotDir, htd, false);
      }

      public TableDescriptor getTableDescriptor() {
        return this.htd;
      }

      public SnapshotProtos.SnapshotDescription getSnapshotDescription() {
        return this.desc;
      }

      public Path getSnapshotsDir() {
        return this.snapshotDir;
      }

      public Path[] addRegion() throws IOException {
        return addRegion(desc);
      }

      public Path[] addRegionV1() throws IOException {
        return addRegion(desc.toBuilder()
                          .setVersion(SnapshotManifestV1.DESCRIPTOR_VERSION)
                          .build());
      }

      public Path[] addRegionV2() throws IOException {
        return addRegion(desc.toBuilder()
                          .setVersion(SnapshotManifestV2.DESCRIPTOR_VERSION)
                          .build());
      }

      private Path[] addRegion(final SnapshotProtos.SnapshotDescription desc) throws IOException {
        if (this.snapshotted == tableRegions.length) {
          throw new UnsupportedOperationException("No more regions in the table");
        }

        RegionData regionData = tableRegions[this.snapshotted++];
        ForeignExceptionDispatcher monitor = new ForeignExceptionDispatcher(desc.getName());
        SnapshotManifest manifest = SnapshotManifest.create(conf, fs, snapshotDir, desc, monitor);
        manifest.addRegion(regionData.tableDir, regionData.hri);
        return regionData.files;
      }

      private void corruptFile(Path p) throws IOException {
        String manifestName = p.getName();

        // Rename the original region-manifest file
        Path newP = new Path(p.getParent(), manifestName + "1");
        fs.rename(p, newP);

        // Create a new region-manifest file
        FSDataOutputStream out = fs.create(p);

        //Copy the first 25 bytes of the original region-manifest into the new one,
        //make it a corrupted region-manifest file.
        FSDataInputStream input = fs.open(newP);
        byte[] buffer = new byte[25];
        int len = input.read(0, buffer, 0, 25);
        if (len > 1) {
          out.write(buffer, 0, len - 1);
        }
        out.close();

        // Delete the original region-manifest
        fs.delete(newP);
      }

      /**
       * Corrupt one region-manifest file
       *
       * @throws IOException on unexecpted error from the FS
       */
      public void corruptOneRegionManifest() throws IOException {
        FileStatus[] manifestFiles = FSUtils.listStatus(fs, snapshotDir, new PathFilter() {
          @Override public boolean accept(Path path) {
            return path.getName().startsWith(SnapshotManifestV2.SNAPSHOT_MANIFEST_PREFIX);
          }
        });

        if (manifestFiles.length == 0) return;

        // Just choose the first one
        Path p = manifestFiles[0].getPath();
        corruptFile(p);
      }

      public void missOneRegionSnapshotFile() throws IOException {
        FileStatus[] manifestFiles = FSUtils.listStatus(fs, snapshotDir);
        for (FileStatus fileStatus : manifestFiles) {
          String fileName = fileStatus.getPath().getName();
          if (fileName.endsWith(SnapshotDescriptionUtils.SNAPSHOTINFO_FILE)
            || fileName.endsWith(".tabledesc")
            || fileName.endsWith(SnapshotDescriptionUtils.SNAPSHOT_TMP_DIR_NAME)) {
              fs.delete(fileStatus.getPath(), true);
          }
        }
      }

      /**
       * Corrupt data-manifest file
       *
       * @throws IOException on unexecpted error from the FS
       */
      public void corruptDataManifest() throws IOException {
        FileStatus[] manifestFiles = FSUtils.listStatus(fs, snapshotDir, new PathFilter() {
          @Override
          public boolean accept(Path path) {
            return path.getName().startsWith(SnapshotManifest.DATA_MANIFEST_NAME);
          }
        });

        if (manifestFiles.length == 0) return;

        // Just choose the first one
        Path p = manifestFiles[0].getPath();
        corruptFile(p);
      }

      public Path commit() throws IOException {
        ForeignExceptionDispatcher monitor = new ForeignExceptionDispatcher(desc.getName());
        SnapshotManifest manifest = SnapshotManifest.create(conf, fs, snapshotDir, desc, monitor);
        manifest.addTableDescriptor(htd);
        manifest.consolidate();
        SnapshotDescriptionUtils.completeSnapshot(desc, rootDir, snapshotDir, fs);
        snapshotDir = SnapshotDescriptionUtils.getCompletedSnapshotDir(desc, rootDir);
        return snapshotDir;
      }

      public void consolidate() throws IOException {
        ForeignExceptionDispatcher monitor = new ForeignExceptionDispatcher(desc.getName());
        SnapshotManifest manifest = SnapshotManifest.create(conf, fs, snapshotDir, desc, monitor);
        manifest.addTableDescriptor(htd);
        manifest.consolidate();
      }
    }

    public SnapshotMock(final Configuration conf, final FileSystem fs, final Path rootDir) {
      this.fs = fs;
      this.conf = conf;
      this.rootDir = rootDir;
    }

    public SnapshotBuilder createSnapshotV1(final String snapshotName, final String tableName)
        throws IOException {
      return createSnapshot(snapshotName, tableName, SnapshotManifestV1.DESCRIPTOR_VERSION);
    }

    public SnapshotBuilder createSnapshotV1(final String snapshotName, final String tableName,
        final int numRegions) throws IOException {
      return createSnapshot(snapshotName, tableName, numRegions, SnapshotManifestV1.DESCRIPTOR_VERSION);
    }

    public SnapshotBuilder createSnapshotV2(final String snapshotName, final String tableName)
        throws IOException {
      return createSnapshot(snapshotName, tableName, SnapshotManifestV2.DESCRIPTOR_VERSION);
    }

    public SnapshotBuilder createSnapshotV2(final String snapshotName, final String tableName,
        final int numRegions) throws IOException {
      return createSnapshot(snapshotName, tableName, numRegions, SnapshotManifestV2.DESCRIPTOR_VERSION);
    }

    private SnapshotBuilder createSnapshot(final String snapshotName, final String tableName,
        final int version) throws IOException {
      return createSnapshot(snapshotName, tableName, TEST_NUM_REGIONS, version);
    }

    private SnapshotBuilder createSnapshot(final String snapshotName, final String tableName,
        final int numRegions, final int version) throws IOException {
      TableDescriptor htd = createHtd(tableName);
      RegionData[] regions = createTable(htd, numRegions);

      SnapshotProtos.SnapshotDescription desc = SnapshotProtos.SnapshotDescription.newBuilder()
        .setTable(htd.getTableName().getNameAsString())
        .setName(snapshotName)
        .setVersion(version)
        .build();

      Path workingDir = SnapshotDescriptionUtils.getWorkingSnapshotDir(desc, rootDir);
      SnapshotDescriptionUtils.writeSnapshotInfo(desc, workingDir, fs);
      return new SnapshotBuilder(conf, fs, rootDir, htd, desc, regions);
    }

    public TableDescriptor createHtd(final String tableName) {
      return TableDescriptorBuilder.newBuilder(TableName.valueOf(tableName))
              .addColumnFamily(ColumnFamilyDescriptorBuilder.of(TEST_FAMILY))
              .build();
    }

    private RegionData[] createTable(final TableDescriptor htd, final int nregions)
        throws IOException {
      Path tableDir = FSUtils.getTableDir(rootDir, htd.getTableName());
      new FSTableDescriptors(conf).createTableDescriptorForTableDirectory(tableDir, htd, false);

      assertTrue(nregions % 2 == 0);
      RegionData[] regions = new RegionData[nregions];
      for (int i = 0; i < regions.length; i += 2) {
        byte[] startKey = Bytes.toBytes(0 + i * 2);
        byte[] endKey = Bytes.toBytes(1 + i * 2);

        // First region, simple with one plain hfile.
        RegionInfo hri = RegionInfoBuilder.newBuilder(htd.getTableName())
            .setStartKey(startKey)
            .setEndKey(endKey)
            .build();
        HRegionFileSystem rfs = HRegionFileSystem.createRegionOnFileSystem(conf, fs, tableDir, hri);
        regions[i] = new RegionData(tableDir, hri, 3);
        for (int j = 0; j < regions[i].files.length; ++j) {
          Path storeFile = createStoreFile(rfs.createTempName());
          regions[i].files[j] = rfs.commitStoreFile(TEST_FAMILY, storeFile);
        }

        // Second region, used to test the split case.
        // This region contains a reference to the hfile in the first region.
        startKey = Bytes.toBytes(2 + i * 2);
        endKey = Bytes.toBytes(3 + i * 2);
        hri = RegionInfoBuilder.newBuilder(htd.getTableName()).build();
        rfs = HRegionFileSystem.createRegionOnFileSystem(conf, fs, tableDir, hri);
        regions[i+1] = new RegionData(tableDir, hri, regions[i].files.length);
        for (int j = 0; j < regions[i].files.length; ++j) {
          String refName = regions[i].files[j].getName() + '.' + regions[i].hri.getEncodedName();
          Path refFile = createStoreFile(new Path(rootDir, refName));
          regions[i+1].files[j] = rfs.commitStoreFile(TEST_FAMILY, refFile);
        }
      }
      return regions;
    }

    private Path createStoreFile(final Path storeFile)
        throws IOException {
      FSDataOutputStream out = fs.create(storeFile);
      try {
        out.write(Bytes.toBytes(storeFile.toString()));
      } finally {
        out.close();
      }
      return storeFile;
    }
  }

  // ==========================================================================
  //  Table Helpers
  // ==========================================================================
  public static void waitForTableToBeOnline(final HBaseTestingUtility util,
                                            final TableName tableName)
      throws IOException, InterruptedException {
    HRegionServer rs = util.getRSForFirstRegionInTable(tableName);
    List<HRegion> onlineRegions = rs.getRegions(tableName);
    for (HRegion region : onlineRegions) {
      region.waitForFlushesAndCompactions();
    }
    // Wait up to 60 seconds for a table to be available.
    util.waitFor(60000, util.predicateTableAvailable(tableName));
  }

  public static void createTable(final HBaseTestingUtility util, final TableName tableName,
      int regionReplication, int nRegions, final byte[]... families)
      throws IOException, InterruptedException {
    TableDescriptorBuilder builder
      = TableDescriptorBuilder
          .newBuilder(tableName)
          .setRegionReplication(regionReplication);
    for (byte[] family : families) {
      builder.addColumnFamily(ColumnFamilyDescriptorBuilder.of(family));
    }
    byte[][] splitKeys = getSplitKeys(nRegions);
    util.createTable(builder.build(), splitKeys);
    assertEquals((splitKeys.length + 1) * regionReplication,
        util.getAdmin().getTableRegions(tableName).size());
  }

  public static byte[][] getSplitKeys() {
    return getSplitKeys(KEYS.length);
  }

  public static byte[][] getSplitKeys(int nRegions) {
    nRegions = nRegions < KEYS.length ? nRegions : (KEYS.length - 1);
    final byte[][] splitKeys = new byte[nRegions-1][];
    final int step = KEYS.length / nRegions;
    int keyIndex = 1;
    for (int i = 0; i < splitKeys.length; ++i) {
      splitKeys[i] = new byte[] { KEYS[keyIndex] };
      keyIndex += step;
    }
    return splitKeys;
  }

  public static void createTable(final HBaseTestingUtility util, final TableName tableName,
      final byte[]... families) throws IOException, InterruptedException {
    createTable(util, tableName, 1, families);
  }

  public static void createTable(final HBaseTestingUtility util, final TableName tableName,
      final int regionReplication, final byte[]... families) throws IOException, InterruptedException {
    createTable(util, tableName, regionReplication, KEYS.length, families);
  }

  public static void createPreSplitTable(final HBaseTestingUtility util, final TableName tableName,
      final int nRegions, final byte[]... families) throws IOException, InterruptedException {
    createTable(util, tableName, 1, nRegions, families);
  }

  public static void loadData(final HBaseTestingUtility util, final TableName tableName, int rows,
      byte[]... families) throws IOException, InterruptedException {
    BufferedMutator mutator = util.getConnection().getBufferedMutator(tableName);
    loadData(util, mutator, rows, families);
  }

  public static void loadData(final HBaseTestingUtility util, final BufferedMutator mutator, int rows,
      byte[]... families) throws IOException, InterruptedException {
    // Ensure one row per region
    assertTrue(rows >= KEYS.length);
    for (byte k0: KEYS) {
      byte[] k = new byte[] { k0 };
      byte[] value = Bytes.add(Bytes.toBytes(System.currentTimeMillis()), k);
      byte[] key = Bytes.add(k, Bytes.toBytes(MD5Hash.getMD5AsHex(value)));
      final byte[][] families1 = families;
      final byte[] key1 = key;
      final byte[] value1 = value;
      mutator.mutate(createPut(families1, key1, value1));
      rows--;
    }

    // Add other extra rows. more rows, more files
    while (rows-- > 0) {
      byte[] value = Bytes.add(Bytes.toBytes(System.currentTimeMillis()), Bytes.toBytes(rows));
      byte[] key = Bytes.toBytes(MD5Hash.getMD5AsHex(value));
      final byte[][] families1 = families;
      final byte[] key1 = key;
      final byte[] value1 = value;
      mutator.mutate(createPut(families1, key1, value1));
    }
    mutator.flush();

    waitForTableToBeOnline(util, mutator.getName());
  }

  private static Put createPut(final byte[][] families, final byte[] key, final byte[] value) {
    byte[] q = Bytes.toBytes("q");
    Put put = new Put(key);
    put.setDurability(Durability.SKIP_WAL);
    for (byte[] family: families) {
      put.addColumn(family, q, value);
    }
    return put;
  }

  public static void deleteAllSnapshots(final Admin admin)
      throws IOException {
    // Delete all the snapshots
    for (SnapshotDescription snapshot: admin.listSnapshots()) {
      admin.deleteSnapshot(snapshot.getName());
    }
    SnapshotTestingUtils.assertNoSnapshots(admin);
  }

  public static void deleteArchiveDirectory(final HBaseTestingUtility util)
      throws IOException {
    // Ensure the archiver to be empty
    MasterFileSystem mfs = util.getMiniHBaseCluster().getMaster().getMasterFileSystem();
    Path archiveDir = new Path(mfs.getRootDir(), HConstants.HFILE_ARCHIVE_DIRECTORY);
    mfs.getFileSystem().delete(archiveDir, true);
  }

  public static void verifyRowCount(final HBaseTestingUtility util, final TableName tableName,
      long expectedRows) throws IOException {
    Table table = util.getConnection().getTable(tableName);
    try {
      assertEquals(expectedRows, util.countRows(table));
    } finally {
      table.close();
    }
  }

  public static void verifyReplicasCameOnline(TableName tableName, Admin admin,
      int regionReplication) throws IOException {
    List<RegionInfo> regions = admin.getRegions(tableName);
    HashSet<RegionInfo> set = new HashSet<>();
    for (RegionInfo hri : regions) {
      set.add(RegionReplicaUtil.getRegionInfoForDefaultReplica(hri));
      for (int i = 0; i < regionReplication; i++) {
        RegionInfo replica = RegionReplicaUtil.getRegionInfoForReplica(hri, i);
        if (!regions.contains(replica)) {
          Assert.fail(replica + " is not contained in the list of online regions");
        }
      }
    }
    assertEquals(getSplitKeys().length + 1, set.size());
  }
}<|MERGE_RESOLUTION|>--- conflicted
+++ resolved
@@ -30,10 +30,6 @@
 import java.util.Map;
 import java.util.Set;
 import java.util.TreeSet;
-<<<<<<< HEAD
-
-=======
->>>>>>> c8e8f700
 import org.apache.hadoop.conf.Configuration;
 import org.apache.hadoop.fs.FSDataInputStream;
 import org.apache.hadoop.fs.FSDataOutputStream;
@@ -75,10 +71,6 @@
 import org.junit.Assert;
 import org.slf4j.Logger;
 import org.slf4j.LoggerFactory;
-<<<<<<< HEAD
-=======
-
->>>>>>> c8e8f700
 import org.apache.hadoop.hbase.shaded.protobuf.ProtobufUtil;
 import org.apache.hadoop.hbase.shaded.protobuf.generated.MasterProtos.IsSnapshotDoneRequest;
 import org.apache.hadoop.hbase.shaded.protobuf.generated.MasterProtos.IsSnapshotDoneResponse;
@@ -234,12 +226,6 @@
         }
       });
     }
-<<<<<<< HEAD
-    for (byte[] b : snapshotFamilies) {
-      LOG.info("[CHIA] " + Bytes.toStringBinary(b));
-    }
-=======
->>>>>>> c8e8f700
     // Verify that there are store files in the specified families
     if (nonEmptyTestFamilies != null) {
       for (final byte[] familyName: nonEmptyTestFamilies) {
