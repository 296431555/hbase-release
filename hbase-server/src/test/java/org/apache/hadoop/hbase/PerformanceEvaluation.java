/**
 *
 * Licensed to the Apache Software Foundation (ASF) under one
 * or more contributor license agreements.  See the NOTICE file
 * distributed with this work for additional information
 * regarding copyright ownership.  The ASF licenses this file
 * to you under the Apache License, Version 2.0 (the
 * "License"); you may not use this file except in compliance
 * with the License.  You may obtain a copy of the License at
 *
 *     http://www.apache.org/licenses/LICENSE-2.0
 *
 * Unless required by applicable law or agreed to in writing, software
 * distributed under the License is distributed on an "AS IS" BASIS,
 * WITHOUT WARRANTIES OR CONDITIONS OF ANY KIND, either express or implied.
 * See the License for the specific language governing permissions and
 * limitations under the License.
 */
package org.apache.hadoop.hbase;

import static org.codehaus.jackson.map.SerializationConfig.Feature.SORT_PROPERTIES_ALPHABETICALLY;

import java.io.IOException;
import java.io.PrintStream;
import java.lang.reflect.Constructor;
import java.math.BigDecimal;
import java.math.MathContext;
import java.text.DecimalFormat;
import java.text.SimpleDateFormat;
import java.util.ArrayList;
import java.util.Arrays;
import java.util.Date;
import java.util.LinkedList;
import java.util.Map;
import java.util.Queue;
import java.util.Random;
import java.util.TreeMap;
import java.util.concurrent.Callable;
import java.util.concurrent.ExecutionException;
import java.util.concurrent.ExecutorService;
import java.util.concurrent.Executors;
import java.util.concurrent.Future;

import com.google.common.base.Objects;
import com.google.common.util.concurrent.ThreadFactoryBuilder;

import org.apache.commons.logging.Log;
import org.apache.commons.logging.LogFactory;
import org.apache.hadoop.conf.Configuration;
import org.apache.hadoop.conf.Configured;
import org.apache.hadoop.fs.FileSystem;
import org.apache.hadoop.fs.Path;
import org.apache.hadoop.hbase.classification.InterfaceAudience;
import org.apache.hadoop.hbase.client.Admin;
import org.apache.hadoop.hbase.client.BufferedMutator;
import org.apache.hadoop.hbase.client.Connection;
import org.apache.hadoop.hbase.client.ConnectionFactory;
import org.apache.hadoop.hbase.client.Consistency;
import org.apache.hadoop.hbase.client.Durability;
import org.apache.hadoop.hbase.client.Get;
import org.apache.hadoop.hbase.client.Put;
import org.apache.hadoop.hbase.client.Result;
import org.apache.hadoop.hbase.client.ResultScanner;
import org.apache.hadoop.hbase.client.Scan;
import org.apache.hadoop.hbase.client.Table;
import org.apache.hadoop.hbase.filter.BinaryComparator;
import org.apache.hadoop.hbase.filter.CompareFilter;
import org.apache.hadoop.hbase.filter.Filter;
import org.apache.hadoop.hbase.filter.FilterAllFilter;
import org.apache.hadoop.hbase.filter.FilterList;
import org.apache.hadoop.hbase.filter.PageFilter;
import org.apache.hadoop.hbase.filter.SingleColumnValueFilter;
import org.apache.hadoop.hbase.filter.WhileMatchFilter;
import org.apache.hadoop.hbase.io.compress.Compression;
import org.apache.hadoop.hbase.io.encoding.DataBlockEncoding;
import org.apache.hadoop.hbase.io.hfile.RandomDistribution;
import org.apache.hadoop.hbase.mapreduce.TableMapReduceUtil;
import org.apache.hadoop.hbase.regionserver.BloomType;
import org.apache.hadoop.hbase.trace.HBaseHTraceConfiguration;
import org.apache.hadoop.hbase.trace.SpanReceiverHost;
import org.apache.hadoop.hbase.util.*;
import org.apache.hadoop.io.LongWritable;
import org.apache.hadoop.io.Text;
import org.apache.hadoop.mapreduce.Job;
import org.apache.hadoop.mapreduce.Mapper;
import org.apache.hadoop.mapreduce.lib.input.NLineInputFormat;
import org.apache.hadoop.mapreduce.lib.output.TextOutputFormat;
import org.apache.hadoop.mapreduce.lib.reduce.LongSumReducer;
import org.apache.hadoop.util.Tool;
import org.apache.hadoop.util.ToolRunner;
import org.codehaus.jackson.map.ObjectMapper;

import com.yammer.metrics.core.Histogram;
import com.yammer.metrics.stats.UniformSample;
import com.yammer.metrics.stats.Snapshot;

import org.apache.htrace.Sampler;
import org.apache.htrace.Trace;
import org.apache.htrace.TraceScope;
import org.apache.htrace.impl.ProbabilitySampler;

/**
 * Script used evaluating HBase performance and scalability.  Runs a HBase
 * client that steps through one of a set of hardcoded tests or 'experiments'
 * (e.g. a random reads test, a random writes test, etc.). Pass on the
 * command-line which test to run and how many clients are participating in
 * this experiment. Run {@code PerformanceEvaluation --help} to obtain usage.
 *
 * <p>This class sets up and runs the evaluation programs described in
 * Section 7, <i>Performance Evaluation</i>, of the <a
 * href="http://labs.google.com/papers/bigtable.html">Bigtable</a>
 * paper, pages 8-10.
 *
 * <p>By default, runs as a mapreduce job where each mapper runs a single test
 * client. Can also run as a non-mapreduce, multithreaded application by
 * specifying {@code --nomapred}. Each client does about 1GB of data, unless
 * specified otherwise.
 */
@InterfaceAudience.LimitedPrivate(HBaseInterfaceAudience.TOOLS)
public class PerformanceEvaluation extends Configured implements Tool {
  protected static final Log LOG = LogFactory.getLog(PerformanceEvaluation.class.getName());
  private static final ObjectMapper MAPPER = new ObjectMapper();
  static {
    MAPPER.configure(SORT_PROPERTIES_ALPHABETICALLY, true);
  }

  public static final String TABLE_NAME = "TestTable";
  public static final byte[] FAMILY_NAME = Bytes.toBytes("info");
  public static final byte [] COLUMN_ZERO = Bytes.toBytes("" + 0);
  public static final byte [] QUALIFIER_NAME = COLUMN_ZERO;
  public static final int DEFAULT_VALUE_LENGTH = 1000;
  public static final int ROW_LENGTH = 26;

  private static final int ONE_GB = 1024 * 1024 * 1000;
  private static final int DEFAULT_ROWS_PER_GB = ONE_GB / DEFAULT_VALUE_LENGTH;
  // TODO : should we make this configurable
  private static final int TAG_LENGTH = 256;
  private static final DecimalFormat FMT = new DecimalFormat("0.##");
  private static final MathContext CXT = MathContext.DECIMAL64;
  private static final BigDecimal MS_PER_SEC = BigDecimal.valueOf(1000);
  private static final BigDecimal BYTES_PER_MB = BigDecimal.valueOf(1024 * 1024);
  private static final TestOptions DEFAULT_OPTS = new TestOptions();

  private static Map<String, CmdDescriptor> COMMANDS = new TreeMap<String, CmdDescriptor>();
  private static final Path PERF_EVAL_DIR = new Path("performance_evaluation");

  static {
    addCommandDescriptor(RandomReadTest.class, "randomRead",
      "Run random read test");
    addCommandDescriptor(RandomSeekScanTest.class, "randomSeekScan",
      "Run random seek and scan 100 test");
    addCommandDescriptor(RandomScanWithRange10Test.class, "scanRange10",
      "Run random seek scan with both start and stop row (max 10 rows)");
    addCommandDescriptor(RandomScanWithRange100Test.class, "scanRange100",
      "Run random seek scan with both start and stop row (max 100 rows)");
    addCommandDescriptor(RandomScanWithRange1000Test.class, "scanRange1000",
      "Run random seek scan with both start and stop row (max 1000 rows)");
    addCommandDescriptor(RandomScanWithRange10000Test.class, "scanRange10000",
      "Run random seek scan with both start and stop row (max 10000 rows)");
    addCommandDescriptor(RandomWriteTest.class, "randomWrite",
      "Run random write test");
    addCommandDescriptor(SequentialReadTest.class, "sequentialRead",
      "Run sequential read test");
    addCommandDescriptor(SequentialWriteTest.class, "sequentialWrite",
      "Run sequential write test");
    addCommandDescriptor(ScanTest.class, "scan",
      "Run scan test (read every row)");
    addCommandDescriptor(FilteredScanTest.class, "filterScan",
      "Run scan test using a filter to find a specific row based on it's value " +
        "(make sure to use --rows=20)");
  }

  /**
   * Enum for map metrics.  Keep it out here rather than inside in the Map
   * inner-class so we can find associated properties.
   */
  protected static enum Counter {
    /** elapsed time */
    ELAPSED_TIME,
    /** number of rows */
    ROWS
  }

  protected static class RunResult implements Comparable<RunResult> {
    public RunResult(long duration, Histogram hist) {
      this.duration = duration;
      this.hist = hist;
    }

    public final long duration;
    public final Histogram hist;

    @Override
    public String toString() {
      return Long.toString(duration);
    }

    @Override public int compareTo(RunResult o) {
      return Long.compare(this.duration, o.duration);
    }
  }

  /**
   * Constructor
   * @param conf Configuration object
   */
  public PerformanceEvaluation(final Configuration conf) {
    super(conf);
  }

  protected static void addCommandDescriptor(Class<? extends Test> cmdClass,
      String name, String description) {
    CmdDescriptor cmdDescriptor = new CmdDescriptor(cmdClass, name, description);
    COMMANDS.put(name, cmdDescriptor);
  }

  /**
   * Implementations can have their status set.
   */
  interface Status {
    /**
     * Sets status
     * @param msg status message
     * @throws IOException
     */
    void setStatus(final String msg) throws IOException;
  }

  /**
   * MapReduce job that runs a performance evaluation client in each map task.
   */
  public static class EvaluationMapTask
      extends Mapper<LongWritable, Text, LongWritable, LongWritable> {

    /** configuration parameter name that contains the command */
    public final static String CMD_KEY = "EvaluationMapTask.command";
    /** configuration parameter name that contains the PE impl */
    public static final String PE_KEY = "EvaluationMapTask.performanceEvalImpl";

    private Class<? extends Test> cmd;

    @Override
    protected void setup(Context context) throws IOException, InterruptedException {
      this.cmd = forName(context.getConfiguration().get(CMD_KEY), Test.class);

      // this is required so that extensions of PE are instantiated within the
      // map reduce task...
      Class<? extends PerformanceEvaluation> peClass =
          forName(context.getConfiguration().get(PE_KEY), PerformanceEvaluation.class);
      try {
        peClass.getConstructor(Configuration.class).newInstance(context.getConfiguration());
      } catch (Exception e) {
        throw new IllegalStateException("Could not instantiate PE instance", e);
      }
    }

    private <Type> Class<? extends Type> forName(String className, Class<Type> type) {
      try {
        return Class.forName(className).asSubclass(type);
      } catch (ClassNotFoundException e) {
        throw new IllegalStateException("Could not find class for name: " + className, e);
      }
    }

    @Override
    protected void map(LongWritable key, Text value, final Context context)
           throws IOException, InterruptedException {

      Status status = new Status() {
        @Override
        public void setStatus(String msg) {
           context.setStatus(msg);
        }
      };

      ObjectMapper mapper = new ObjectMapper();
      TestOptions opts = mapper.readValue(value.toString(), TestOptions.class);
      Configuration conf = HBaseConfiguration.create(context.getConfiguration());
      final Connection con = ConnectionFactory.createConnection(conf);

      // Evaluation task
      RunResult result = PerformanceEvaluation.runOneClient(this.cmd, conf, con, opts, status);
      // Collect how much time the thing took. Report as map output and
      // to the ELAPSED_TIME counter.
      context.getCounter(Counter.ELAPSED_TIME).increment(result.duration);
      context.getCounter(Counter.ROWS).increment(opts.perClientRunRows);
      context.write(new LongWritable(opts.startRow), new LongWritable(result.duration));
      context.progress();
    }
  }

  /*
   * If table does not already exist, create. Also create a table when
   * {@code opts.presplitRegions} is specified or when the existing table's
   * region replica count doesn't match {@code opts.replicas}.
   */
  static boolean checkTable(Admin admin, TestOptions opts) throws IOException {
    TableName tableName = TableName.valueOf(opts.tableName);
    boolean needsDelete = false, exists = admin.tableExists(tableName);
    boolean isReadCmd = opts.cmdName.toLowerCase().contains("read")
      || opts.cmdName.toLowerCase().contains("scan");
    if (!exists && isReadCmd) {
      throw new IllegalStateException(
        "Must specify an existing table for read commands. Run a write command first.");
    }
    HTableDescriptor desc =
      exists ? admin.getTableDescriptor(TableName.valueOf(opts.tableName)) : null;
    byte[][] splits = getSplits(opts);

    // recreate the table when user has requested presplit or when existing
    // {RegionSplitPolicy,replica count} does not match requested.
    if ((exists && opts.presplitRegions != DEFAULT_OPTS.presplitRegions)
      || (!isReadCmd && desc != null && desc.getRegionSplitPolicyClassName() != opts.splitPolicy)
      || (!isReadCmd && desc != null && desc.getRegionReplication() != opts.replicas)) {
      needsDelete = true;
      // wait, why did it delete my table?!?
      LOG.debug(Objects.toStringHelper("needsDelete")
        .add("needsDelete", needsDelete)
        .add("isReadCmd", isReadCmd)
        .add("exists", exists)
        .add("desc", desc)
        .add("presplit", opts.presplitRegions)
        .add("splitPolicy", opts.splitPolicy)
        .add("replicas", opts.replicas));
    }

    // remove an existing table
    if (needsDelete) {
      if (admin.isTableEnabled(tableName)) {
        admin.disableTable(tableName);
      }
      admin.deleteTable(tableName);
    }

    // table creation is necessary
    if (!exists || needsDelete) {
      desc = getTableDescriptor(opts);
      if (splits != null) {
        if (LOG.isDebugEnabled()) {
          for (int i = 0; i < splits.length; i++) {
            LOG.debug(" split " + i + ": " + Bytes.toStringBinary(splits[i]));
          }
        }
      }
      admin.createTable(desc, splits);
      LOG.info("Table " + desc + " created");
    }
    return admin.tableExists(tableName);
  }

  /**
   * Create an HTableDescriptor from provided TestOptions.
   */
  protected static HTableDescriptor getTableDescriptor(TestOptions opts) {
    HTableDescriptor desc = new HTableDescriptor(TableName.valueOf(opts.tableName));
    HColumnDescriptor family = new HColumnDescriptor(FAMILY_NAME);
    family.setDataBlockEncoding(opts.blockEncoding);
    family.setCompressionType(opts.compression);
    family.setBloomFilterType(opts.bloomType);
    if (opts.inMemoryCF) {
      family.setInMemory(true);
    }
    desc.addFamily(family);
    if (opts.replicas != DEFAULT_OPTS.replicas) {
      desc.setRegionReplication(opts.replicas);
    }
    if (opts.splitPolicy != DEFAULT_OPTS.splitPolicy) {
      desc.setRegionSplitPolicyClassName(opts.splitPolicy);
    }
    return desc;
  }

  /**
   * generates splits based on total number of rows and specified split regions
   */
  protected static byte[][] getSplits(TestOptions opts) {
    if (opts.presplitRegions == DEFAULT_OPTS.presplitRegions)
      return null;

    int numSplitPoints = opts.presplitRegions - 1;
    byte[][] splits = new byte[numSplitPoints][];
    int jump = opts.totalRows / opts.presplitRegions;
    for (int i = 0; i < numSplitPoints; i++) {
      int rowkey = jump * (1 + i);
      splits[i] = format(rowkey);
    }
    return splits;
  }

  /*
   * Run all clients in this vm each to its own thread.
   */
  static RunResult[] doLocalClients(final TestOptions opts, final Configuration conf)
      throws IOException, InterruptedException {
    final Class<? extends Test> cmd = determineCommandClass(opts.cmdName);
    assert cmd != null;
    @SuppressWarnings("unchecked")
    Future<RunResult>[] threads = new Future[opts.numClientThreads];
    RunResult[] results = new RunResult[opts.numClientThreads];
    ExecutorService pool = Executors.newFixedThreadPool(opts.numClientThreads,
      new ThreadFactoryBuilder().setNameFormat("TestClient-%s").build());
    final Connection con = ConnectionFactory.createConnection(conf);
    for (int i = 0; i < threads.length; i++) {
      final int index = i;
      threads[i] = pool.submit(new Callable<RunResult>() {
        @Override
        public RunResult call() throws Exception {
          TestOptions threadOpts = new TestOptions(opts);
          if (threadOpts.startRow == 0) threadOpts.startRow = index * threadOpts.perClientRunRows;
          RunResult run = runOneClient(cmd, conf, con, threadOpts, new Status() {
            @Override
            public void setStatus(final String msg) throws IOException {
              LOG.info(msg);
            }
          });
          LOG.info("Finished " + Thread.currentThread().getName() + " in " + run.duration +
            "ms over " + threadOpts.perClientRunRows + " rows");
          return run;
        }
      });
    }
    pool.shutdown();

    for (int i = 0; i < threads.length; i++) {
      try {
        results[i] = threads[i].get();
      } catch (ExecutionException e) {
        throw new IOException(e.getCause());
      }
    }
    final String test = cmd.getSimpleName();
    LOG.info("[" + test + "] Summary of timings (ms): "
             + Arrays.toString(results));
    Arrays.sort(results);
    long total = 0;
    for (RunResult result : results) {
      total += result.duration;
    }
    LOG.info("[" + test + "]"
      + "\tMin: " + results[0] + "ms"
      + "\tMax: " + results[results.length - 1] + "ms"
      + "\tAvg: " + (total / results.length) + "ms");

    con.close();

    return results;
  }

  /*
   * Run a mapreduce job.  Run as many maps as asked-for clients.
   * Before we start up the job, write out an input file with instruction
   * per client regards which row they are to start on.
   * @param cmd Command to run.
   * @throws IOException
   */
  static Job doMapReduce(TestOptions opts, final Configuration conf)
      throws IOException, InterruptedException, ClassNotFoundException {
    final Class<? extends Test> cmd = determineCommandClass(opts.cmdName);
    assert cmd != null;
    Path inputDir = writeInputFile(conf, opts);
    conf.set(EvaluationMapTask.CMD_KEY, cmd.getName());
    conf.set(EvaluationMapTask.PE_KEY, PerformanceEvaluation.class.getName());
    Job job = Job.getInstance(conf);
    job.setJarByClass(PerformanceEvaluation.class);
    job.setJobName("HBase Performance Evaluation - " + opts.cmdName);

    job.setInputFormatClass(NLineInputFormat.class);
    NLineInputFormat.setInputPaths(job, inputDir);
    // this is default, but be explicit about it just in case.
    NLineInputFormat.setNumLinesPerSplit(job, 1);

    job.setOutputKeyClass(LongWritable.class);
    job.setOutputValueClass(LongWritable.class);

    job.setMapperClass(EvaluationMapTask.class);
    job.setReducerClass(LongSumReducer.class);

    job.setNumReduceTasks(1);

    job.setOutputFormatClass(TextOutputFormat.class);
    TextOutputFormat.setOutputPath(job, new Path(inputDir.getParent(), "outputs"));

    TableMapReduceUtil.addDependencyJars(job);
    TableMapReduceUtil.addDependencyJars(job.getConfiguration(),
      Histogram.class,     // yammer metrics
      ObjectMapper.class); // jackson-mapper-asl

    TableMapReduceUtil.initCredentials(job);

    job.waitForCompletion(true);
    return job;
  }

  /*
   * Write input file of offsets-per-client for the mapreduce job.
   * @param c Configuration
   * @return Directory that contains file written.
   * @throws IOException
   */
  private static Path writeInputFile(final Configuration c, final TestOptions opts) throws IOException {
    SimpleDateFormat formatter = new SimpleDateFormat("yyyyMMddHHmmss");
    Path jobdir = new Path(PERF_EVAL_DIR, formatter.format(new Date()));
    Path inputDir = new Path(jobdir, "inputs");

    FileSystem fs = FileSystem.get(c);
    fs.mkdirs(inputDir);

    Path inputFile = new Path(inputDir, "input.txt");
    PrintStream out = new PrintStream(fs.create(inputFile));
    // Make input random.
    Map<Integer, String> m = new TreeMap<Integer, String>();
    Hash h = MurmurHash.getInstance();
    int perClientRows = (opts.totalRows / opts.numClientThreads);
    try {
      for (int i = 0; i < 10; i++) {
        for (int j = 0; j < opts.numClientThreads; j++) {
          TestOptions next = new TestOptions(opts);
          next.startRow = (j * perClientRows) + (i * (perClientRows/10));
          next.perClientRunRows = perClientRows / 10;
          String s = MAPPER.writeValueAsString(next);
          LOG.info("maptask input=" + s);
          int hash = h.hash(Bytes.toBytes(s));
          m.put(hash, s);
        }
      }
      for (Map.Entry<Integer, String> e: m.entrySet()) {
        out.println(e.getValue());
      }
    } finally {
      out.close();
    }
    return inputDir;
  }

  /**
   * Describes a command.
   */
  static class CmdDescriptor {
    private Class<? extends Test> cmdClass;
    private String name;
    private String description;

    CmdDescriptor(Class<? extends Test> cmdClass, String name, String description) {
      this.cmdClass = cmdClass;
      this.name = name;
      this.description = description;
    }

    public Class<? extends Test> getCmdClass() {
      return cmdClass;
    }

    public String getName() {
      return name;
    }

    public String getDescription() {
      return description;
    }
  }

  /**
   * Wraps up options passed to {@link org.apache.hadoop.hbase.PerformanceEvaluation}.
   * This makes tracking all these arguments a little easier.
   * NOTE: ADDING AN OPTION, you need to add a data member, a getter/setter (to make JSON
   * serialization of this TestOptions class behave), and you need to add to the clone constructor
   * below copying your new option from the 'that' to the 'this'.  Look for 'clone' below.
   */
  static class TestOptions {
    String cmdName = null;
    boolean nomapred = false;
    boolean filterAll = false;
    int startRow = 0;
    float size = 1.0f;
    int perClientRunRows = DEFAULT_ROWS_PER_GB;
    int numClientThreads = 1;
    int totalRows = DEFAULT_ROWS_PER_GB;
    float sampleRate = 1.0f;
    double traceRate = 0.0;
    String tableName = TABLE_NAME;
    boolean flushCommits = true;
    boolean writeToWAL = true;
    boolean autoFlush = false;
    boolean oneCon = false;
    boolean useTags = false;
    int noOfTags = 1;
    boolean reportLatency = false;
    int multiGet = 0;
    int randomSleep = 0;
    boolean inMemoryCF = false;
    int presplitRegions = 0;
    int replicas = HTableDescriptor.DEFAULT_REGION_REPLICATION;
    String splitPolicy = null;
    Compression.Algorithm compression = Compression.Algorithm.NONE;
    BloomType bloomType = BloomType.ROW;
    DataBlockEncoding blockEncoding = DataBlockEncoding.NONE;
    boolean valueRandom = false;
    boolean valueZipf = false;
    int valueSize = DEFAULT_VALUE_LENGTH;
    int period = (this.perClientRunRows / 10) == 0? perClientRunRows: perClientRunRows / 10;
<<<<<<< HEAD
=======
    int columns = 1;
    int caching = 30;
>>>>>>> d1133ced
    boolean addColumns = true;

    public TestOptions() {}

    /**
     * Clone constructor.
     * @param that Object to copy from.
     */
    public TestOptions(TestOptions that) {
      this.cmdName = that.cmdName;
      this.nomapred = that.nomapred;
      this.startRow = that.startRow;
      this.size = that.size;
      this.perClientRunRows = that.perClientRunRows;
      this.numClientThreads = that.numClientThreads;
      this.totalRows = that.totalRows;
      this.sampleRate = that.sampleRate;
      this.traceRate = that.traceRate;
      this.tableName = that.tableName;
      this.flushCommits = that.flushCommits;
      this.writeToWAL = that.writeToWAL;
      this.autoFlush = that.autoFlush;
      this.oneCon = that.oneCon;
      this.useTags = that.useTags;
      this.noOfTags = that.noOfTags;
      this.reportLatency = that.reportLatency;
      this.multiGet = that.multiGet;
      this.inMemoryCF = that.inMemoryCF;
      this.presplitRegions = that.presplitRegions;
      this.replicas = that.replicas;
      this.splitPolicy = that.splitPolicy;
      this.compression = that.compression;
      this.blockEncoding = that.blockEncoding;
      this.filterAll = that.filterAll;
      this.bloomType = that.bloomType;
      this.valueRandom = that.valueRandom;
      this.valueZipf = that.valueZipf;
      this.valueSize = that.valueSize;
      this.period = that.period;
      this.randomSleep = that.randomSleep;
      this.addColumns = that.addColumns;
<<<<<<< HEAD
=======
      this.columns = that.columns;
      this.caching = that.caching;
    }

    public int getCaching() {
      return this.caching;
    }

    public void setCaching(final int caching) {
      this.caching = caching;
    }

    public int getColumns() {
      return this.columns;
    }

    public void setColumns(final int columns) {
      this.columns = columns;
>>>>>>> d1133ced
    }

    public boolean isValueZipf() {
      return valueZipf;
    }

    public void setValueZipf(boolean valueZipf) {
      this.valueZipf = valueZipf;
    }

    public String getCmdName() {
      return cmdName;
    }

    public void setCmdName(String cmdName) {
      this.cmdName = cmdName;
    }

    public int getRandomSleep() {
      return randomSleep;
    }

    public void setRandomSleep(int randomSleep) {
      this.randomSleep = randomSleep;
    }

    public int getReplicas() {
      return replicas;
    }

    public void setReplicas(int replicas) {
      this.replicas = replicas;
    }

    public String getSplitPolicy() {
      return splitPolicy;
    }

    public void setSplitPolicy(String splitPolicy) {
      this.splitPolicy = splitPolicy;
    }

    public void setNomapred(boolean nomapred) {
      this.nomapred = nomapred;
    }

    public void setFilterAll(boolean filterAll) {
      this.filterAll = filterAll;
    }

    public void setStartRow(int startRow) {
      this.startRow = startRow;
    }

    public void setSize(float size) {
      this.size = size;
    }

    public void setPerClientRunRows(int perClientRunRows) {
      this.perClientRunRows = perClientRunRows;
    }

    public void setNumClientThreads(int numClientThreads) {
      this.numClientThreads = numClientThreads;
    }

    public void setTotalRows(int totalRows) {
      this.totalRows = totalRows;
    }

    public void setSampleRate(float sampleRate) {
      this.sampleRate = sampleRate;
    }

    public void setTraceRate(double traceRate) {
      this.traceRate = traceRate;
    }

    public void setTableName(String tableName) {
      this.tableName = tableName;
    }

    public void setFlushCommits(boolean flushCommits) {
      this.flushCommits = flushCommits;
    }

    public void setWriteToWAL(boolean writeToWAL) {
      this.writeToWAL = writeToWAL;
    }

    public void setAutoFlush(boolean autoFlush) {
      this.autoFlush = autoFlush;
    }

    public void setOneCon(boolean oneCon) {
      this.oneCon = oneCon;
    }

    public void setUseTags(boolean useTags) {
      this.useTags = useTags;
    }

    public void setNoOfTags(int noOfTags) {
      this.noOfTags = noOfTags;
    }

    public void setReportLatency(boolean reportLatency) {
      this.reportLatency = reportLatency;
    }

    public void setMultiGet(int multiGet) {
      this.multiGet = multiGet;
    }

    public void setInMemoryCF(boolean inMemoryCF) {
      this.inMemoryCF = inMemoryCF;
    }

    public void setPresplitRegions(int presplitRegions) {
      this.presplitRegions = presplitRegions;
    }

    public void setCompression(Compression.Algorithm compression) {
      this.compression = compression;
    }

    public void setBloomType(BloomType bloomType) {
      this.bloomType = bloomType;
    }

    public void setBlockEncoding(DataBlockEncoding blockEncoding) {
      this.blockEncoding = blockEncoding;
    }

    public void setValueRandom(boolean valueRandom) {
      this.valueRandom = valueRandom;
    }

    public void setValueSize(int valueSize) {
      this.valueSize = valueSize;
    }

    public void setPeriod(int period) {
      this.period = period;
    }

    public boolean isNomapred() {
      return nomapred;
    }

    public boolean isFilterAll() {
      return filterAll;
    }

    public int getStartRow() {
      return startRow;
    }

    public float getSize() {
      return size;
    }

    public int getPerClientRunRows() {
      return perClientRunRows;
    }

    public int getNumClientThreads() {
      return numClientThreads;
    }

    public int getTotalRows() {
      return totalRows;
    }

    public float getSampleRate() {
      return sampleRate;
    }

    public double getTraceRate() {
      return traceRate;
    }

    public String getTableName() {
      return tableName;
    }

    public boolean isFlushCommits() {
      return flushCommits;
    }

    public boolean isWriteToWAL() {
      return writeToWAL;
    }

    public boolean isAutoFlush() {
      return autoFlush;
    }

    public boolean isUseTags() {
      return useTags;
    }

    public int getNoOfTags() {
      return noOfTags;
    }

    public boolean isReportLatency() {
      return reportLatency;
    }

    public int getMultiGet() {
      return multiGet;
    }

    public boolean isInMemoryCF() {
      return inMemoryCF;
    }

    public int getPresplitRegions() {
      return presplitRegions;
    }

    public Compression.Algorithm getCompression() {
      return compression;
    }

    public DataBlockEncoding getBlockEncoding() {
      return blockEncoding;
    }

    public boolean isValueRandom() {
      return valueRandom;
    }

    public int getValueSize() {
      return valueSize;
    }

    public int getPeriod() {
      return period;
    }

    public BloomType getBloomType() {
      return bloomType;
    }

    public boolean isOneCon() {
      return oneCon;
    }

    public boolean getAddColumns() {
      return addColumns;
    }

    public void setAddColumns(boolean addColumns) {
      this.addColumns = addColumns;
    }
  }

  /*
   * A test.
   * Subclass to particularize what happens per row.
   */
  static abstract class Test {
    // Below is make it so when Tests are all running in the one
    // jvm, that they each have a differently seeded Random.
    private static final Random randomSeed = new Random(System.currentTimeMillis());

    private static long nextRandomSeed() {
      return randomSeed.nextLong();
    }
    private final int everyN;

    protected final Random rand = new Random(nextRandomSeed());
    protected final Configuration conf;
    protected final TestOptions opts;

    private final Status status;
    private final Sampler<?> traceSampler;
    private final SpanReceiverHost receiverHost;
    protected Connection connection;

    private String testName;
    private Histogram latency;
    private Histogram valueSize;
    private RandomDistribution.Zipf zipf;

    /**
     * Note that all subclasses of this class must provide a public constructor
     * that has the exact same list of arguments.
     */
    Test(final Connection con, final TestOptions options, final Status status) {
      this.connection = con;
      this.conf = con == null ? HBaseConfiguration.create() : this.connection.getConfiguration();
      this.opts = options;
      this.status = status;
      this.testName = this.getClass().getSimpleName();
      receiverHost = SpanReceiverHost.getInstance(conf);
      if (options.traceRate >= 1.0) {
        this.traceSampler = Sampler.ALWAYS;
      } else if (options.traceRate > 0.0) {
        conf.setDouble("hbase.sampler.fraction", options.traceRate);
        this.traceSampler = new ProbabilitySampler(new HBaseHTraceConfiguration(conf));
      } else {
        this.traceSampler = Sampler.NEVER;
      }
      everyN = (int) (opts.totalRows / (opts.totalRows * opts.sampleRate));
      if (options.isValueZipf()) {
        this.zipf = new RandomDistribution.Zipf(this.rand, 1, options.getValueSize(), 1.1);
      }
      LOG.info("Sampling 1 every " + everyN + " out of " + opts.perClientRunRows + " total rows.");
    }

    int getValueLength(final Random r) {
      if (this.opts.isValueRandom()) return Math.abs(r.nextInt() % opts.valueSize);
      else if (this.opts.isValueZipf()) return Math.abs(this.zipf.nextInt());
      else return opts.valueSize;
    }

    void updateValueSize(final Result [] rs) throws IOException {
      if (rs == null || !isRandomValueSize()) return;
      for (Result r: rs) updateValueSize(r);
    }

    void updateValueSize(final Result r) throws IOException {
      if (r == null || !isRandomValueSize()) return;
      int size = 0;
      for (CellScanner scanner = r.cellScanner(); scanner.advance();) {
        size += scanner.current().getValueLength();
      }
      updateValueSize(size);
    }

    void updateValueSize(final int valueSize) {
      if (!isRandomValueSize()) return;
      this.valueSize.update(valueSize);
    }

    String generateStatus(final int sr, final int i, final int lr) {
      return sr + "/" + i + "/" + lr + ", latency " + getShortLatencyReport() +
        (!isRandomValueSize()? "": ", value size " + getShortValueSizeReport());
    }

    boolean isRandomValueSize() {
      return opts.valueRandom;
    }

    protected int getReportingPeriod() {
      return opts.period;
    }

    /**
     * Populated by testTakedown. Only implemented by RandomReadTest at the moment.
     */
    public Histogram getLatency() {
      return latency;
    }

    void testSetup() throws IOException {
      if (!opts.oneCon) {
        this.connection = ConnectionFactory.createConnection(conf);
      }
      onStartup();
      latency = YammerHistogramUtils.newHistogram(new UniformSample(1024 * 500));
      valueSize = YammerHistogramUtils.newHistogram(new UniformSample(1024 * 500));
    }

    abstract void onStartup() throws IOException;

    void testTakedown() throws IOException {
      reportLatency();
      reportValueSize();
      onTakedown();
      if (!opts.oneCon) {
        connection.close();
      }
      receiverHost.closeReceivers();
    }

    abstract void onTakedown() throws IOException;

    /*
     * Run test
     * @return Elapsed time.
     * @throws IOException
     */
    long test() throws IOException, InterruptedException {
      testSetup();
      LOG.info("Timed test starting in thread " + Thread.currentThread().getName());
      final long startTime = System.nanoTime();
      try {
        testTimed();
      } finally {
        testTakedown();
      }
      return (System.nanoTime() - startTime) / 1000000;
    }

    /**
     * Provides an extension point for tests that don't want a per row invocation.
     */
    void testTimed() throws IOException, InterruptedException {
      int lastRow = opts.startRow + opts.perClientRunRows;
      // Report on completion of 1/10th of total.
      for (int i = opts.startRow; i < lastRow; i++) {
        if (i % everyN != 0) continue;
        long startTime = System.nanoTime();
        TraceScope scope = Trace.startSpan("test row", traceSampler);
        try {
          testRow(i);
        } finally {
          scope.close();
        }
        latency.update((System.nanoTime() - startTime) / 1000);
        if (status != null && i > 0 && (i % getReportingPeriod()) == 0) {
          status.setStatus(generateStatus(opts.startRow, i, lastRow));
        }
      }
    }
    /**
     * report percentiles of latency
     * @throws IOException
     */
    private void reportLatency() throws IOException {
      status.setStatus(testName + " latency log (microseconds), on " +
          latency.count() + " measures");
      reportHistogram(this.latency);
    }

    private void reportValueSize() throws IOException {
      status.setStatus(testName + " valueSize after " +
          valueSize.count() + " measures");
      reportHistogram(this.valueSize);
    }

    private void reportHistogram(final Histogram h) throws IOException {
      Snapshot sn = h.getSnapshot();
      status.setStatus(testName + " Min      = " + h.min());
      status.setStatus(testName + " Avg      = " + h.mean());
      status.setStatus(testName + " StdDev   = " + h.stdDev());
      status.setStatus(testName + " 50th     = " + sn.getMedian());
      status.setStatus(testName + " 75th     = " + sn.get75thPercentile());
      status.setStatus(testName + " 95th     = " + sn.get95thPercentile());
      status.setStatus(testName + " 99th     = " + sn.get99thPercentile());
      status.setStatus(testName + " 99.9th   = " + sn.get999thPercentile());
      status.setStatus(testName + " 99.99th  = " + sn.getValue(0.9999));
      status.setStatus(testName + " 99.999th = " + sn.getValue(0.99999));
      status.setStatus(testName + " Max      = " + h.max());
    }

    /**
     * @return Subset of the histograms' calculation.
     */
    public String getShortLatencyReport() {
      return YammerHistogramUtils.getShortHistogramReport(this.latency);
    }

    /**
     * @return Subset of the histograms' calculation.
     */
    public String getShortValueSizeReport() {
      return YammerHistogramUtils.getShortHistogramReport(this.valueSize);
    }

    /*
    * Test for individual row.
    * @param i Row index.
    */
    abstract void testRow(final int i) throws IOException, InterruptedException;
  }

  static abstract class TableTest extends Test {
    protected Table table;

    TableTest(Connection con, TestOptions options, Status status) {
      super(con, options, status);
    }

    @Override
    void onStartup() throws IOException {
      this.table = connection.getTable(TableName.valueOf(opts.tableName));
    }

    @Override
    void onTakedown() throws IOException {
      table.close();
    }
  }

  static abstract class BufferedMutatorTest extends Test {
    protected BufferedMutator mutator;

    BufferedMutatorTest(Connection con, TestOptions options, Status status) {
      super(con, options, status);
    }

    @Override
    void onStartup() throws IOException {
      this.mutator = connection.getBufferedMutator(TableName.valueOf(opts.tableName));
    }

    @Override
    void onTakedown() throws IOException {
      mutator.close();
    }
  }

  static class RandomSeekScanTest extends TableTest {
    RandomSeekScanTest(Connection con, TestOptions options, Status status) {
      super(con, options, status);
    }

    @Override
    void testRow(final int i) throws IOException {
      Scan scan = new Scan(getRandomRow(this.rand, opts.totalRows));
      scan.setCaching(opts.caching);
      FilterList list = new FilterList();
      if (opts.addColumns) {
        scan.addColumn(FAMILY_NAME, QUALIFIER_NAME);
<<<<<<< HEAD
=======
      } else {
        scan.addFamily(FAMILY_NAME);
>>>>>>> d1133ced
      }
      if (opts.filterAll) {
        list.addFilter(new FilterAllFilter());
      }
      list.addFilter(new WhileMatchFilter(new PageFilter(120)));
      scan.setFilter(list);
      ResultScanner s = this.table.getScanner(scan);
      for (Result rr; (rr = s.next()) != null;) {
        updateValueSize(rr);
      }
      s.close();
    }

    @Override
    protected int getReportingPeriod() {
      int period = opts.perClientRunRows / 100;
      return period == 0 ? opts.perClientRunRows : period;
    }

  }

  static abstract class RandomScanWithRangeTest extends TableTest {
    RandomScanWithRangeTest(Connection con, TestOptions options, Status status) {
      super(con, options, status);
    }

    @Override
    void testRow(final int i) throws IOException {
      Pair<byte[], byte[]> startAndStopRow = getStartAndStopRow();
      Scan scan = new Scan(startAndStopRow.getFirst(), startAndStopRow.getSecond());
      scan.setCaching(opts.caching);
      if (opts.filterAll) {
        scan.setFilter(new FilterAllFilter());
      }
      if (opts.addColumns) {
        scan.addColumn(FAMILY_NAME, QUALIFIER_NAME);
<<<<<<< HEAD
=======
      } else {
        scan.addFamily(FAMILY_NAME);
>>>>>>> d1133ced
      }
      Result r = null;
      int count = 0;
      ResultScanner s = this.table.getScanner(scan);
      for (; (r = s.next()) != null;) {
        updateValueSize(r);
        count++;
      }
      if (i % 100 == 0) {
        LOG.info(String.format("Scan for key range %s - %s returned %s rows",
            Bytes.toString(startAndStopRow.getFirst()),
            Bytes.toString(startAndStopRow.getSecond()), count));
      }

      s.close();
    }

    protected abstract Pair<byte[],byte[]> getStartAndStopRow();

    protected Pair<byte[], byte[]> generateStartAndStopRows(int maxRange) {
      int start = this.rand.nextInt(Integer.MAX_VALUE) % opts.totalRows;
      int stop = start + maxRange;
      return new Pair<byte[],byte[]>(format(start), format(stop));
    }

    @Override
    protected int getReportingPeriod() {
      int period = opts.perClientRunRows / 100;
      return period == 0? opts.perClientRunRows: period;
    }
  }

  static class RandomScanWithRange10Test extends RandomScanWithRangeTest {
    RandomScanWithRange10Test(Connection con, TestOptions options, Status status) {
      super(con, options, status);
    }

    @Override
    protected Pair<byte[], byte[]> getStartAndStopRow() {
      return generateStartAndStopRows(10);
    }
  }

  static class RandomScanWithRange100Test extends RandomScanWithRangeTest {
    RandomScanWithRange100Test(Connection con, TestOptions options, Status status) {
      super(con, options, status);
    }

    @Override
    protected Pair<byte[], byte[]> getStartAndStopRow() {
      return generateStartAndStopRows(100);
    }
  }

  static class RandomScanWithRange1000Test extends RandomScanWithRangeTest {
    RandomScanWithRange1000Test(Connection con, TestOptions options, Status status) {
      super(con, options, status);
    }

    @Override
    protected Pair<byte[], byte[]> getStartAndStopRow() {
      return generateStartAndStopRows(1000);
    }
  }

  static class RandomScanWithRange10000Test extends RandomScanWithRangeTest {
    RandomScanWithRange10000Test(Connection con, TestOptions options, Status status) {
      super(con, options, status);
    }

    @Override
    protected Pair<byte[], byte[]> getStartAndStopRow() {
      return generateStartAndStopRows(10000);
    }
  }

  static class RandomReadTest extends TableTest {
    private final Consistency consistency;
    private ArrayList<Get> gets;
    private Random rd = new Random();

    RandomReadTest(Connection con, TestOptions options, Status status) {
      super(con, options, status);
      consistency = options.replicas == DEFAULT_OPTS.replicas ? null : Consistency.TIMELINE;
      if (opts.multiGet > 0) {
        LOG.info("MultiGet enabled. Sending GETs in batches of " + opts.multiGet + ".");
        this.gets = new ArrayList<Get>(opts.multiGet);
      }
    }

    @Override
    void testRow(final int i) throws IOException, InterruptedException {
      if (opts.randomSleep > 0) {
        Thread.sleep(rd.nextInt(opts.randomSleep));
      }
      Get get = new Get(getRandomRow(this.rand, opts.totalRows));
      if (opts.addColumns) {
        get.addColumn(FAMILY_NAME, QUALIFIER_NAME);
<<<<<<< HEAD
=======
      } else {
        get.addFamily(FAMILY_NAME);
>>>>>>> d1133ced
      }
      if (opts.filterAll) {
        get.setFilter(new FilterAllFilter());
      }
      get.setConsistency(consistency);
      if (LOG.isTraceEnabled()) LOG.trace(get.toString());
      if (opts.multiGet > 0) {
        this.gets.add(get);
        if (this.gets.size() == opts.multiGet) {
          Result [] rs = this.table.get(this.gets);
          updateValueSize(rs);
          this.gets.clear();
        }
      } else {
        updateValueSize(this.table.get(get));
      }
    }

    @Override
    protected int getReportingPeriod() {
      int period = opts.perClientRunRows / 10;
      return period == 0 ? opts.perClientRunRows : period;
    }

    @Override
    protected void testTakedown() throws IOException {
      if (this.gets != null && this.gets.size() > 0) {
        this.table.get(gets);
        this.gets.clear();
      }
      super.testTakedown();
    }
  }

  static class RandomWriteTest extends BufferedMutatorTest {
    RandomWriteTest(Connection con, TestOptions options, Status status) {
      super(con, options, status);
    }

    @Override
    void testRow(final int i) throws IOException {
      byte[] row = getRandomRow(this.rand, opts.totalRows);
      Put put = new Put(row);
      for (int column = 0; column < opts.columns; column++) {
        byte [] qualifier = column == 0? COLUMN_ZERO: Bytes.toBytes("" + column);
        byte[] value = generateData(this.rand, getValueLength(this.rand));
        if (opts.useTags) {
          byte[] tag = generateData(this.rand, TAG_LENGTH);
          Tag[] tags = new Tag[opts.noOfTags];
          for (int n = 0; n < opts.noOfTags; n++) {
            Tag t = new Tag((byte) n, tag);
            tags[n] = t;
          }
          KeyValue kv = new KeyValue(row, FAMILY_NAME, qualifier, HConstants.LATEST_TIMESTAMP,
              value, tags);
          put.add(kv);
          updateValueSize(kv.getValueLength());
        } else {
          put.add(FAMILY_NAME, qualifier, value);
          updateValueSize(value.length);
        }
      }
      put.setDurability(opts.writeToWAL ? Durability.SYNC_WAL : Durability.SKIP_WAL);
      mutator.mutate(put);
    }
  }

  static class ScanTest extends TableTest {
    private ResultScanner testScanner;

    ScanTest(Connection con, TestOptions options, Status status) {
      super(con, options, status);
    }

    @Override
    void testTakedown() throws IOException {
      if (this.testScanner != null) {
        this.testScanner.close();
      }
      super.testTakedown();
    }


    @Override
    void testRow(final int i) throws IOException {
      if (this.testScanner == null) {
        Scan scan = new Scan(format(opts.startRow));
<<<<<<< HEAD
        scan.setCaching(30);
        if (opts.addColumns) {
          scan.addColumn(FAMILY_NAME, QUALIFIER_NAME);
=======
        scan.setCaching(opts.caching);
        if (opts.addColumns) {
          scan.addColumn(FAMILY_NAME, QUALIFIER_NAME);
        } else {
          scan.addFamily(FAMILY_NAME);
>>>>>>> d1133ced
        }
        if (opts.filterAll) {
          scan.setFilter(new FilterAllFilter());
        }
       this.testScanner = table.getScanner(scan);
      }
      Result r = testScanner.next();
      updateValueSize(r);
    }

  }

  static class SequentialReadTest extends TableTest {
    SequentialReadTest(Connection con, TestOptions options, Status status) {
      super(con, options, status);
    }

    @Override
    void testRow(final int i) throws IOException {
      Get get = new Get(format(i));
      if (opts.addColumns) {
        get.addColumn(FAMILY_NAME, QUALIFIER_NAME);
      }
      if (opts.filterAll) {
        get.setFilter(new FilterAllFilter());
      }
      updateValueSize(table.get(get));
    }
  }

  static class SequentialWriteTest extends BufferedMutatorTest {
    SequentialWriteTest(Connection con, TestOptions options, Status status) {
      super(con, options, status);
    }

    @Override
    void testRow(final int i) throws IOException {
      byte[] row = format(i);
      Put put = new Put(row);
      for (int column = 0; column < opts.columns; column++) {
        byte [] qualifier = column == 0? COLUMN_ZERO: Bytes.toBytes("" + column);
        byte[] value = generateData(this.rand, getValueLength(this.rand));
        if (opts.useTags) {
          byte[] tag = generateData(this.rand, TAG_LENGTH);
          Tag[] tags = new Tag[opts.noOfTags];
          for (int n = 0; n < opts.noOfTags; n++) {
            Tag t = new Tag((byte) n, tag);
            tags[n] = t;
          }
          KeyValue kv = new KeyValue(row, FAMILY_NAME, qualifier, HConstants.LATEST_TIMESTAMP,
              value, tags);
          put.add(kv);
          updateValueSize(kv.getValueLength());
        } else {
          put.add(FAMILY_NAME, qualifier, value);
          updateValueSize(value.length);
        }
      }
      put.setDurability(opts.writeToWAL ? Durability.SYNC_WAL : Durability.SKIP_WAL);
      mutator.mutate(put);
    }
  }

  static class FilteredScanTest extends TableTest {
    protected static final Log LOG = LogFactory.getLog(FilteredScanTest.class.getName());

    FilteredScanTest(Connection con, TestOptions options, Status status) {
      super(con, options, status);
    }

    @Override
    void testRow(int i) throws IOException {
      byte[] value = generateData(this.rand, getValueLength(this.rand));
      Scan scan = constructScan(value);
      ResultScanner scanner = null;
      try {
        scanner = this.table.getScanner(scan);
        for (Result r = null; (r = scanner.next()) != null;) {
          updateValueSize(r);
        }
      } finally {
        if (scanner != null) scanner.close();
      }
    }

    protected Scan constructScan(byte[] valuePrefix) throws IOException {
      FilterList list = new FilterList();
      Filter filter = new SingleColumnValueFilter(
          FAMILY_NAME, COLUMN_ZERO, CompareFilter.CompareOp.EQUAL,
          new BinaryComparator(valuePrefix)
      );
      list.addFilter(filter);
      if(opts.filterAll) {
        list.addFilter(new FilterAllFilter());
      }
      Scan scan = new Scan();
<<<<<<< HEAD
      if (opts.addColumns) {
        scan.addColumn(FAMILY_NAME, QUALIFIER_NAME);
=======
      scan.setCaching(opts.caching);
      if (opts.addColumns) {
        scan.addColumn(FAMILY_NAME, QUALIFIER_NAME);
      } else {
        scan.addFamily(FAMILY_NAME);
>>>>>>> d1133ced
      }
      scan.setFilter(list);
      return scan;
    }
  }

  /**
   * Compute a throughput rate in MB/s.
   * @param rows Number of records consumed.
   * @param timeMs Time taken in milliseconds.
   * @return String value with label, ie '123.76 MB/s'
   */
  private static String calculateMbps(int rows, long timeMs, final int valueSize, int columns) {
    BigDecimal rowSize = BigDecimal.valueOf(ROW_LENGTH +
      ((valueSize + FAMILY_NAME.length + COLUMN_ZERO.length) * columns));
    BigDecimal mbps = BigDecimal.valueOf(rows).multiply(rowSize, CXT)
      .divide(BigDecimal.valueOf(timeMs), CXT).multiply(MS_PER_SEC, CXT)
      .divide(BYTES_PER_MB, CXT);
    return FMT.format(mbps) + " MB/s";
  }

  /*
   * Format passed integer.
   * @param number
   * @return Returns zero-prefixed ROW_LENGTH-byte wide decimal version of passed
   * number (Does absolute in case number is negative).
   */
  public static byte [] format(final int number) {
    byte [] b = new byte[ROW_LENGTH];
    int d = Math.abs(number);
    for (int i = b.length - 1; i >= 0; i--) {
      b[i] = (byte)((d % 10) + '0');
      d /= 10;
    }
    return b;
  }

  /*
   * This method takes some time and is done inline uploading data.  For
   * example, doing the mapfile test, generation of the key and value
   * consumes about 30% of CPU time.
   * @return Generated random value to insert into a table cell.
   */
  public static byte[] generateData(final Random r, int length) {
    byte [] b = new byte [length];
    int i;

    for(i = 0; i < (length-8); i += 8) {
      b[i] = (byte) (65 + r.nextInt(26));
      b[i+1] = b[i];
      b[i+2] = b[i];
      b[i+3] = b[i];
      b[i+4] = b[i];
      b[i+5] = b[i];
      b[i+6] = b[i];
      b[i+7] = b[i];
    }

    byte a = (byte) (65 + r.nextInt(26));
    for(; i < length; i++) {
      b[i] = a;
    }
    return b;
  }

  /**
   * @deprecated Use {@link #generateData(java.util.Random, int)} instead.
   * @return Generated random value to insert into a table cell.
   */
  @Deprecated
  public static byte[] generateValue(final Random r) {
    return generateData(r, DEFAULT_VALUE_LENGTH);
  }

  static byte [] getRandomRow(final Random random, final int totalRows) {
    return format(random.nextInt(Integer.MAX_VALUE) % totalRows);
  }

  static RunResult runOneClient(final Class<? extends Test> cmd, Configuration conf, Connection con,
                           TestOptions opts, final Status status)
      throws IOException, InterruptedException {
    status.setStatus("Start " + cmd + " at offset " + opts.startRow + " for " +
      opts.perClientRunRows + " rows");
    long totalElapsedTime;

    final Test t;
    try {
      Constructor<? extends Test> constructor =
        cmd.getDeclaredConstructor(Connection.class, TestOptions.class, Status.class);
      t = constructor.newInstance(con, opts, status);
    } catch (NoSuchMethodException e) {
      throw new IllegalArgumentException("Invalid command class: " +
          cmd.getName() + ".  It does not provide a constructor as described by " +
          "the javadoc comment.  Available constructors are: " +
          Arrays.toString(cmd.getConstructors()));
    } catch (Exception e) {
      throw new IllegalStateException("Failed to construct command class", e);
    }
    totalElapsedTime = t.test();

    status.setStatus("Finished " + cmd + " in " + totalElapsedTime +
      "ms at offset " + opts.startRow + " for " + opts.perClientRunRows + " rows" +
      " (" + calculateMbps((int)(opts.perClientRunRows * opts.sampleRate), totalElapsedTime,
          getAverageValueLength(opts), opts.columns) + ")");

    return new RunResult(totalElapsedTime, t.getLatency());
  }

  private static int getAverageValueLength(final TestOptions opts) {
    return opts.valueRandom? opts.valueSize/2: opts.valueSize;
  }

  private void runTest(final Class<? extends Test> cmd, TestOptions opts) throws IOException,
      InterruptedException, ClassNotFoundException {
    // Log the configuration we're going to run with. Uses JSON mapper because lazy. It'll do
    // the TestOptions introspection for us and dump the output in a readable format.
    LOG.info(cmd.getSimpleName() + " test run options=" + MAPPER.writeValueAsString(opts));
    try(Connection conn = ConnectionFactory.createConnection(getConf());
        Admin admin = conn.getAdmin()) {
      checkTable(admin, opts);
    }
    if (opts.nomapred) {
      doLocalClients(opts, getConf());
    } else {
      doMapReduce(opts, getConf());
    }
  }

  protected void printUsage() {
    printUsage(this.getClass().getName(), null);
  }

  protected static void printUsage(final String message) {
    printUsage(PerformanceEvaluation.class.getName(), message);
  }

  protected static void printUsageAndExit(final String message, final int exitCode) {
    printUsage(message);
    System.exit(exitCode);
  }

  protected static void printUsage(final String className, final String message) {
    if (message != null && message.length() > 0) {
      System.err.println(message);
    }
    System.err.println("Usage: java " + className + " \\");
    System.err.println("  <OPTIONS> [-D<property=value>]* <command> <nclients>");
    System.err.println();
    System.err.println("Options:");
    System.err.println(" nomapred        Run multiple clients using threads " +
      "(rather than use mapreduce)");
    System.err.println(" rows            Rows each client runs. Default: One million");
    System.err.println(" size            Total size in GiB. Mutually exclusive with --rows. " +
      "Default: 1.0.");
    System.err.println(" sampleRate      Execute test on a sample of total " +
      "rows. Only supported by randomRead. Default: 1.0");
    System.err.println(" traceRate       Enable HTrace spans. Initiate tracing every N rows. " +
      "Default: 0");
    System.err.println(" table           Alternate table name. Default: 'TestTable'");
    System.err.println(" multiGet        If >0, when doing RandomRead, perform multiple gets " +
      "instead of single gets. Default: 0");
    System.err.println(" compress        Compression type to use (GZ, LZO, ...). Default: 'NONE'");
    System.err.println(" flushCommits    Used to determine if the test should flush the table. " +
      "Default: false");
    System.err.println(" writeToWAL      Set writeToWAL on puts. Default: True");
    System.err.println(" autoFlush       Set autoFlush on htable. Default: False");
    System.err.println(" oneCon          all the threads share the same connection. Default: False");
    System.err.println(" presplit        Create presplit table. Recommended for accurate perf " +
      "analysis (see guide).  Default: disabled");
    System.err.println(" inmemory        Tries to keep the HFiles of the CF " +
      "inmemory as far as possible. Not guaranteed that reads are always served " +
      "from memory.  Default: false");
    System.err.println(" usetags         Writes tags along with KVs. Use with HFile V3. " +
      "Default: false");
    System.err.println(" numoftags       Specify the no of tags that would be needed. " +
       "This works only if usetags is true.");
    System.err.println(" filterAll       Helps to filter out all the rows on the server side"
        + " there by not returning any thing back to the client.  Helps to check the server side"
        + " performance.  Uses FilterAllFilter internally. ");
    System.err.println(" latency         Set to report operation latencies. Default: False");
    System.err.println(" bloomFilter      Bloom filter type, one of " + Arrays.toString(BloomType.values()));
    System.err.println(" valueSize       Pass value size to use: Default: 1024");
    System.err.println(" valueRandom     Set if we should vary value size between 0 and " +
        "'valueSize'; set on read for stats on size: Default: Not set.");
    System.err.println(" valueZipf       Set if we should vary value size between 0 and " +
        "'valueSize' in zipf form: Default: Not set.");
    System.err.println(" period          Report every 'period' rows: " +
      "Default: opts.perClientRunRows / 10");
    System.err.println(" multiGet        Batch gets together into groups of N. Only supported " +
      "by randomRead. Default: disabled");
    System.err.println(" addColumns      Adds columns to scans/gets explicitly. Default: true");
    System.err.println(" replicas        Enable region replica testing. Defaults: 1.");
    System.err.println(" splitPolicy     Specify a custom RegionSplitPolicy for the table.");
    System.err.println(" randomSleep     Do a random sleep before each get between 0 and entered value. Defaults: 0");
    System.err.println(" columns         Columns to write per row. Default: 1");
    System.err.println(" caching         Scan caching to use. Default: 30");
    System.err.println();
    System.err.println(" Note: -D properties will be applied to the conf used. ");
    System.err.println("  For example: ");
    System.err.println("   -Dmapreduce.output.fileoutputformat.compress=true");
    System.err.println("   -Dmapreduce.task.timeout=60000");
    System.err.println();
    System.err.println("Command:");
    for (CmdDescriptor command : COMMANDS.values()) {
      System.err.println(String.format(" %-15s %s", command.getName(), command.getDescription()));
    }
    System.err.println();
    System.err.println("Args:");
    System.err.println(" nclients        Integer. Required. Total number of " +
      "clients (and HRegionServers)");
    System.err.println("                 running: 1 <= value <= 500");
    System.err.println("Examples:");
    System.err.println(" To run a single evaluation client:");
    System.err.println(" $ bin/hbase " + className + " sequentialWrite 1");
  }

  /**
   * Parse options passed in via an arguments array. Assumes that array has been split
   * on white-space and placed into a {@code Queue}. Any unknown arguments will remain
   * in the queue at the conclusion of this method call. It's up to the caller to deal
   * with these unrecognized arguments.
   */
  static TestOptions parseOpts(Queue<String> args) {
    TestOptions opts = new TestOptions();

    String cmd = null;
    while ((cmd = args.poll()) != null) {
      if (cmd.equals("-h") || cmd.startsWith("--h")) {
        // place item back onto queue so that caller knows parsing was incomplete
        args.add(cmd);
        break;
      }

      final String nmr = "--nomapred";
      if (cmd.startsWith(nmr)) {
        opts.nomapred = true;
        continue;
      }

      final String rows = "--rows=";
      if (cmd.startsWith(rows)) {
        opts.perClientRunRows = Integer.parseInt(cmd.substring(rows.length()));
        continue;
      }

      final String sampleRate = "--sampleRate=";
      if (cmd.startsWith(sampleRate)) {
        opts.sampleRate = Float.parseFloat(cmd.substring(sampleRate.length()));
        continue;
      }

      final String table = "--table=";
      if (cmd.startsWith(table)) {
        opts.tableName = cmd.substring(table.length());
        continue;
      }

      final String startRow = "--startRow=";
      if (cmd.startsWith(startRow)) {
        opts.startRow = Integer.parseInt(cmd.substring(startRow.length()));
        continue;
      }

      final String compress = "--compress=";
      if (cmd.startsWith(compress)) {
        opts.compression = Compression.Algorithm.valueOf(cmd.substring(compress.length()));
        continue;
      }

      final String traceRate = "--traceRate=";
      if (cmd.startsWith(traceRate)) {
        opts.traceRate = Double.parseDouble(cmd.substring(traceRate.length()));
        continue;
      }

      final String blockEncoding = "--blockEncoding=";
      if (cmd.startsWith(blockEncoding)) {
        opts.blockEncoding = DataBlockEncoding.valueOf(cmd.substring(blockEncoding.length()));
        continue;
      }

      final String flushCommits = "--flushCommits=";
      if (cmd.startsWith(flushCommits)) {
        opts.flushCommits = Boolean.parseBoolean(cmd.substring(flushCommits.length()));
        continue;
      }

      final String writeToWAL = "--writeToWAL=";
      if (cmd.startsWith(writeToWAL)) {
        opts.writeToWAL = Boolean.parseBoolean(cmd.substring(writeToWAL.length()));
        continue;
      }

      final String presplit = "--presplit=";
      if (cmd.startsWith(presplit)) {
        opts.presplitRegions = Integer.parseInt(cmd.substring(presplit.length()));
        continue;
      }

      final String inMemory = "--inmemory=";
      if (cmd.startsWith(inMemory)) {
        opts.inMemoryCF = Boolean.parseBoolean(cmd.substring(inMemory.length()));
        continue;
      }

      final String autoFlush = "--autoFlush=";
      if (cmd.startsWith(autoFlush)) {
        opts.autoFlush = Boolean.parseBoolean(cmd.substring(autoFlush.length()));
        continue;
      }

      final String onceCon = "--oneCon=";
      if (cmd.startsWith(onceCon)) {
        opts.oneCon = Boolean.parseBoolean(cmd.substring(onceCon.length()));
        continue;
      }

      final String latency = "--latency";
      if (cmd.startsWith(latency)) {
        opts.reportLatency = true;
        continue;
      }

      final String multiGet = "--multiGet=";
      if (cmd.startsWith(multiGet)) {
        opts.multiGet = Integer.parseInt(cmd.substring(multiGet.length()));
        continue;
      }

      final String useTags = "--usetags=";
      if (cmd.startsWith(useTags)) {
        opts.useTags = Boolean.parseBoolean(cmd.substring(useTags.length()));
        continue;
      }

      final String noOfTags = "--numoftags=";
      if (cmd.startsWith(noOfTags)) {
        opts.noOfTags = Integer.parseInt(cmd.substring(noOfTags.length()));
        continue;
      }

      final String replicas = "--replicas=";
      if (cmd.startsWith(replicas)) {
        opts.replicas = Integer.parseInt(cmd.substring(replicas.length()));
        continue;
      }

      final String filterOutAll = "--filterAll";
      if (cmd.startsWith(filterOutAll)) {
        opts.filterAll = true;
        continue;
      }

      final String size = "--size=";
      if (cmd.startsWith(size)) {
        opts.size = Float.parseFloat(cmd.substring(size.length()));
        continue;
      }

      final String splitPolicy = "--splitPolicy=";
      if (cmd.startsWith(splitPolicy)) {
        opts.splitPolicy = cmd.substring(splitPolicy.length());
        continue;
      }

      final String randomSleep = "--randomSleep=";
      if (cmd.startsWith(randomSleep)) {
        opts.randomSleep = Integer.parseInt(cmd.substring(randomSleep.length()));
        continue;
      }

      final String bloomFilter = "--bloomFilter=";
      if (cmd.startsWith(bloomFilter)) {
        opts.bloomType = BloomType.valueOf(cmd.substring(bloomFilter.length()));
        continue;
      }

      final String valueSize = "--valueSize=";
      if (cmd.startsWith(valueSize)) {
        opts.valueSize = Integer.parseInt(cmd.substring(valueSize.length()));
        continue;
      }

      final String valueRandom = "--valueRandom";
      if (cmd.startsWith(valueRandom)) {
        opts.valueRandom = true;
        if (opts.valueZipf) {
          throw new IllegalStateException("Either valueZipf or valueRandom but not both");
        }
        continue;
      }

      final String valueZipf = "--valueZipf";
      if (cmd.startsWith(valueZipf)) {
        opts.valueZipf = true;
        if (opts.valueRandom) {
          throw new IllegalStateException("Either valueZipf or valueRandom but not both");
        }
        continue;
      }

      final String period = "--period=";
      if (cmd.startsWith(period)) {
        opts.period = Integer.parseInt(cmd.substring(period.length()));
        continue;
      }

      final String addColumns = "--addColumns=";
      if (cmd.startsWith(addColumns)) {
        opts.addColumns = Boolean.parseBoolean(cmd.substring(addColumns.length()));
        continue;
      }

<<<<<<< HEAD
=======
      final String columns = "--columns=";
      if (cmd.startsWith(columns)) {
        opts.columns = Integer.parseInt(cmd.substring(columns.length()));
        continue;
      }

      final String caching = "--caching=";
      if (cmd.startsWith(caching)) {
        opts.caching = Integer.parseInt(cmd.substring(caching.length()));
        continue;
      }

>>>>>>> d1133ced
      if (isCommandClass(cmd)) {
        opts.cmdName = cmd;
        opts.numClientThreads = Integer.parseInt(args.remove());
        int rowsPerGB = getRowsPerGB(opts);
        if (opts.size != DEFAULT_OPTS.size &&
            opts.perClientRunRows != DEFAULT_OPTS.perClientRunRows) {
          throw new IllegalArgumentException(rows + " and " + size + " are mutually exclusive arguments.");
        }
        if (opts.size != DEFAULT_OPTS.size) {
          // total size in GB specified
          opts.totalRows = (int) opts.size * rowsPerGB;
          opts.perClientRunRows = opts.totalRows / opts.numClientThreads;
        } else if (opts.perClientRunRows != DEFAULT_OPTS.perClientRunRows) {
          // number of rows specified
          opts.totalRows = opts.perClientRunRows * opts.numClientThreads;
          opts.size = opts.totalRows / rowsPerGB;
        }
        break;
      } else {
        printUsageAndExit("ERROR: Unrecognized option/command: " + cmd, -1);
      }

      // Not matching any option or command.
      System.err.println("Error: Wrong option or command: " + cmd);
      args.add(cmd);
      break;
    }
    return opts;
  }

  static int getRowsPerGB(final TestOptions opts) {
    return ONE_GB / ((opts.valueRandom? opts.valueSize/2: opts.valueSize) * opts.getColumns());
  }

  @Override
  public int run(String[] args) throws Exception {
    // Process command-line args. TODO: Better cmd-line processing
    // (but hopefully something not as painful as cli options).
    int errCode = -1;
    if (args.length < 1) {
      printUsage();
      return errCode;
    }

    try {
      LinkedList<String> argv = new LinkedList<String>();
      argv.addAll(Arrays.asList(args));
      TestOptions opts = parseOpts(argv);

      // args remaining, print help and exit
      if (!argv.isEmpty()) {
        errCode = 0;
        printUsage();
        return errCode;
      }

      // must run at least 1 client
      if (opts.numClientThreads <= 0) {
        throw new IllegalArgumentException("Number of clients must be > 0");
      }

      Class<? extends Test> cmdClass = determineCommandClass(opts.cmdName);
      if (cmdClass != null) {
        runTest(cmdClass, opts);
        errCode = 0;
      }

    } catch (Exception e) {
      e.printStackTrace();
    }

    return errCode;
  }

  private static boolean isCommandClass(String cmd) {
    return COMMANDS.containsKey(cmd);
  }

  private static Class<? extends Test> determineCommandClass(String cmd) {
    CmdDescriptor descriptor = COMMANDS.get(cmd);
    return descriptor != null ? descriptor.getCmdClass() : null;
  }

  public static void main(final String[] args) throws Exception {
    int res = ToolRunner.run(new PerformanceEvaluation(HBaseConfiguration.create()), args);
    System.exit(res);
  }
}<|MERGE_RESOLUTION|>--- conflicted
+++ resolved
@@ -598,11 +598,8 @@
     boolean valueZipf = false;
     int valueSize = DEFAULT_VALUE_LENGTH;
     int period = (this.perClientRunRows / 10) == 0? perClientRunRows: perClientRunRows / 10;
-<<<<<<< HEAD
-=======
     int columns = 1;
     int caching = 30;
->>>>>>> d1133ced
     boolean addColumns = true;
 
     public TestOptions() {}
@@ -644,8 +641,6 @@
       this.period = that.period;
       this.randomSleep = that.randomSleep;
       this.addColumns = that.addColumns;
-<<<<<<< HEAD
-=======
       this.columns = that.columns;
       this.caching = that.caching;
     }
@@ -664,7 +659,6 @@
 
     public void setColumns(final int columns) {
       this.columns = columns;
->>>>>>> d1133ced
     }
 
     public boolean isValueZipf() {
@@ -1184,11 +1178,8 @@
       FilterList list = new FilterList();
       if (opts.addColumns) {
         scan.addColumn(FAMILY_NAME, QUALIFIER_NAME);
-<<<<<<< HEAD
-=======
       } else {
         scan.addFamily(FAMILY_NAME);
->>>>>>> d1133ced
       }
       if (opts.filterAll) {
         list.addFilter(new FilterAllFilter());
@@ -1225,11 +1216,8 @@
       }
       if (opts.addColumns) {
         scan.addColumn(FAMILY_NAME, QUALIFIER_NAME);
-<<<<<<< HEAD
-=======
       } else {
         scan.addFamily(FAMILY_NAME);
->>>>>>> d1133ced
       }
       Result r = null;
       int count = 0;
@@ -1328,11 +1316,8 @@
       Get get = new Get(getRandomRow(this.rand, opts.totalRows));
       if (opts.addColumns) {
         get.addColumn(FAMILY_NAME, QUALIFIER_NAME);
-<<<<<<< HEAD
-=======
       } else {
         get.addFamily(FAMILY_NAME);
->>>>>>> d1133ced
       }
       if (opts.filterAll) {
         get.setFilter(new FilterAllFilter());
@@ -1420,17 +1405,11 @@
     void testRow(final int i) throws IOException {
       if (this.testScanner == null) {
         Scan scan = new Scan(format(opts.startRow));
-<<<<<<< HEAD
-        scan.setCaching(30);
-        if (opts.addColumns) {
-          scan.addColumn(FAMILY_NAME, QUALIFIER_NAME);
-=======
         scan.setCaching(opts.caching);
         if (opts.addColumns) {
           scan.addColumn(FAMILY_NAME, QUALIFIER_NAME);
         } else {
           scan.addFamily(FAMILY_NAME);
->>>>>>> d1133ced
         }
         if (opts.filterAll) {
           scan.setFilter(new FilterAllFilter());
@@ -1527,16 +1506,11 @@
         list.addFilter(new FilterAllFilter());
       }
       Scan scan = new Scan();
-<<<<<<< HEAD
-      if (opts.addColumns) {
-        scan.addColumn(FAMILY_NAME, QUALIFIER_NAME);
-=======
       scan.setCaching(opts.caching);
       if (opts.addColumns) {
         scan.addColumn(FAMILY_NAME, QUALIFIER_NAME);
       } else {
         scan.addFamily(FAMILY_NAME);
->>>>>>> d1133ced
       }
       scan.setFilter(list);
       return scan;
@@ -1950,8 +1924,6 @@
         continue;
       }
 
-<<<<<<< HEAD
-=======
       final String columns = "--columns=";
       if (cmd.startsWith(columns)) {
         opts.columns = Integer.parseInt(cmd.substring(columns.length()));
@@ -1964,7 +1936,6 @@
         continue;
       }
 
->>>>>>> d1133ced
       if (isCommandClass(cmd)) {
         opts.cmdName = cmd;
         opts.numClientThreads = Integer.parseInt(args.remove());
