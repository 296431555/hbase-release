--- conflicted
+++ resolved
@@ -28,11 +28,7 @@
 import java.util.Optional;
 import java.util.concurrent.CountDownLatch;
 
-<<<<<<< HEAD
-import org.apache.hadoop.hbase.Cell.DataType;
-=======
 import org.apache.hadoop.hbase.Cell.Type;
->>>>>>> c8e8f700
 import org.apache.hadoop.hbase.CellBuilderFactory;
 import org.apache.hadoop.hbase.CellBuilderType;
 import org.apache.hadoop.hbase.HBaseTestingUtility;
@@ -204,11 +200,7 @@
                         .setFamily(CF)
                         .setQualifier(QUALIFIER)
                         .setTimestamp(HConstants.LATEST_TIMESTAMP)
-<<<<<<< HEAD
-                        .setType(DataType.Put)
-=======
                         .setType(Type.Put)
->>>>>>> c8e8f700
                         .setValue(Bytes.toBytes(i))
                         .build()));
       }
@@ -242,11 +234,7 @@
                         .setFamily(CF)
                         .setQualifier(QUALIFIER)
                         .setTimestamp(HConstants.LATEST_TIMESTAMP)
-<<<<<<< HEAD
-                        .setType(DataType.Put)
-=======
                         .setType(Type.Put)
->>>>>>> c8e8f700
                         .setValue(Bytes.toBytes(i))
                         .build()));
       }
