/**
 * Licensed to the Apache Software Foundation (ASF) under one
 * or more contributor license agreements.  See the NOTICE file
 * distributed with this work for additional information
 * regarding copyright ownership.  The ASF licenses this file
 * to you under the Apache License, Version 2.0 (the
 * "License"); you may not use this file except in compliance
 * with the License.  You may obtain a copy of the License at
 *
 *     http://www.apache.org/licenses/LICENSE-2.0
 *
 * Unless required by applicable law or agreed to in writing, software
 * distributed under the License is distributed on an "AS IS" BASIS,
 * WITHOUT WARRANTIES OR CONDITIONS OF ANY KIND, either express or implied.
 * See the License for the specific language governing permissions and
 * limitations under the License.
 */
package org.apache.hadoop.hbase.master.cleaner;

import static org.junit.Assert.assertEquals;
import static org.junit.Assert.assertFalse;
import static org.junit.Assert.assertTrue;

import java.io.IOException;
import java.util.Random;

import org.apache.hadoop.conf.Configuration;
import org.apache.hadoop.fs.FSDataOutputStream;
import org.apache.hadoop.fs.FileStatus;
import org.apache.hadoop.fs.FileSystem;
import org.apache.hadoop.fs.Path;
import org.apache.hadoop.hbase.HBaseTestingUtility;
import org.apache.hadoop.hbase.Stoppable;
import org.apache.hadoop.hbase.testclassification.MasterTests;
import org.apache.hadoop.hbase.testclassification.SmallTests;
import org.apache.hadoop.hbase.util.FSUtils;
import org.apache.hadoop.hbase.util.StoppableImplementation;
import org.junit.After;
import org.junit.Test;
import org.junit.experimental.categories.Category;
import org.mockito.Mockito;
import org.mockito.invocation.InvocationOnMock;
import org.mockito.stubbing.Answer;
import org.slf4j.Logger;
import org.slf4j.LoggerFactory;

@Category({MasterTests.class, SmallTests.class})
public class TestCleanerChore {

  private static final Logger LOG = LoggerFactory.getLogger(TestCleanerChore.class);
  private static final HBaseTestingUtility UTIL = new HBaseTestingUtility();

  @After
  public void cleanup() throws Exception {
    // delete and recreate the test directory, ensuring a clean test dir between tests
    UTIL.cleanupTestDir();
  }

  @Test
  public void testSavesFilesOnRequest() throws Exception {
    Stoppable stop = new StoppableImplementation();
    Configuration conf = UTIL.getConfiguration();
    Path testDir = UTIL.getDataTestDir();
    FileSystem fs = UTIL.getTestFileSystem();
    String confKey = "hbase.test.cleaner.delegates";
    conf.set(confKey, NeverDelete.class.getName());

    AllValidPaths chore = new AllValidPaths("test-file-cleaner", stop, conf, fs, testDir, confKey);

    // create the directory layout in the directory to clean
    Path parent = new Path(testDir, "parent");
    Path file = new Path(parent, "someFile");
    fs.mkdirs(parent);
    // touch a new file
    fs.create(file).close();
    assertTrue("Test file didn't get created.", fs.exists(file));

    // run the chore
    chore.chore();

    // verify all the files got deleted
    assertTrue("File didn't get deleted", fs.exists(file));
    assertTrue("Empty directory didn't get deleted", fs.exists(parent));
  }

  @Test
  public void testDeletesEmptyDirectories() throws Exception {
    Stoppable stop = new StoppableImplementation();
    Configuration conf = UTIL.getConfiguration();
    Path testDir = UTIL.getDataTestDir();
    FileSystem fs = UTIL.getTestFileSystem();
    String confKey = "hbase.test.cleaner.delegates";
    conf.set(confKey, AlwaysDelete.class.getName());

    AllValidPaths chore = new AllValidPaths("test-file-cleaner", stop, conf, fs, testDir, confKey);

    // create the directory layout in the directory to clean
    Path parent = new Path(testDir, "parent");
    Path child = new Path(parent, "child");
    Path emptyChild = new Path(parent, "emptyChild");
    Path file = new Path(child, "someFile");
    fs.mkdirs(child);
    fs.mkdirs(emptyChild);
    // touch a new file
    fs.create(file).close();
    // also create a file in the top level directory
    Path topFile = new Path(testDir, "topFile");
    fs.create(topFile).close();
    assertTrue("Test file didn't get created.", fs.exists(file));
    assertTrue("Test file didn't get created.", fs.exists(topFile));

    // run the chore
    chore.chore();

    // verify all the files got deleted
    assertFalse("File didn't get deleted", fs.exists(topFile));
    assertFalse("File didn't get deleted", fs.exists(file));
    assertFalse("Empty directory didn't get deleted", fs.exists(child));
    assertFalse("Empty directory didn't get deleted", fs.exists(parent));
  }

  /**
   * Test to make sure that we don't attempt to ask the delegate whether or not we should preserve a
   * directory.
   * @throws Exception on failure
   */
  @Test
  public void testDoesNotCheckDirectories() throws Exception {
    Stoppable stop = new StoppableImplementation();
    Configuration conf = UTIL.getConfiguration();
    Path testDir = UTIL.getDataTestDir();
    FileSystem fs = UTIL.getTestFileSystem();
    String confKey = "hbase.test.cleaner.delegates";
    conf.set(confKey, AlwaysDelete.class.getName());

    AllValidPaths chore = new AllValidPaths("test-file-cleaner", stop, conf, fs, testDir, confKey);
    // spy on the delegate to ensure that we don't check for directories
    AlwaysDelete delegate = (AlwaysDelete) chore.cleanersChain.get(0);
    AlwaysDelete spy = Mockito.spy(delegate);
    chore.cleanersChain.set(0, spy);

    // create the directory layout in the directory to clean
    Path parent = new Path(testDir, "parent");
    Path file = new Path(parent, "someFile");
    fs.mkdirs(parent);
    assertTrue("Test parent didn't get created.", fs.exists(parent));
    // touch a new file
    fs.create(file).close();
    assertTrue("Test file didn't get created.", fs.exists(file));

    FileStatus fStat = fs.getFileStatus(parent);
    chore.chore();
    // make sure we never checked the directory
    Mockito.verify(spy, Mockito.never()).isFileDeletable(fStat);
    Mockito.reset(spy);
  }

  @Test
  public void testStoppedCleanerDoesNotDeleteFiles() throws Exception {
    Stoppable stop = new StoppableImplementation();
    Configuration conf = UTIL.getConfiguration();
    Path testDir = UTIL.getDataTestDir();
    FileSystem fs = UTIL.getTestFileSystem();
    String confKey = "hbase.test.cleaner.delegates";
    conf.set(confKey, AlwaysDelete.class.getName());

    AllValidPaths chore = new AllValidPaths("test-file-cleaner", stop, conf, fs, testDir, confKey);

    // also create a file in the top level directory
    Path topFile = new Path(testDir, "topFile");
    fs.create(topFile).close();
    assertTrue("Test file didn't get created.", fs.exists(topFile));

    // stop the chore
    stop.stop("testing stop");

    // run the chore
    chore.chore();

    // test that the file still exists
    assertTrue("File got deleted while chore was stopped", fs.exists(topFile));
  }

  /**
   * While cleaning a directory, all the files in the directory may be deleted, but there may be
   * another file added, in which case the directory shouldn't be deleted.
   * @throws IOException on failure
   */
  @Test
  public void testCleanerDoesNotDeleteDirectoryWithLateAddedFiles() throws IOException {
    Stoppable stop = new StoppableImplementation();
    Configuration conf = UTIL.getConfiguration();
    final Path testDir = UTIL.getDataTestDir();
    final FileSystem fs = UTIL.getTestFileSystem();
    String confKey = "hbase.test.cleaner.delegates";
    conf.set(confKey, AlwaysDelete.class.getName());

    AllValidPaths chore = new AllValidPaths("test-file-cleaner", stop, conf, fs, testDir, confKey);
    // spy on the delegate to ensure that we don't check for directories
    AlwaysDelete delegate = (AlwaysDelete) chore.cleanersChain.get(0);
    AlwaysDelete spy = Mockito.spy(delegate);
    chore.cleanersChain.set(0, spy);

    // create the directory layout in the directory to clean
    final Path parent = new Path(testDir, "parent");
    Path file = new Path(parent, "someFile");
    fs.mkdirs(parent);
    // touch a new file
    fs.create(file).close();
    assertTrue("Test file didn't get created.", fs.exists(file));
    final Path addedFile = new Path(parent, "addedFile");

    // when we attempt to delete the original file, add another file in the same directory
    Mockito.doAnswer(new Answer<Boolean>() {
      @Override
      public Boolean answer(InvocationOnMock invocation) throws Throwable {
        fs.create(addedFile).close();
        FSUtils.logFileSystemState(fs, testDir, LOG);
        return (Boolean) invocation.callRealMethod();
      }
    }).when(spy).isFileDeletable(Mockito.any());

    // run the chore
    chore.chore();

    // make sure all the directories + added file exist, but the original file is deleted
    assertTrue("Added file unexpectedly deleted", fs.exists(addedFile));
    assertTrue("Parent directory deleted unexpectedly", fs.exists(parent));
    assertFalse("Original file unexpectedly retained", fs.exists(file));
    Mockito.verify(spy, Mockito.times(1)).isFileDeletable(Mockito.any());
    Mockito.reset(spy);
  }

  /**
   * The cleaner runs in a loop, where it first checks to see all the files under a directory can be
   * deleted. If they all can, then we try to delete the directory. However, a file may be added
   * that directory to after the original check. This ensures that we don't accidentally delete that
   * directory on and don't get spurious IOExceptions.
   * <p>
   * This was from HBASE-7465.
   * @throws Exception on failure
   */
  @Test
  public void testNoExceptionFromDirectoryWithRacyChildren() throws Exception {
    Stoppable stop = new StoppableImplementation();
    // need to use a localutil to not break the rest of the test that runs on the local FS, which
    // gets hosed when we start to use a minicluster.
    HBaseTestingUtility localUtil = new HBaseTestingUtility();
    Configuration conf = localUtil.getConfiguration();
    final Path testDir = UTIL.getDataTestDir();
    final FileSystem fs = UTIL.getTestFileSystem();
    LOG.debug("Writing test data to: " + testDir);
    String confKey = "hbase.test.cleaner.delegates";
    conf.set(confKey, AlwaysDelete.class.getName());

    AllValidPaths chore = new AllValidPaths("test-file-cleaner", stop, conf, fs, testDir, confKey);
    // spy on the delegate to ensure that we don't check for directories
    AlwaysDelete delegate = (AlwaysDelete) chore.cleanersChain.get(0);
    AlwaysDelete spy = Mockito.spy(delegate);
    chore.cleanersChain.set(0, spy);

    // create the directory layout in the directory to clean
    final Path parent = new Path(testDir, "parent");
    Path file = new Path(parent, "someFile");
    fs.mkdirs(parent);
    // touch a new file
    fs.create(file).close();
    assertTrue("Test file didn't get created.", fs.exists(file));
    final Path racyFile = new Path(parent, "addedFile");

    // when we attempt to delete the original file, add another file in the same directory
    Mockito.doAnswer(new Answer<Boolean>() {
      @Override
      public Boolean answer(InvocationOnMock invocation) throws Throwable {
        fs.create(racyFile).close();
        FSUtils.logFileSystemState(fs, testDir, LOG);
        return (Boolean) invocation.callRealMethod();
      }
    }).when(spy).isFileDeletable(Mockito.any());

    // run the chore
    chore.chore();

    // make sure all the directories + added file exist, but the original file is deleted
    assertTrue("Added file unexpectedly deleted", fs.exists(racyFile));
    assertTrue("Parent directory deleted unexpectedly", fs.exists(parent));
    assertFalse("Original file unexpectedly retained", fs.exists(file));
    Mockito.verify(spy, Mockito.times(1)).isFileDeletable(Mockito.any());
  }

  @Test
  public void testDeleteFileWithCleanerEnabled() throws Exception {
    Stoppable stop = new StoppableImplementation();
    Configuration conf = UTIL.getConfiguration();
    Path testDir = UTIL.getDataTestDir();
    FileSystem fs = UTIL.getTestFileSystem();
    String confKey = "hbase.test.cleaner.delegates";
    conf.set(confKey, AlwaysDelete.class.getName());

    AllValidPaths chore = new AllValidPaths("test-file-cleaner", stop, conf, fs, testDir, confKey);

    // Enable cleaner
    chore.setEnabled(true);

    // create the directory layout in the directory to clean
    Path parent = new Path(testDir, "parent");
    Path child = new Path(parent, "child");
    Path file = new Path(child, "someFile");
    fs.mkdirs(child);

    // touch a new file
    fs.create(file).close();
    assertTrue("Test file didn't get created.", fs.exists(file));

    // run the chore
    chore.chore();

    // verify all the files got deleted
    assertFalse("File didn't get deleted", fs.exists(file));
    assertFalse("Empty directory didn't get deleted", fs.exists(child));
    assertFalse("Empty directory didn't get deleted", fs.exists(parent));
  }

  @Test
  public void testDeleteFileWithCleanerDisabled() throws Exception {
    Stoppable stop = new StoppableImplementation();
    Configuration conf = UTIL.getConfiguration();
    Path testDir = UTIL.getDataTestDir();
    FileSystem fs = UTIL.getTestFileSystem();
    String confKey = "hbase.test.cleaner.delegates";
    conf.set(confKey, AlwaysDelete.class.getName());

    AllValidPaths chore = new AllValidPaths("test-file-cleaner", stop, conf, fs, testDir, confKey);

    // Disable cleaner
    chore.setEnabled(false);

    // create the directory layout in the directory to clean
    Path parent = new Path(testDir, "parent");
    Path child = new Path(parent, "child");
    Path file = new Path(child, "someFile");
    fs.mkdirs(child);

    // touch a new file
    fs.create(file).close();
    assertTrue("Test file didn't get created.", fs.exists(file));

    // run the chore
    chore.chore();

    // verify all the files exist
    assertTrue("File got deleted with cleaner disabled", fs.exists(file));
    assertTrue("Directory got deleted", fs.exists(child));
    assertTrue("Directory got deleted", fs.exists(parent));
  }

  @Test
  public void testOnConfigurationChange() throws Exception {
    Stoppable stop = new StoppableImplementation();
    Configuration conf = UTIL.getConfiguration();
    Path testDir = UTIL.getDataTestDir();
    FileSystem fs = UTIL.getTestFileSystem();
    String confKey = "hbase.test.cleaner.delegates";
    conf.set(confKey, AlwaysDelete.class.getName());
    conf.set(CleanerChore.CHORE_POOL_SIZE, "2");
    AllValidPaths chore = new AllValidPaths("test-file-cleaner", stop, conf, fs, testDir, confKey);
    chore.setEnabled(true);
    // Create subdirs under testDir
    int dirNums = 6;
    Path[] subdirs = new Path[dirNums];
    for (int i = 0; i < dirNums; i++) {
      subdirs[i] = new Path(testDir, "subdir-" + i);
      fs.mkdirs(subdirs[i]);
    }
    // Under each subdirs create 6 files
    for (Path subdir : subdirs) {
      createFiles(fs, subdir, 6);
    }
    // Start chore
    Thread t = new Thread(() -> chore.chore());
    t.setDaemon(true);
    t.start();
    // Change size of chore's pool
    conf.set(CleanerChore.CHORE_POOL_SIZE, "4");
    chore.onConfigurationChange(conf);
    assertEquals(4, chore.getChorePoolSize());
    // Stop chore
    t.join();
  }

<<<<<<< HEAD
=======
  @Test
  public void testMinimumNumberOfThreads() throws Exception {
    Stoppable stop = new StoppableImplementation();
    Configuration conf = UTIL.getConfiguration();
    Path testDir = UTIL.getDataTestDir();
    FileSystem fs = UTIL.getTestFileSystem();
    String confKey = "hbase.test.cleaner.delegates";
    conf.set(confKey, AlwaysDelete.class.getName());
    conf.set(CleanerChore.CHORE_POOL_SIZE, "2");
    AllValidPaths chore = new AllValidPaths("test-file-cleaner", stop, conf, fs, testDir, confKey);
    int numProcs = Runtime.getRuntime().availableProcessors();
    // Sanity
    assertEquals(numProcs, chore.calculatePoolSize(Integer.toString(numProcs)));
    // The implementation does not allow us to set more threads than we have processors
    assertEquals(numProcs, chore.calculatePoolSize(Integer.toString(numProcs + 2)));
    // Force us into the branch that is multiplying 0.0 against the number of processors
    assertEquals(1, chore.calculatePoolSize("0.0"));
  }

>>>>>>> c8e8f700
  private void createFiles(FileSystem fs, Path parentDir, int numOfFiles) throws IOException {
    Random random = new Random();
    for (int i = 0; i < numOfFiles; i++) {
      int xMega = 1 + random.nextInt(3); // size of each file is between 1~3M
      try (FSDataOutputStream fsdos = fs.create(new Path(parentDir, "file-" + i))) {
        for (int m = 0; m < xMega; m++) {
          byte[] M = new byte[1024 * 1024];
          random.nextBytes(M);
          fsdos.write(M);
        }
      }
    }
  }

  private static class AllValidPaths extends CleanerChore<BaseHFileCleanerDelegate> {

    public AllValidPaths(String name, Stoppable s, Configuration conf, FileSystem fs,
        Path oldFileDir, String confkey) {
      super(name, Integer.MAX_VALUE, s, conf, fs, oldFileDir, confkey);
    }

    // all paths are valid
    @Override
    protected boolean validate(Path file) {
      return true;
    }
  };

  public static class AlwaysDelete extends BaseHFileCleanerDelegate {
    @Override
    public boolean isFileDeletable(FileStatus fStat) {
      return true;
    }
  }

  public static class NeverDelete extends BaseHFileCleanerDelegate {
    @Override
    public boolean isFileDeletable(FileStatus fStat) {
      return false;
    }
  }
}<|MERGE_RESOLUTION|>--- conflicted
+++ resolved
@@ -388,8 +388,6 @@
     t.join();
   }
 
-<<<<<<< HEAD
-=======
   @Test
   public void testMinimumNumberOfThreads() throws Exception {
     Stoppable stop = new StoppableImplementation();
@@ -409,7 +407,6 @@
     assertEquals(1, chore.calculatePoolSize("0.0"));
   }
 
->>>>>>> c8e8f700
   private void createFiles(FileSystem fs, Path parentDir, int numOfFiles) throws IOException {
     Random random = new Random();
     for (int i = 0; i < numOfFiles; i++) {
