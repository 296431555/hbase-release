--- conflicted
+++ resolved
@@ -73,11 +73,7 @@
 import org.apache.hadoop.hbase.ArrayBackedTag;
 import org.apache.hadoop.hbase.CategoryBasedTimeout;
 import org.apache.hadoop.hbase.Cell;
-<<<<<<< HEAD
-import org.apache.hadoop.hbase.Cell.DataType;
-=======
 import org.apache.hadoop.hbase.Cell.Type;
->>>>>>> c8e8f700
 import org.apache.hadoop.hbase.CellBuilderFactory;
 import org.apache.hadoop.hbase.CellBuilderType;
 import org.apache.hadoop.hbase.CellUtil;
@@ -184,13 +180,8 @@
 import org.mockito.stubbing.Answer;
 import org.slf4j.Logger;
 import org.slf4j.LoggerFactory;
-<<<<<<< HEAD
-import org.apache.hadoop.hbase.shaded.com.google.common.collect.Lists;
-import org.apache.hadoop.hbase.shaded.com.google.protobuf.ByteString;
-=======
 import org.apache.hbase.thirdparty.com.google.common.collect.Lists;
 import org.apache.hbase.thirdparty.com.google.protobuf.ByteString;
->>>>>>> c8e8f700
 import org.apache.hadoop.hbase.shaded.protobuf.ProtobufUtil;
 import org.apache.hadoop.hbase.shaded.protobuf.generated.WALProtos.CompactionDescriptor;
 import org.apache.hadoop.hbase.shaded.protobuf.generated.WALProtos.FlushDescriptor;
@@ -6294,32 +6285,20 @@
               .setRow(a)
               .setFamily(fam1)
               .setTimestamp(HConstants.LATEST_TIMESTAMP)
-<<<<<<< HEAD
-              .setType(DataType.Put)
-=======
               .setType(Cell.Type.Put)
->>>>>>> c8e8f700
               .build()),
         // this is outside the region boundary
         new Put(c).add(CellBuilderFactory.create(CellBuilderType.SHALLOW_COPY)
               .setRow(c)
               .setFamily(fam1)
               .setTimestamp(HConstants.LATEST_TIMESTAMP)
-<<<<<<< HEAD
-              .setType(DataType.Put)
-=======
               .setType(Type.Put)
->>>>>>> c8e8f700
               .build()),
         new Put(b).add(CellBuilderFactory.create(CellBuilderType.SHALLOW_COPY)
               .setRow(b)
               .setFamily(fam1)
               .setTimestamp(HConstants.LATEST_TIMESTAMP)
-<<<<<<< HEAD
-              .setType(DataType.Put)
-=======
               .setType(Cell.Type.Put)
->>>>>>> c8e8f700
               .build())
     };
 
@@ -6355,21 +6334,13 @@
                 .setRow(a)
                 .setFamily(fam1)
                 .setTimestamp(HConstants.LATEST_TIMESTAMP)
-<<<<<<< HEAD
-                .setType(DataType.Put)
-=======
                 .setType(Cell.Type.Put)
->>>>>>> c8e8f700
                 .build()),
             new Put(b).add(CellBuilderFactory.create(CellBuilderType.SHALLOW_COPY)
                 .setRow(b)
                 .setFamily(fam1)
                 .setTimestamp(HConstants.LATEST_TIMESTAMP)
-<<<<<<< HEAD
-                .setType(DataType.Put)
-=======
                 .setType(Cell.Type.Put)
->>>>>>> c8e8f700
                 .build()),
         };
 
