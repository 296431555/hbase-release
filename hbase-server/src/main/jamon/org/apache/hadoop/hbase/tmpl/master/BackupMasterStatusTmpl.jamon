<%doc>

Licensed to the Apache Software Foundation (ASF) under one
or more contributor license agreements.  See the NOTICE file
distributed with this work for additional information
regarding copyright ownership.  The ASF licenses this file
to you under the Apache License, Version 2.0 (the
"License"); you may not use this file except in compliance
with the License.  You may obtain a copy of the License at

    http://www.apache.org/licenses/LICENSE-2.0

Unless required by applicable law or agreed to in writing, software
distributed under the License is distributed on an "AS IS" BASIS,
WITHOUT WARRANTIES OR CONDITIONS OF ANY KIND, either express or implied.
See the License for the specific language governing permissions and
limitations under the License.
</%doc>
<%args>
HMaster master;
</%args>
<%import>
java.util.*;
org.apache.hadoop.hbase.ServerName;
org.apache.hadoop.hbase.ClusterMetrics;
org.apache.hadoop.hbase.master.HMaster;
org.apache.hadoop.hbase.zookeeper.MasterAddressTracker;
</%import>
<%java>
MasterAddressTracker masterAddressTracker = master.getMasterAddressTracker();
</%java>

<%if (!master.isActiveMaster()) %>
    <%java>
    ServerName active_master =
        (masterAddressTracker == null) ? null : masterAddressTracker.getMasterAddress();
    assert active_master != null : "Failed to retrieve master's ServerName!";
    int infoPort = (masterAddressTracker == null) ? 0 : masterAddressTracker.getMasterInfoPort();
    </%java>
    <div class="row inner_header">
        <div class="page-header">
            <h1>Backup Master <small><% master.getServerName().getHostname() %></small></h1>
        </div>
    </div>
    <h4>Current Active Master: <a href="//<% active_master.getHostname() %>:<% infoPort %>/master-status"
        target="_blank"><% active_master.getHostname() %></a><h4>
<%else>
    <h2>Backup Masters</h2>

    <table class="table table-striped">
    <tr>
        <th>ServerName</th>
        <th>Port</th>
        <th>Start Time</th>
    </tr>
    <%java>
<<<<<<< HEAD
    Collection<ServerName> backup_masters = master.getClusterStatusWithoutCoprocessor(
        EnumSet.of(ClusterMetrics.Option.BACKUP_MASTERS)).getBackupMasters();
=======
    Collection<ServerName> backup_masters = master.getClusterMetricsWithoutCoprocessor(
        EnumSet.of(ClusterMetrics.Option.BACKUP_MASTERS)).getBackupMasterNames();
>>>>>>> c8e8f700
    ServerName [] backupServerNames = backup_masters.toArray(new ServerName[backup_masters.size()]);
    Arrays.sort(backupServerNames);
    for (ServerName serverName : backupServerNames) {
      int infoPort = (masterAddressTracker == null) ? 0 : masterAddressTracker
          .getBackupMasterInfoPort(serverName);
    </%java>
    <tr>
        <td><a href="//<% serverName.getHostname() %>:<% infoPort %>/master-status"
            target="_blank"><% serverName.getHostname() %></a>
        </td>
        <td><% serverName.getPort() %></td>
        <td><% new Date(serverName.getStartcode()) %></td>
    </tr>
    <%java>
    }
    </%java>
    <tr><td>Total:<% backupServerNames.length %></td>
    </table>
</%if><|MERGE_RESOLUTION|>--- conflicted
+++ resolved
@@ -54,13 +54,8 @@
         <th>Start Time</th>
     </tr>
     <%java>
-<<<<<<< HEAD
-    Collection<ServerName> backup_masters = master.getClusterStatusWithoutCoprocessor(
-        EnumSet.of(ClusterMetrics.Option.BACKUP_MASTERS)).getBackupMasters();
-=======
     Collection<ServerName> backup_masters = master.getClusterMetricsWithoutCoprocessor(
         EnumSet.of(ClusterMetrics.Option.BACKUP_MASTERS)).getBackupMasterNames();
->>>>>>> c8e8f700
     ServerName [] backupServerNames = backup_masters.toArray(new ServerName[backup_masters.size()]);
     Arrays.sort(backupServerNames);
     for (ServerName serverName : backupServerNames) {
