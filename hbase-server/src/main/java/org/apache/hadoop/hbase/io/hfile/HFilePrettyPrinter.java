/*
 *
 * Licensed to the Apache Software Foundation (ASF) under one
 * or more contributor license agreements.  See the NOTICE file
 * distributed with this work for additional information
 * regarding copyright ownership.  The ASF licenses this file
 * to you under the Apache License, Version 2.0 (the
 * "License"); you may not use this file except in compliance
 * with the License.  You may obtain a copy of the License at
 *
 *     http://www.apache.org/licenses/LICENSE-2.0
 *
 * Unless required by applicable law or agreed to in writing, software
 * distributed under the License is distributed on an "AS IS" BASIS,
 * WITHOUT WARRANTIES OR CONDITIONS OF ANY KIND, either express or implied.
 * See the License for the specific language governing permissions and
 * limitations under the License.
 */
package org.apache.hadoop.hbase.io.hfile;

import static com.codahale.metrics.MetricRegistry.name;

import java.io.ByteArrayOutputStream;
import java.io.DataInput;
import java.io.IOException;
import java.io.PrintStream;
import java.text.DateFormat;
import java.util.ArrayList;
import java.util.HashMap;
import java.util.Iterator;
import java.util.LinkedHashSet;
import java.util.List;
import java.util.Locale;
import java.util.Map;
import java.util.Set;
import java.util.SortedMap;
import java.util.TimeZone;
import java.util.concurrent.TimeUnit;

import org.apache.commons.cli.CommandLine;
import org.apache.commons.cli.CommandLineParser;
import org.apache.commons.cli.HelpFormatter;
import org.apache.commons.cli.Option;
import org.apache.commons.cli.OptionGroup;
import org.apache.commons.cli.Options;
import org.apache.commons.cli.ParseException;
import org.apache.commons.cli.PosixParser;
import org.apache.commons.lang3.StringUtils;
import org.apache.hadoop.conf.Configuration;
import org.apache.hadoop.conf.Configured;
import org.apache.hadoop.fs.FileSystem;
import org.apache.hadoop.fs.Path;
import org.apache.hadoop.hbase.Cell;
import org.apache.hadoop.hbase.CellComparator;
import org.apache.hadoop.hbase.CellUtil;
import org.apache.hadoop.hbase.RawCell;
import org.apache.hadoop.hbase.HBaseConfiguration;
import org.apache.hadoop.hbase.HBaseInterfaceAudience;
import org.apache.hadoop.hbase.HConstants;
import org.apache.hadoop.hbase.HRegionInfo;
import org.apache.hadoop.hbase.KeyValue;
import org.apache.hadoop.hbase.KeyValueUtil;
import org.apache.hadoop.hbase.PrivateCellUtil;
import org.apache.hadoop.hbase.TableName;
import org.apache.hadoop.hbase.Tag;
import org.apache.hadoop.hbase.io.FSDataInputStreamWrapper;
import org.apache.hadoop.hbase.io.hfile.HFile.FileInfo;
import org.apache.hadoop.hbase.mob.MobUtils;
import org.apache.hadoop.hbase.regionserver.HStoreFile;
import org.apache.hadoop.hbase.regionserver.TimeRangeTracker;
import org.apache.hadoop.hbase.util.BloomFilter;
import org.apache.hadoop.hbase.util.BloomFilterFactory;
import org.apache.hadoop.hbase.util.BloomFilterUtil;
import org.apache.hadoop.hbase.util.Bytes;
import org.apache.hadoop.hbase.util.FSUtils;
import org.apache.hadoop.hbase.util.HFileArchiveUtil;
import org.apache.hadoop.util.Tool;
import org.apache.hadoop.util.ToolRunner;
import org.apache.yetus.audience.InterfaceAudience;
import org.apache.yetus.audience.InterfaceStability;
import org.slf4j.Logger;
import org.slf4j.LoggerFactory;

import com.codahale.metrics.ConsoleReporter;
import com.codahale.metrics.Counter;
import com.codahale.metrics.Gauge;
import com.codahale.metrics.Histogram;
import com.codahale.metrics.Meter;
import com.codahale.metrics.MetricFilter;
import com.codahale.metrics.MetricRegistry;
import com.codahale.metrics.ScheduledReporter;
import com.codahale.metrics.Snapshot;
import com.codahale.metrics.Timer;

/**
 * Implements pretty-printing functionality for {@link HFile}s.
 */
@InterfaceAudience.LimitedPrivate(HBaseInterfaceAudience.TOOLS)
@InterfaceStability.Evolving
public class HFilePrettyPrinter extends Configured implements Tool {

  private static final Logger LOG = LoggerFactory.getLogger(HFilePrettyPrinter.class);

  private Options options = new Options();

  private boolean verbose;
  private boolean printValue;
  private boolean printKey;
  private boolean shouldPrintMeta;
  private boolean printBlockIndex;
  private boolean printBlockHeaders;
  private boolean printStats;
  private boolean checkRow;
  private boolean checkFamily;
  private boolean isSeekToRow = false;
  private boolean checkMobIntegrity = false;
  private Map<String, List<Path>> mobFileLocations;
  private static final int FOUND_MOB_FILES_CACHE_CAPACITY = 50;
  private static final int MISSING_MOB_FILES_CACHE_CAPACITY = 20;
  private PrintStream out = System.out;
  private PrintStream err = System.err;

  /**
   * The row which the user wants to specify and print all the KeyValues for.
   */
  private byte[] row = null;

  private List<Path> files = new ArrayList<>();
  private int count;

  private static final String FOUR_SPACES = "    ";

  public HFilePrettyPrinter() {
    super();
    init();
  }

  public HFilePrettyPrinter(Configuration conf) {
    super(conf);
    init();
  }

  private void init() {
    options.addOption("v", "verbose", false,
        "Verbose output; emits file and meta data delimiters");
    options.addOption("p", "printkv", false, "Print key/value pairs");
    options.addOption("e", "printkey", false, "Print keys");
    options.addOption("m", "printmeta", false, "Print meta data of file");
    options.addOption("b", "printblocks", false, "Print block index meta data");
    options.addOption("h", "printblockheaders", false, "Print block headers for each block.");
    options.addOption("k", "checkrow", false,
        "Enable row order check; looks for out-of-order keys");
    options.addOption("a", "checkfamily", false, "Enable family check");
    options.addOption("w", "seekToRow", true,
      "Seek to this row and print all the kvs for this row only");
    options.addOption("s", "stats", false, "Print statistics");
    options.addOption("i", "checkMobIntegrity", false,
      "Print all cells whose mob files are missing");

    OptionGroup files = new OptionGroup();
    files.addOption(new Option("f", "file", true,
      "File to scan. Pass full-path; e.g. hdfs://a:9000/hbase/hbase:meta/12/34"));
    files.addOption(new Option("r", "region", true,
      "Region to scan. Pass region name; e.g. 'hbase:meta,,1'"));
    options.addOptionGroup(files);
  }

  public void setPrintStreams(PrintStream out, PrintStream err) {
    this.out = out;
    this.err = err;
  }

  public boolean parseOptions(String args[]) throws ParseException,
      IOException {
    if (args.length == 0) {
      HelpFormatter formatter = new HelpFormatter();
      formatter.printHelp("HFile", options, true);
      return false;
    }
    CommandLineParser parser = new PosixParser();
    CommandLine cmd = parser.parse(options, args);

    verbose = cmd.hasOption("v");
    printValue = cmd.hasOption("p");
    printKey = cmd.hasOption("e") || printValue;
    shouldPrintMeta = cmd.hasOption("m");
    printBlockIndex = cmd.hasOption("b");
    printBlockHeaders = cmd.hasOption("h");
    printStats = cmd.hasOption("s");
    checkRow = cmd.hasOption("k");
    checkFamily = cmd.hasOption("a");
    checkMobIntegrity = cmd.hasOption("i");

    if (cmd.hasOption("f")) {
      files.add(new Path(cmd.getOptionValue("f")));
    }

    if (cmd.hasOption("w")) {
      String key = cmd.getOptionValue("w");
      if (key != null && key.length() != 0) {
        row = Bytes.toBytesBinary(key);
        isSeekToRow = true;
      } else {
        err.println("Invalid row is specified.");
        System.exit(-1);
      }
    }

    if (cmd.hasOption("r")) {
      String regionName = cmd.getOptionValue("r");
      byte[] rn = Bytes.toBytes(regionName);
      byte[][] hri = HRegionInfo.parseRegionName(rn);
      Path rootDir = FSUtils.getRootDir(getConf());
      Path tableDir = FSUtils.getTableDir(rootDir, TableName.valueOf(hri[0]));
      String enc = HRegionInfo.encodeRegionName(rn);
      Path regionDir = new Path(tableDir, enc);
      if (verbose)
        out.println("region dir -> " + regionDir);
      List<Path> regionFiles = HFile.getStoreFiles(FileSystem.get(getConf()),
          regionDir);
      if (verbose)
        out.println("Number of region files found -> "
            + regionFiles.size());
      if (verbose) {
        int i = 1;
        for (Path p : regionFiles) {
          if (verbose)
            out.println("Found file[" + i++ + "] -> " + p);
        }
      }
      files.addAll(regionFiles);
    }

    if(checkMobIntegrity) {
      if (verbose) {
        System.out.println("checkMobIntegrity is enabled");
      }
      mobFileLocations = new HashMap<>();
    }

    cmd.getArgList().forEach((file) -> files.add(new Path(file)));

    return true;
  }

  /**
   * Runs the command-line pretty-printer, and returns the desired command
   * exit code (zero for success, non-zero for failure).
   */
  @Override
  public int run(String[] args) {
    if (getConf() == null) {
      throw new RuntimeException("A Configuration instance must be provided.");
    }
    try {
      FSUtils.setFsDefault(getConf(), FSUtils.getRootDir(getConf()));
      if (!parseOptions(args))
        return 1;
    } catch (IOException ex) {
      LOG.error("Error parsing command-line options", ex);
      return 1;
    } catch (ParseException ex) {
      LOG.error("Error parsing command-line options", ex);
      return 1;
    }

    // iterate over all files found
    for (Path fileName : files) {
      try {
        int exitCode = processFile(fileName);
        if (exitCode != 0) {
          return exitCode;
        }
      } catch (IOException ex) {
        LOG.error("Error reading " + fileName, ex);
        return -2;
      }
    }

    if (verbose || printKey) {
      out.println("Scanned kv count -> " + count);
    }

    return 0;
  }

  public int processFile(Path file) throws IOException {
    if (verbose)
      out.println("Scanning -> " + file);

    Path rootPath = FSUtils.getRootDir(getConf());
    String rootString = rootPath + rootPath.SEPARATOR;
    if (!file.toString().startsWith(rootString)) {
      // First we see if fully-qualified URI matches the root dir. It might
      // also be an absolute path in the same filesystem, so we prepend the FS
      // of the root dir and see if that fully-qualified URI matches.
      FileSystem rootFS = rootPath.getFileSystem(getConf());
      String qualifiedFile = rootFS.getUri().toString() + file.toString();
      if (!qualifiedFile.startsWith(rootString)) {
        err.println("ERROR, file (" + file +
            ") is not in HBase's root directory (" + rootString + ")");
        return -2;
      }
    }

    FileSystem fs = file.getFileSystem(getConf());
    if (!fs.exists(file)) {
      err.println("ERROR, file doesnt exist: " + file);
      return -2;
    }

    HFile.Reader reader = HFile.createReader(fs, file, new CacheConfig(getConf()), true, getConf());

    Map<byte[], byte[]> fileInfo = reader.loadFileInfo();

    KeyValueStatsCollector fileStats = null;

    if (verbose || printKey || checkRow || checkFamily || printStats || checkMobIntegrity) {
      // scan over file and read key/value's and check if requested
      HFileScanner scanner = reader.getScanner(false, false, false);
      fileStats = new KeyValueStatsCollector();
      boolean shouldScanKeysValues = false;
      if (this.isSeekToRow) {
        // seek to the first kv on this row
        shouldScanKeysValues =
          (scanner.seekTo(PrivateCellUtil.createFirstOnRow(this.row)) != -1);
      } else {
        shouldScanKeysValues = scanner.seekTo();
      }
      if (shouldScanKeysValues)
        scanKeysValues(file, fileStats, scanner, row);
    }

    // print meta data
    if (shouldPrintMeta) {
      printMeta(reader, fileInfo);
    }

    if (printBlockIndex) {
      out.println("Block Index:");
      out.println(reader.getDataBlockIndexReader());
    }

    if (printBlockHeaders) {
      out.println("Block Headers:");
      /*
       * TODO: this same/similar block iteration logic is used in HFileBlock#blockRange and
       * TestLazyDataBlockDecompression. Refactor?
       */
      FSDataInputStreamWrapper fsdis = new FSDataInputStreamWrapper(fs, file);
      long fileSize = fs.getFileStatus(file).getLen();
      FixedFileTrailer trailer =
        FixedFileTrailer.readFromStream(fsdis.getStream(false), fileSize);
      long offset = trailer.getFirstDataBlockOffset(),
        max = trailer.getLastDataBlockOffset();
      HFileBlock block;
      while (offset <= max) {
        block = reader.readBlock(offset, -1, /* cacheBlock */ false, /* pread */ false,
          /* isCompaction */ false, /* updateCacheMetrics */ false, null, null);
        offset += block.getOnDiskSizeWithHeader();
        out.println(block);
      }
    }

    if (printStats) {
      fileStats.finish();
      out.println("Stats:\n" + fileStats);
    }

    reader.close();
    return 0;
  }

  private void scanKeysValues(Path file, KeyValueStatsCollector fileStats,
      HFileScanner scanner,  byte[] row) throws IOException {
    Cell pCell = null;
    FileSystem fs = FileSystem.get(getConf());
    Set<String> foundMobFiles = new LinkedHashSet<>(FOUND_MOB_FILES_CACHE_CAPACITY);
    Set<String> missingMobFiles = new LinkedHashSet<>(MISSING_MOB_FILES_CACHE_CAPACITY);
    do {
      Cell cell = scanner.getCell();
      if (row != null && row.length != 0) {
        int result = CellComparator.getInstance().compareRows(cell, row, 0, row.length);
        if (result > 0) {
          break;
        } else if (result < 0) {
          continue;
        }
      }
      // collect stats
      if (printStats) {
        fileStats.collect(cell);
      }
      // dump key value
      if (printKey) {
        out.print("K: " + cell);
        if (printValue) {
          out.print(" V: "
              + Bytes.toStringBinary(cell.getValueArray(), cell.getValueOffset(),
                  cell.getValueLength()));
          int i = 0;
<<<<<<< HEAD
          List<Tag> tags = ((RawCell)cell).getTags();
=======
          List<Tag> tags = PrivateCellUtil.getTags(cell);
>>>>>>> c8e8f700
          for (Tag tag : tags) {
            out.print(String.format(" T[%d]: %s", i++, tag.toString()));
          }
        }
        out.println();
      }
      // check if rows are in order
      if (checkRow && pCell != null) {
        if (CellComparator.getInstance().compareRows(pCell, cell) > 0) {
          err.println("WARNING, previous row is greater then"
              + " current row\n\tfilename -> " + file + "\n\tprevious -> "
              + CellUtil.getCellKeyAsString(pCell) + "\n\tcurrent  -> "
              + CellUtil.getCellKeyAsString(cell));
        }
      }
      // check if families are consistent
      if (checkFamily) {
        String fam = Bytes.toString(cell.getFamilyArray(), cell.getFamilyOffset(),
            cell.getFamilyLength());
        if (!file.toString().contains(fam)) {
          err.println("WARNING, filename does not match kv family,"
              + "\n\tfilename -> " + file + "\n\tkeyvalue -> "
              + CellUtil.getCellKeyAsString(cell));
        }
        if (pCell != null && CellComparator.getInstance().compareFamilies(pCell, cell) != 0) {
          err.println("WARNING, previous kv has different family"
              + " compared to current key\n\tfilename -> " + file
              + "\n\tprevious -> " + CellUtil.getCellKeyAsString(pCell)
              + "\n\tcurrent  -> " + CellUtil.getCellKeyAsString(cell));
        }
      }
      // check if mob files are missing.
      if (checkMobIntegrity && MobUtils.isMobReferenceCell(cell)) {
        Tag tnTag = MobUtils.getTableNameTag(cell);
        if (tnTag == null) {
          System.err.println("ERROR, wrong tag format in mob reference cell "
            + CellUtil.getCellKeyAsString(cell));
        } else if (!MobUtils.hasValidMobRefCellValue(cell)) {
          System.err.println("ERROR, wrong value format in mob reference cell "
            + CellUtil.getCellKeyAsString(cell));
        } else {
          TableName tn = TableName.valueOf(Tag.cloneValue(tnTag));
          String mobFileName = MobUtils.getMobFileName(cell);
          boolean exist = mobFileExists(fs, tn, mobFileName,
            Bytes.toString(CellUtil.cloneFamily(cell)), foundMobFiles, missingMobFiles);
          if (!exist) {
            // report error
            System.err.println("ERROR, the mob file [" + mobFileName
              + "] is missing referenced by cell " + CellUtil.getCellKeyAsString(cell));
          }
        }
      }
      pCell = cell;
      ++count;
    } while (scanner.next());
  }

  /**
   * Checks whether the referenced mob file exists.
   */
  private boolean mobFileExists(FileSystem fs, TableName tn, String mobFileName, String family,
    Set<String> foundMobFiles, Set<String> missingMobFiles) throws IOException {
    if (foundMobFiles.contains(mobFileName)) {
      return true;
    }
    if (missingMobFiles.contains(mobFileName)) {
      return false;
    }
    String tableName = tn.getNameAsString();
    List<Path> locations = mobFileLocations.get(tableName);
    if (locations == null) {
      locations = new ArrayList<>(2);
      locations.add(MobUtils.getMobFamilyPath(getConf(), tn, family));
      locations.add(HFileArchiveUtil.getStoreArchivePath(getConf(), tn,
        MobUtils.getMobRegionInfo(tn).getEncodedName(), family));
      mobFileLocations.put(tn.getNameAsString(), locations);
    }
    boolean exist = false;
    for (Path location : locations) {
      Path mobFilePath = new Path(location, mobFileName);
      if (fs.exists(mobFilePath)) {
        exist = true;
        break;
      }
    }
    if (exist) {
      evictMobFilesIfNecessary(foundMobFiles, FOUND_MOB_FILES_CACHE_CAPACITY);
      foundMobFiles.add(mobFileName);
    } else {
      evictMobFilesIfNecessary(missingMobFiles, MISSING_MOB_FILES_CACHE_CAPACITY);
      missingMobFiles.add(mobFileName);
    }
    return exist;
  }

  /**
   * Evicts the cached mob files if the set is larger than the limit.
   */
  private void evictMobFilesIfNecessary(Set<String> mobFileNames, int limit) {
    if (mobFileNames.size() < limit) {
      return;
    }
    int index = 0;
    int evict = limit / 2;
    Iterator<String> fileNamesItr = mobFileNames.iterator();
    while (index < evict && fileNamesItr.hasNext()) {
      fileNamesItr.next();
      fileNamesItr.remove();
      index++;
    }
  }

  /**
   * Format a string of the form "k1=v1, k2=v2, ..." into separate lines
   * with a four-space indentation.
   */
  private static String asSeparateLines(String keyValueStr) {
    return keyValueStr.replaceAll(", ([a-zA-Z]+=)",
                                  ",\n" + FOUR_SPACES + "$1");
  }

  private void printMeta(HFile.Reader reader, Map<byte[], byte[]> fileInfo)
      throws IOException {
    out.println("Block index size as per heapsize: "
        + reader.indexSize());
    out.println(asSeparateLines(reader.toString()));
    out.println("Trailer:\n    "
        + asSeparateLines(reader.getTrailer().toString()));
    out.println("Fileinfo:");
    for (Map.Entry<byte[], byte[]> e : fileInfo.entrySet()) {
      out.print(FOUR_SPACES + Bytes.toString(e.getKey()) + " = ");
      if (Bytes.equals(e.getKey(), HStoreFile.MAX_SEQ_ID_KEY)
          || Bytes.equals(e.getKey(), HStoreFile.DELETE_FAMILY_COUNT)
          || Bytes.equals(e.getKey(), HStoreFile.EARLIEST_PUT_TS)
          || Bytes.equals(e.getKey(), HFileWriterImpl.MAX_MEMSTORE_TS_KEY)
          || Bytes.equals(e.getKey(), FileInfo.CREATE_TIME_TS)
          || Bytes.equals(e.getKey(), HStoreFile.BULKLOAD_TIME_KEY)) {
        out.println(Bytes.toLong(e.getValue()));
      } else if (Bytes.equals(e.getKey(), HStoreFile.TIMERANGE_KEY)) {
        TimeRangeTracker timeRangeTracker = TimeRangeTracker.parseFrom(e.getValue());
        out.println(timeRangeTracker.getMin() + "...." + timeRangeTracker.getMax());
      } else if (Bytes.equals(e.getKey(), FileInfo.AVG_KEY_LEN)
          || Bytes.equals(e.getKey(), FileInfo.AVG_VALUE_LEN)
          || Bytes.equals(e.getKey(), HFileWriterImpl.KEY_VALUE_VERSION)
          || Bytes.equals(e.getKey(), FileInfo.MAX_TAGS_LEN)) {
        out.println(Bytes.toInt(e.getValue()));
      } else if (Bytes.equals(e.getKey(), HStoreFile.MAJOR_COMPACTION_KEY)
          || Bytes.equals(e.getKey(), FileInfo.TAGS_COMPRESSED)
          || Bytes.equals(e.getKey(), HStoreFile.EXCLUDE_FROM_MINOR_COMPACTION_KEY)) {
        out.println(Bytes.toBoolean(e.getValue()));
      } else if (Bytes.equals(e.getKey(), FileInfo.LASTKEY)) {
        out.println(new KeyValue.KeyOnlyKeyValue(e.getValue()).toString());
      } else {
        out.println(Bytes.toStringBinary(e.getValue()));
      }
    }

    try {
      out.println("Mid-key: " + reader.midKey().map(CellUtil::getCellKeyAsString));
    } catch (Exception e) {
      out.println ("Unable to retrieve the midkey");
    }

    // Printing general bloom information
    DataInput bloomMeta = reader.getGeneralBloomFilterMetadata();
    BloomFilter bloomFilter = null;
    if (bloomMeta != null)
      bloomFilter = BloomFilterFactory.createFromMeta(bloomMeta, reader);

    out.println("Bloom filter:");
    if (bloomFilter != null) {
      out.println(FOUR_SPACES + bloomFilter.toString().replaceAll(
          BloomFilterUtil.STATS_RECORD_SEP, "\n" + FOUR_SPACES));
    } else {
      out.println(FOUR_SPACES + "Not present");
    }

    // Printing delete bloom information
    bloomMeta = reader.getDeleteBloomFilterMetadata();
    bloomFilter = null;
    if (bloomMeta != null)
      bloomFilter = BloomFilterFactory.createFromMeta(bloomMeta, reader);

    out.println("Delete Family Bloom filter:");
    if (bloomFilter != null) {
      out.println(FOUR_SPACES
          + bloomFilter.toString().replaceAll(BloomFilterUtil.STATS_RECORD_SEP,
              "\n" + FOUR_SPACES));
    } else {
      out.println(FOUR_SPACES + "Not present");
    }
  }

  private static class KeyValueStatsCollector {
    private final MetricRegistry metricsRegistry = new MetricRegistry();
    private final ByteArrayOutputStream metricsOutput = new ByteArrayOutputStream();
    private final SimpleReporter simpleReporter = SimpleReporter.forRegistry(metricsRegistry).
        outputTo(new PrintStream(metricsOutput)).filter(MetricFilter.ALL).build();

    Histogram keyLen = metricsRegistry.histogram(name(HFilePrettyPrinter.class, "Key length"));
    Histogram valLen = metricsRegistry.histogram(name(HFilePrettyPrinter.class, "Val length"));
    Histogram rowSizeBytes = metricsRegistry.histogram(
      name(HFilePrettyPrinter.class, "Row size (bytes)"));
    Histogram rowSizeCols = metricsRegistry.histogram(
      name(HFilePrettyPrinter.class, "Row size (columns)"));

    long curRowBytes = 0;
    long curRowCols = 0;

    byte[] biggestRow = null;

    private Cell prevCell = null;
    private long maxRowBytes = 0;
    private long curRowKeyLength;

    public void collect(Cell cell) {
      valLen.update(cell.getValueLength());
      if (prevCell != null &&
          CellComparator.getInstance().compareRows(prevCell, cell) != 0) {
        // new row
        collectRow();
      }
      curRowBytes += KeyValueUtil.length(cell);
      curRowKeyLength = KeyValueUtil.keyLength(cell);
      curRowCols++;
      prevCell = cell;
    }

    private void collectRow() {
      rowSizeBytes.update(curRowBytes);
      rowSizeCols.update(curRowCols);
      keyLen.update(curRowKeyLength);

      if (curRowBytes > maxRowBytes && prevCell != null) {
        biggestRow = CellUtil.cloneRow(prevCell);
        maxRowBytes = curRowBytes;
      }

      curRowBytes = 0;
      curRowCols = 0;
    }

    public void finish() {
      if (curRowCols > 0) {
        collectRow();
      }
    }

    @Override
    public String toString() {
      if (prevCell == null)
        return "no data available for statistics";

      // Dump the metrics to the output stream
      simpleReporter.stop();
      simpleReporter.report();

      return
              metricsOutput.toString() +
                      "Key of biggest row: " + Bytes.toStringBinary(biggestRow);
    }
  }

  /**
   * Almost identical to ConsoleReporter, but extending ScheduledReporter,
   * as extending ConsoleReporter in this version of dropwizard is now too much trouble.
   */
  private static class SimpleReporter extends ScheduledReporter {
    /**
     * Returns a new {@link Builder} for {@link ConsoleReporter}.
     *
     * @param registry the registry to report
     * @return a {@link Builder} instance for a {@link ConsoleReporter}
     */
    public static Builder forRegistry(MetricRegistry registry) {
      return new Builder(registry);
    }

    /**
     * A builder for {@link SimpleReporter} instances. Defaults to using the default locale and
     * time zone, writing to {@code System.out}, converting rates to events/second, converting
     * durations to milliseconds, and not filtering metrics.
     */
    public static class Builder {
      private final MetricRegistry registry;
      private PrintStream output;
      private Locale locale;
      private TimeZone timeZone;
      private TimeUnit rateUnit;
      private TimeUnit durationUnit;
      private MetricFilter filter;

      private Builder(MetricRegistry registry) {
        this.registry = registry;
        this.output = System.out;
        this.locale = Locale.getDefault();
        this.timeZone = TimeZone.getDefault();
        this.rateUnit = TimeUnit.SECONDS;
        this.durationUnit = TimeUnit.MILLISECONDS;
        this.filter = MetricFilter.ALL;
      }

      /**
       * Write to the given {@link PrintStream}.
       *
       * @param output a {@link PrintStream} instance.
       * @return {@code this}
       */
      public Builder outputTo(PrintStream output) {
        this.output = output;
        return this;
      }

      /**
       * Only report metrics which match the given filter.
       *
       * @param filter a {@link MetricFilter}
       * @return {@code this}
       */
      public Builder filter(MetricFilter filter) {
        this.filter = filter;
        return this;
      }

      /**
       * Builds a {@link ConsoleReporter} with the given properties.
       *
       * @return a {@link ConsoleReporter}
       */
      public SimpleReporter build() {
        return new SimpleReporter(registry,
            output,
            locale,
            timeZone,
            rateUnit,
            durationUnit,
            filter);
      }
    }

    private final PrintStream output;
    private final Locale locale;
    private final DateFormat dateFormat;

    private SimpleReporter(MetricRegistry registry,
                            PrintStream output,
                            Locale locale,
                            TimeZone timeZone,
                            TimeUnit rateUnit,
                            TimeUnit durationUnit,
                            MetricFilter filter) {
      super(registry, "simple-reporter", filter, rateUnit, durationUnit);
      this.output = output;
      this.locale = locale;

      this.dateFormat = DateFormat.getDateTimeInstance(DateFormat.SHORT,
          DateFormat.MEDIUM,
          locale);
      dateFormat.setTimeZone(timeZone);
    }

    @Override
    public void report(SortedMap<String, Gauge> gauges,
                       SortedMap<String, Counter> counters,
                       SortedMap<String, Histogram> histograms,
                       SortedMap<String, Meter> meters,
                       SortedMap<String, Timer> timers) {
      // we know we only have histograms
      if (!histograms.isEmpty()) {
        for (Map.Entry<String, Histogram> entry : histograms.entrySet()) {
          output.print("   " + StringUtils.substringAfterLast(entry.getKey(), "."));
          output.println(':');
          printHistogram(entry.getValue());
        }
        output.println();
      }

      output.println();
      output.flush();
    }

    private void printHistogram(Histogram histogram) {
      Snapshot snapshot = histogram.getSnapshot();
      output.printf(locale, "               min = %d%n", snapshot.getMin());
      output.printf(locale, "               max = %d%n", snapshot.getMax());
      output.printf(locale, "              mean = %2.2f%n", snapshot.getMean());
      output.printf(locale, "            stddev = %2.2f%n", snapshot.getStdDev());
      output.printf(locale, "            median = %2.2f%n", snapshot.getMedian());
      output.printf(locale, "              75%% <= %2.2f%n", snapshot.get75thPercentile());
      output.printf(locale, "              95%% <= %2.2f%n", snapshot.get95thPercentile());
      output.printf(locale, "              98%% <= %2.2f%n", snapshot.get98thPercentile());
      output.printf(locale, "              99%% <= %2.2f%n", snapshot.get99thPercentile());
      output.printf(locale, "            99.9%% <= %2.2f%n", snapshot.get999thPercentile());
      output.printf(locale, "             count = %d%n", histogram.getCount());
    }
  }

  public static void main(String[] args) throws Exception {
    Configuration conf = HBaseConfiguration.create();
    // no need for a block cache
    conf.setFloat(HConstants.HFILE_BLOCK_CACHE_SIZE_KEY, 0);
    int ret = ToolRunner.run(conf, new HFilePrettyPrinter(), args);
    System.exit(ret);
  }
}<|MERGE_RESOLUTION|>--- conflicted
+++ resolved
@@ -399,11 +399,7 @@
               + Bytes.toStringBinary(cell.getValueArray(), cell.getValueOffset(),
                   cell.getValueLength()));
           int i = 0;
-<<<<<<< HEAD
-          List<Tag> tags = ((RawCell)cell).getTags();
-=======
           List<Tag> tags = PrivateCellUtil.getTags(cell);
->>>>>>> c8e8f700
           for (Tag tag : tags) {
             out.print(String.format(" T[%d]: %s", i++, tag.toString()));
           }
