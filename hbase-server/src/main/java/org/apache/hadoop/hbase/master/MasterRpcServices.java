--- conflicted
+++ resolved
@@ -2245,7 +2245,6 @@
     return response.build();
   }
 
-<<<<<<< HEAD
   @Override
   public FileArchiveNotificationResponse reportFileArchival(RpcController controller,
       FileArchiveNotificationRequest request) throws ServiceException {
@@ -2257,7 +2256,11 @@
       master.getMasterQuotaManager().processFileArchivals(request, master.getConnection(),
           master.getConfiguration(), master.getFileSystem());
       return FileArchiveNotificationResponse.newBuilder().build();
-=======
+    } catch (Exception e) {
+      throw new ServiceException(e);
+    }
+  }
+
   // HBCK Services
 
   /**
@@ -2277,7 +2280,6 @@
       MetaTableAccessor.updateTableState(conn, tn,
           TableState.convert(tn, request.getTableState()).getState());
       return GetTableStateResponse.newBuilder().setTableState(prevState).build();
->>>>>>> cf915f9c
     } catch (Exception e) {
       throw new ServiceException(e);
     }
