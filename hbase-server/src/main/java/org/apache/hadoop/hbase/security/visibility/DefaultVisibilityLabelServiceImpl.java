--- conflicted
+++ resolved
@@ -44,11 +44,7 @@
 import org.apache.hadoop.hbase.ArrayBackedTag;
 import org.apache.hadoop.hbase.AuthUtil;
 import org.apache.hadoop.hbase.Cell;
-<<<<<<< HEAD
-import org.apache.hadoop.hbase.Cell.DataType;
-=======
 import org.apache.hadoop.hbase.Cell.Type;
->>>>>>> c8e8f700
 import org.apache.hadoop.hbase.CellBuilderFactory;
 import org.apache.hadoop.hbase.CellBuilderType;
 import org.apache.hadoop.hbase.CellUtil;
@@ -222,11 +218,7 @@
                     .setFamily(LABELS_TABLE_FAMILY)
                     .setQualifier(LABEL_QUALIFIER)
                     .setTimestamp(p.getTimeStamp())
-<<<<<<< HEAD
-                    .setType(DataType.Put)
-=======
                     .setType(Type.Put)
->>>>>>> c8e8f700
                     .setValue(Bytes.toBytes(SYSTEM_LABEL))
                     .build());
       region.put(p);
@@ -254,11 +246,7 @@
               .setFamily(LABELS_TABLE_FAMILY)
               .setQualifier(LABEL_QUALIFIER)
               .setTimestamp(p.getTimeStamp())
-<<<<<<< HEAD
-              .setType(DataType.Put)
-=======
               .setType(Type.Put)
->>>>>>> c8e8f700
               .setValue(label)
               .setTags(TagUtil.fromList(Arrays.asList(LABELS_TABLE_TAGS)))
               .build());
@@ -298,11 +286,7 @@
             .setFamily(LABELS_TABLE_FAMILY)
             .setQualifier(user)
             .setTimestamp(p.getTimeStamp())
-<<<<<<< HEAD
-            .setType(DataType.Put)
-=======
             .setType(Cell.Type.Put)
->>>>>>> c8e8f700
             .setValue(DUMMY_VALUE)
             .setTags(TagUtil.fromList(Arrays.asList(LABELS_TABLE_TAGS)))
             .build());
