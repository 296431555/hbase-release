/**
 *
 * Licensed to the Apache Software Foundation (ASF) under one
 * or more contributor license agreements.  See the NOTICE file
 * distributed with this work for additional information
 * regarding copyright ownership.  The ASF licenses this file
 * to you under the Apache License, Version 2.0 (the
 * "License"); you may not use this file except in compliance
 * with the License.  You may obtain a copy of the License at
 *
 *     http://www.apache.org/licenses/LICENSE-2.0
 *
 * Unless required by applicable law or agreed to in writing, software
 * distributed under the License is distributed on an "AS IS" BASIS,
 * WITHOUT WARRANTIES OR CONDITIONS OF ANY KIND, either express or implied.
 * See the License for the specific language governing permissions and
 * limitations under the License.
 */

package org.apache.hadoop.hbase.master.assignment;

import java.io.IOException;

import org.apache.hadoop.hbase.HConstants;
import org.apache.hadoop.hbase.NotServingRegionException;
import org.apache.hadoop.hbase.ServerName;
import org.apache.hadoop.hbase.client.RegionInfo;
import org.apache.hadoop.hbase.exceptions.UnexpectedStateException;
import org.apache.hadoop.hbase.favored.FavoredNodesManager;
import org.apache.hadoop.hbase.ipc.ServerNotRunningYetException;
import org.apache.hadoop.hbase.master.RegionState.State;
import org.apache.hadoop.hbase.master.assignment.RegionStates.RegionStateNode;
import org.apache.hadoop.hbase.master.procedure.MasterProcedureEnv;
import org.apache.hadoop.hbase.master.procedure.RSProcedureDispatcher.RegionCloseOperation;
import org.apache.hadoop.hbase.master.procedure.ServerCrashException;
import org.apache.hadoop.hbase.procedure2.ProcedureMetrics;
import org.apache.hadoop.hbase.procedure2.ProcedureStateSerializer;
import org.apache.hadoop.hbase.procedure2.RemoteProcedureDispatcher.RemoteOperation;
import org.apache.hadoop.hbase.regionserver.RegionServerAbortedException;
import org.apache.hadoop.hbase.regionserver.RegionServerStoppedException;
import org.apache.yetus.audience.InterfaceAudience;
import org.slf4j.Logger;
import org.slf4j.LoggerFactory;
import org.apache.hbase.thirdparty.com.google.common.collect.Lists;
import org.apache.hadoop.hbase.shaded.protobuf.ProtobufUtil;
import org.apache.hadoop.hbase.shaded.protobuf.generated.MasterProcedureProtos.RegionTransitionState;
import org.apache.hadoop.hbase.shaded.protobuf.generated.MasterProcedureProtos.UnassignRegionStateData;
import org.apache.hadoop.hbase.shaded.protobuf.generated.RegionServerStatusProtos.RegionStateTransition.TransitionCode;

/**
 * Procedure that describes the unassignment of a single region.
 * There can only be one RegionTransitionProcedure -- i.e. an assign or an unassign -- per region
 * running at a time, since each procedure takes a lock on the region.
 *
 * <p>The Unassign starts by placing a "close region" request in the Remote Dispatcher
 * queue, and the procedure will then go into a "waiting state" (suspend).
 * The Remote Dispatcher will batch the various requests for that server and
 * they will be sent to the RS for execution.
 * The RS will complete the open operation by calling master.reportRegionStateTransition().
 * The AM will intercept the transition report, and notify this procedure.
 * The procedure will wakeup and finish the unassign by publishing its new state on meta.
 * <p>If we are unable to contact the remote regionserver whether because of ConnectException
 * or socket timeout, we will call expire on the server we were trying to contact. We will remain
 * in suspended state waiting for a wake up from the ServerCrashProcedure that is processing the
 * failed server. The basic idea is that if we notice a crashed server, then we have a
 * responsibility; i.e. we should not let go of the region until we are sure the server that was
 * hosting has had its crash processed. If we let go of the region before then, an assign might
 * run before the logs have been split which would make for data loss.
 *
 * <p>TODO: Rather than this tricky coordination between SCP and this Procedure, instead, work on
 * returning a SCP as our subprocedure; probably needs work on the framework to do this,
 * especially if the SCP already created.
 */
@InterfaceAudience.Private
public class UnassignProcedure extends RegionTransitionProcedure {
  private static final Logger LOG = LoggerFactory.getLogger(UnassignProcedure.class);

  /**
   * Where to send the unassign RPC.
   */
  protected volatile ServerName hostingServer;
  /**
   * The Server we will subsequently assign the region too (can be null).
   */
  protected volatile ServerName destinationServer;

  // TODO: should this be in a reassign procedure?
  //       ...and keep unassign for 'disable' case?
  private boolean force;

  /**
   * Whether deleting the region from in-memory states after unassigning the region.
   */
  private boolean removeAfterUnassigning;

  public UnassignProcedure() {
    // Required by the Procedure framework to create the procedure on replay
    super();
  }

  public UnassignProcedure(final RegionInfo regionInfo, final ServerName hostingServer,
      final boolean force, final boolean removeAfterUnassigning) {
    this(regionInfo, hostingServer, null, force, removeAfterUnassigning);
  }

  public UnassignProcedure(final RegionInfo regionInfo,
      final ServerName hostingServer, final ServerName destinationServer, final boolean force) {
    this(regionInfo, hostingServer, destinationServer, force, false);
  }

  public UnassignProcedure(final RegionInfo regionInfo, final ServerName hostingServer,
      final ServerName destinationServer, final boolean force,
      final boolean removeAfterUnassigning) {
    super(regionInfo);
    this.hostingServer = hostingServer;
    this.destinationServer = destinationServer;
    this.force = force;
    this.removeAfterUnassigning = removeAfterUnassigning;

    // we don't need REGION_TRANSITION_QUEUE, we jump directly to sending the request
    setTransitionState(RegionTransitionState.REGION_TRANSITION_DISPATCH);
  }

  @Override
  public TableOperationType getTableOperationType() {
    return TableOperationType.REGION_UNASSIGN;
  }

  @Override
  protected boolean isRollbackSupported(final RegionTransitionState state) {
    switch (state) {
      case REGION_TRANSITION_QUEUE:
      case REGION_TRANSITION_DISPATCH:
        return true;
      default:
        return false;
    }
  }

  @Override
  protected void serializeStateData(ProcedureStateSerializer serializer)
      throws IOException {
    UnassignRegionStateData.Builder state = UnassignRegionStateData.newBuilder()
        .setTransitionState(getTransitionState())
        .setHostingServer(ProtobufUtil.toServerName(this.hostingServer))
        .setRegionInfo(ProtobufUtil.toRegionInfo(getRegionInfo()));
    if (this.destinationServer != null) {
      state.setDestinationServer(ProtobufUtil.toServerName(destinationServer));
    }
    if (force) {
      state.setForce(true);
    }
    if (removeAfterUnassigning) {
      state.setRemoveAfterUnassigning(true);
    }
    if (getAttempt() > 0) {
      state.setAttempt(getAttempt());
    }
    serializer.serialize(state.build());
  }

  @Override
  protected void deserializeStateData(ProcedureStateSerializer serializer)
      throws IOException {
    final UnassignRegionStateData state =
        serializer.deserialize(UnassignRegionStateData.class);
    setTransitionState(state.getTransitionState());
    setRegionInfo(ProtobufUtil.toRegionInfo(state.getRegionInfo()));
    this.hostingServer = ProtobufUtil.toServerName(state.getHostingServer());
    force = state.getForce();
    if (state.hasDestinationServer()) {
      this.destinationServer = ProtobufUtil.toServerName(state.getDestinationServer());
    }
    removeAfterUnassigning = state.getRemoveAfterUnassigning();
    if (state.hasAttempt()) {
      setAttempt(state.getAttempt());
    }
  }

  @Override
  protected boolean startTransition(final MasterProcedureEnv env, final RegionStateNode regionNode) {
    // nothing to do here. we skip the step in the constructor
    // by jumping to REGION_TRANSITION_DISPATCH
    throw new UnsupportedOperationException();
  }

  @Override
  protected boolean updateTransition(final MasterProcedureEnv env, final RegionStateNode regionNode)
        throws IOException {
    // if the region is already closed or offline we can't do much...
    if (regionNode.isInState(State.CLOSED, State.OFFLINE)) {
      LOG.info("Not unassigned " + this + "; " + regionNode.toShortString());
      return false;
    }

    // if we haven't started the operation yet, we can abort
    if (aborted.get() && regionNode.isInState(State.OPEN)) {
      setAbortFailure(getClass().getSimpleName(), "abort requested");
      return false;
    }


    // Mark the region as CLOSING.
    env.getAssignmentManager().markRegionAsClosing(regionNode);

    // Add the close region operation to the server dispatch queue.
    if (!addToRemoteDispatcher(env, regionNode.getRegionLocation())) {
      // If addToRemoteDispatcher fails, it calls the callback #remoteCallFailed.
    }

    // Return true to keep the procedure running.
    return true;
  }

  @Override
  protected void finishTransition(final MasterProcedureEnv env, final RegionStateNode regionNode)
      throws IOException {
    AssignmentManager am = env.getAssignmentManager();
    RegionInfo regionInfo = getRegionInfo();

    if (!removeAfterUnassigning) {
      am.markRegionAsClosed(regionNode);
    } else {
      // Remove from in-memory states
      am.getRegionStates().deleteRegion(regionInfo);
      env.getMasterServices().getServerManager().removeRegion(regionInfo);
      FavoredNodesManager fnm = env.getMasterServices().getFavoredNodesManager();
      if (fnm != null) {
        fnm.deleteFavoredNodesForRegions(Lists.newArrayList(regionInfo));
      }
    }
  }

  @Override
  public RemoteOperation remoteCallBuild(final MasterProcedureEnv env, final ServerName serverName) {
    assert serverName.equals(getRegionState(env).getRegionLocation());
    return new RegionCloseOperation(this, getRegionInfo(), this.destinationServer);
  }

  @Override
  protected void reportTransition(final MasterProcedureEnv env, final RegionStateNode regionNode,
      final TransitionCode code, final long seqId) throws UnexpectedStateException {
    switch (code) {
      case CLOSED:
        setTransitionState(RegionTransitionState.REGION_TRANSITION_FINISH);
        break;
      default:
        throw new UnexpectedStateException(String.format(
          "Received report unexpected transition state=%s for region=%s server=%s, expected CLOSED.",
          code, regionNode.getRegionInfo(), regionNode.getRegionLocation()));
    }
  }

  /**
   * Our remote call failed but there are a few states where it is safe to proceed with the
   * unassign; e.g. if a server crash and it has had all of its WALs processed, then we can allow
   * this unassign to go to completion.
   * @return True if it is safe to proceed with the unassign.
   */
  private boolean isSafeToProceed(final MasterProcedureEnv env, final RegionStateNode regionNode,
    final IOException exception) {
    if (exception instanceof ServerCrashException) {
      // This exception comes from ServerCrashProcedure AFTER log splitting. Its a signaling
      // exception. SCP found this region as a RIT during its processing of the crash.  Its call
      // into here says it is ok to let this procedure go complete.
      return true;
    }
    if (exception instanceof NotServingRegionException) {
      LOG.warn("IS OK? ANY LOGS TO REPLAY; ACTING AS THOUGH ALL GOOD {}", regionNode, exception);
      return true;
    }
    return false;
  }

  /**
   * Set it up so when procedure is unsuspended, we'll move to the procedure finish.
   */
  protected void proceed(final MasterProcedureEnv env, final RegionStateNode regionNode) {
    try {
      reportTransition(env, regionNode, TransitionCode.CLOSED, HConstants.NO_SEQNUM);
    } catch (UnexpectedStateException e) {
      // Should never happen.
      throw new RuntimeException(e);
    }
  }

  /**
   * @return If true, we will re-wake up this procedure; if false, the procedure stays suspended.
   */
  @Override
  protected boolean remoteCallFailed(final MasterProcedureEnv env, final RegionStateNode regionNode,
      final IOException exception) {
<<<<<<< HEAD
    // TODO: Is there on-going rpc to cleanup?
    if (exception instanceof ServerCrashException) {
      // This exception comes from ServerCrashProcedure AFTER log splitting.
      // SCP found this region as a RIT. Its call into here says it is ok to let this procedure go
      // complete. This complete will release lock on this region so subsequent action on region
      // can succeed; e.g. the assign that follows this unassign when a move (w/o wait on SCP
      // the assign could run w/o logs being split so data loss).
      try {
        reportTransition(env, regionNode, TransitionCode.CLOSED, HConstants.NO_SEQNUM);
      } catch (UnexpectedStateException e) {
        // Should never happen.
        throw new RuntimeException(e);
      }
    } else if (exception instanceof RegionServerAbortedException ||
        exception instanceof RegionServerStoppedException ||
        exception instanceof ServerNotRunningYetException) {
      // RS is aborting, we cannot offline the region since the region may need to do WAL
      // recovery. Until we see the RS expiration, we should retry.
      // TODO: This should be suspend like the below where we call expire on server?
=======
    // Be careful reading the below; we do returns in middle of the method a few times.
    if (isSafeToProceed(env, regionNode, exception)) {
      proceed(env, regionNode);
    } else if (exception instanceof RegionServerAbortedException ||
        exception instanceof RegionServerStoppedException) {
      // RS is aborting/stopping, we cannot offline the region since the region may need to do WAL
      // recovery. Until we see the RS expiration, stay suspended; return false.
>>>>>>> a56fd069
      LOG.info("Ignoring; waiting on ServerCrashProcedure", exception);
      return false;
    } else if (exception instanceof ServerNotRunningYetException) {
      // This should not happen. If it does, procedure will be woken-up and we'll retry.
      // TODO: Needs a pause and backoff?
      LOG.info("Retry", exception);
    } else {
<<<<<<< HEAD
      LOG.warn("Expiring server " + this + "; " + regionNode.toShortString() +
        ", exception=" + exception);
      env.getMasterServices().getServerManager().expireServer(regionNode.getRegionLocation());
=======
      // We failed to RPC this server. Set it as expired.
      ServerName serverName = regionNode.getRegionLocation();
      LOG.warn("Expiring {}, {} {}; exception={}", serverName, this, regionNode.toShortString(),
          exception.getClass().getSimpleName());
      if (!env.getMasterServices().getServerManager().expireServer(serverName)) {
        // Failed to queue an expire. Lots of possible reasons including it may be already expired.
        // If so, is it beyond the state where we will be woken-up if go ahead and suspend the
        // procedure. Look for this rare condition.
        if (env.getAssignmentManager().isDeadServerProcessed(serverName)) {
          // Its ok to proceed with this unassign.
          LOG.info("{} is dead and processed; moving procedure to finished state; {}",
              serverName, this);
          proceed(env, regionNode);
          // Return true; wake up the procedure so we can act on proceed.
          return true;
        }
      }
>>>>>>> a56fd069
      // Return false so this procedure stays in suspended state. It will be woken up by the
      // ServerCrashProcedure that was scheduled when we called #expireServer above. SCP calls
      // #handleRIT which will call this method only the exception will be a ServerCrashException
      // this time around (See above).
      // TODO: Add a SCP as a new subprocedure that we now come to depend on.
      return false;
    }
    return true;
  }

  @Override
  public void toStringClassDetails(StringBuilder sb) {
    super.toStringClassDetails(sb);
    sb.append(", server=").append(this.hostingServer);
  }

  @Override
  public ServerName getServer(final MasterProcedureEnv env) {
    return this.hostingServer;
  }

  @Override
  protected ProcedureMetrics getProcedureMetrics(MasterProcedureEnv env) {
    return env.getAssignmentManager().getAssignmentManagerMetrics().getUnassignProcMetrics();
  }
}<|MERGE_RESOLUTION|>--- conflicted
+++ resolved
@@ -290,27 +290,6 @@
   @Override
   protected boolean remoteCallFailed(final MasterProcedureEnv env, final RegionStateNode regionNode,
       final IOException exception) {
-<<<<<<< HEAD
-    // TODO: Is there on-going rpc to cleanup?
-    if (exception instanceof ServerCrashException) {
-      // This exception comes from ServerCrashProcedure AFTER log splitting.
-      // SCP found this region as a RIT. Its call into here says it is ok to let this procedure go
-      // complete. This complete will release lock on this region so subsequent action on region
-      // can succeed; e.g. the assign that follows this unassign when a move (w/o wait on SCP
-      // the assign could run w/o logs being split so data loss).
-      try {
-        reportTransition(env, regionNode, TransitionCode.CLOSED, HConstants.NO_SEQNUM);
-      } catch (UnexpectedStateException e) {
-        // Should never happen.
-        throw new RuntimeException(e);
-      }
-    } else if (exception instanceof RegionServerAbortedException ||
-        exception instanceof RegionServerStoppedException ||
-        exception instanceof ServerNotRunningYetException) {
-      // RS is aborting, we cannot offline the region since the region may need to do WAL
-      // recovery. Until we see the RS expiration, we should retry.
-      // TODO: This should be suspend like the below where we call expire on server?
-=======
     // Be careful reading the below; we do returns in middle of the method a few times.
     if (isSafeToProceed(env, regionNode, exception)) {
       proceed(env, regionNode);
@@ -318,7 +297,6 @@
         exception instanceof RegionServerStoppedException) {
       // RS is aborting/stopping, we cannot offline the region since the region may need to do WAL
       // recovery. Until we see the RS expiration, stay suspended; return false.
->>>>>>> a56fd069
       LOG.info("Ignoring; waiting on ServerCrashProcedure", exception);
       return false;
     } else if (exception instanceof ServerNotRunningYetException) {
@@ -326,11 +304,6 @@
       // TODO: Needs a pause and backoff?
       LOG.info("Retry", exception);
     } else {
-<<<<<<< HEAD
-      LOG.warn("Expiring server " + this + "; " + regionNode.toShortString() +
-        ", exception=" + exception);
-      env.getMasterServices().getServerManager().expireServer(regionNode.getRegionLocation());
-=======
       // We failed to RPC this server. Set it as expired.
       ServerName serverName = regionNode.getRegionLocation();
       LOG.warn("Expiring {}, {} {}; exception={}", serverName, this, regionNode.toShortString(),
@@ -348,7 +321,6 @@
           return true;
         }
       }
->>>>>>> a56fd069
       // Return false so this procedure stays in suspended state. It will be woken up by the
       // ServerCrashProcedure that was scheduled when we called #expireServer above. SCP calls
       // #handleRIT which will call this method only the exception will be a ServerCrashException
