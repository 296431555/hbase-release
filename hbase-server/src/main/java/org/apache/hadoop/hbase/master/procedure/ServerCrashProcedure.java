--- conflicted
+++ resolved
@@ -163,15 +163,11 @@
                 "; cycles=" + getCycles());
             }
             // Handle RIT against crashed server. Will cancel any ongoing assigns/unassigns.
-<<<<<<< HEAD
-            // Returns list of regions we need to reassign.
-=======
             // Returns list of regions we need to reassign. NOTE: there is nothing to stop a
             // dispatch happening AFTER this point. Check for the condition if a dispatch RPC fails
             // inside in AssignProcedure/UnassignProcedure. AssignProcedure just keeps retrying.
             // UnassignProcedure is more complicated. See where it does the check by calling
             // am#isDeadServerProcessed.
->>>>>>> a56fd069
             List<RegionInfo> toAssign = handleRIT(env, regionsOnCrashedServer);
             AssignmentManager am = env.getAssignmentManager();
             // CreateAssignProcedure will try to use the old location for the region deploy.
@@ -183,14 +179,8 @@
           break;
 
         case SERVER_CRASH_HANDLE_RIT2:
-<<<<<<< HEAD
-          // Run the handleRIT again for case where another procedure managed to grab the lock on
-          // a region ahead of this crash handling procedure. Can happen in rare case. See
-          handleRIT(env, regionsOnCrashedServer);
-=======
           // Noop. Left in place because we used to call handleRIT here for a second time
           // but no longer necessary since HBASE-20634.
->>>>>>> a56fd069
           setNextState(ServerCrashState.SERVER_CRASH_FINISH);
           break;
 
