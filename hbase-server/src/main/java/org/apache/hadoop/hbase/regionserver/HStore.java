--- conflicted
+++ resolved
@@ -2625,21 +2625,13 @@
             file.closeStreamReaders(true);
             // Just close and return
             filesToRemove.add(file);
-<<<<<<< HEAD
             // Only add the length if we successfully added the file to `filesToRemove`
             storeFileSizes.add(length);
-          } else {
-            LOG.info("Can't archive compacted file " + file.getPath()
-                + " because of either isCompactedAway = " + file.isCompactedAway()
-                + " or file has reference, isReferencedInReads = " + file.isReferencedInReads()
-                + ", skipping for now.");
-=======
           } else {
             LOG.info("Can't archive compacted file " + file.getPath()
                 + " because of either isCompactedAway=" + file.isCompactedAway()
                 + " or file has reference, isReferencedInReads=" + file.isReferencedInReads()
                 + ", refCount=" + r.getRefCount() + ", skipping for now.");
->>>>>>> cf915f9c
           }
         } catch (Exception e) {
           String msg = "Exception while trying to close the compacted store file " +
