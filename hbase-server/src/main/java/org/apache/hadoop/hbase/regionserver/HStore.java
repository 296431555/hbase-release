/**
 *
 * Licensed to the Apache Software Foundation (ASF) under one
 * or more contributor license agreements.  See the NOTICE file
 * distributed with this work for additional information
 * regarding copyright ownership.  The ASF licenses this file
 * to you under the Apache License, Version 2.0 (the
 * "License"); you may not use this file except in compliance
 * with the License.  You may obtain a copy of the License at
 *
 *     http://www.apache.org/licenses/LICENSE-2.0
 *
 * Unless required by applicable law or agreed to in writing, software
 * distributed under the License is distributed on an "AS IS" BASIS,
 * WITHOUT WARRANTIES OR CONDITIONS OF ANY KIND, either express or implied.
 * See the License for the specific language governing permissions and
 * limitations under the License.
 */
package org.apache.hadoop.hbase.regionserver;

import java.io.IOException;
import java.io.InterruptedIOException;
import java.net.InetSocketAddress;
import java.util.ArrayList;
import java.util.Collection;
import java.util.Collections;
import java.util.HashMap;
import java.util.HashSet;
import java.util.Iterator;
import java.util.List;
import java.util.Map;
import java.util.NavigableSet;
import java.util.Optional;
import java.util.OptionalDouble;
import java.util.OptionalLong;
import java.util.Set;
import java.util.concurrent.Callable;
import java.util.concurrent.CompletionService;
import java.util.concurrent.ConcurrentHashMap;
import java.util.concurrent.ExecutionException;
import java.util.concurrent.ExecutorCompletionService;
import java.util.concurrent.Future;
import java.util.concurrent.ThreadPoolExecutor;
import java.util.concurrent.atomic.AtomicBoolean;
import java.util.concurrent.locks.ReentrantLock;
import java.util.concurrent.locks.ReentrantReadWriteLock;
import java.util.function.Predicate;
import java.util.function.ToLongFunction;
import java.util.stream.Collectors;
import java.util.stream.LongStream;

<<<<<<< HEAD
=======
import org.apache.commons.collections.CollectionUtils;
import org.apache.commons.collections4.IterableUtils;
>>>>>>> c8e8f700
import org.apache.hadoop.conf.Configuration;
import org.apache.hadoop.fs.FileSystem;
import org.apache.hadoop.fs.Path;
import org.apache.hadoop.hbase.Cell;
import org.apache.hadoop.hbase.CellComparator;
import org.apache.hadoop.hbase.CellUtil;
import org.apache.hadoop.hbase.CompoundConfiguration;
import org.apache.hadoop.hbase.HConstants;
import org.apache.hadoop.hbase.MemoryCompactionPolicy;
import org.apache.hadoop.hbase.TableName;
import org.apache.hadoop.hbase.backup.FailedArchiveException;
import org.apache.hadoop.hbase.client.ColumnFamilyDescriptor;
import org.apache.hadoop.hbase.client.RegionInfo;
import org.apache.hadoop.hbase.client.Scan;
import org.apache.hadoop.hbase.conf.ConfigurationManager;
import org.apache.hadoop.hbase.conf.PropagatingConfigurationObserver;
import org.apache.hadoop.hbase.io.HeapSize;
import org.apache.hadoop.hbase.io.compress.Compression;
import org.apache.hadoop.hbase.io.crypto.Encryption;
import org.apache.hadoop.hbase.io.hfile.CacheConfig;
import org.apache.hadoop.hbase.io.hfile.HFile;
import org.apache.hadoop.hbase.io.hfile.HFileContext;
import org.apache.hadoop.hbase.io.hfile.HFileContextBuilder;
import org.apache.hadoop.hbase.io.hfile.HFileDataBlockEncoder;
import org.apache.hadoop.hbase.io.hfile.HFileDataBlockEncoderImpl;
import org.apache.hadoop.hbase.io.hfile.HFileScanner;
import org.apache.hadoop.hbase.io.hfile.InvalidHFileException;
import org.apache.hadoop.hbase.log.HBaseMarkers;
import org.apache.hadoop.hbase.monitoring.MonitoredTask;
import org.apache.hadoop.hbase.regionserver.compactions.CompactionContext;
import org.apache.hadoop.hbase.regionserver.compactions.CompactionLifeCycleTracker;
import org.apache.hadoop.hbase.regionserver.compactions.CompactionProgress;
import org.apache.hadoop.hbase.regionserver.compactions.CompactionRequestImpl;
import org.apache.hadoop.hbase.regionserver.compactions.DefaultCompactor;
import org.apache.hadoop.hbase.regionserver.compactions.OffPeakHours;
import org.apache.hadoop.hbase.regionserver.querymatcher.ScanQueryMatcher;
import org.apache.hadoop.hbase.regionserver.throttle.ThroughputController;
import org.apache.hadoop.hbase.regionserver.wal.WALUtil;
import org.apache.hadoop.hbase.security.EncryptionUtil;
import org.apache.hadoop.hbase.security.User;
import org.apache.hadoop.hbase.util.Bytes;
import org.apache.hadoop.hbase.util.ChecksumType;
import org.apache.hadoop.hbase.util.ClassSize;
import org.apache.hadoop.hbase.util.EnvironmentEdgeManager;
import org.apache.hadoop.hbase.util.Pair;
import org.apache.hadoop.hbase.util.ReflectionUtils;
import org.apache.hadoop.util.StringUtils;
import org.apache.hadoop.util.StringUtils.TraditionalBinaryPrefix;
import org.apache.yetus.audience.InterfaceAudience;
import org.slf4j.Logger;
import org.slf4j.LoggerFactory;
<<<<<<< HEAD
import org.apache.hadoop.hbase.shaded.com.google.common.annotations.VisibleForTesting;
import org.apache.hadoop.hbase.shaded.com.google.common.base.Preconditions;
import org.apache.hadoop.hbase.shaded.com.google.common.collect.ImmutableCollection;
import org.apache.hadoop.hbase.shaded.com.google.common.collect.ImmutableList;
import org.apache.hadoop.hbase.shaded.com.google.common.collect.Lists;
import org.apache.hadoop.hbase.shaded.com.google.common.collect.Sets;
=======
import org.apache.hbase.thirdparty.com.google.common.annotations.VisibleForTesting;
import org.apache.hbase.thirdparty.com.google.common.base.Preconditions;
import org.apache.hbase.thirdparty.com.google.common.collect.ImmutableCollection;
import org.apache.hbase.thirdparty.com.google.common.collect.ImmutableList;
import org.apache.hbase.thirdparty.com.google.common.collect.Lists;
import org.apache.hbase.thirdparty.com.google.common.collect.Sets;
>>>>>>> c8e8f700
import org.apache.hadoop.hbase.shaded.protobuf.ProtobufUtil;
import org.apache.hadoop.hbase.shaded.protobuf.generated.WALProtos.CompactionDescriptor;

/**
 * A Store holds a column family in a Region.  Its a memstore and a set of zero
 * or more StoreFiles, which stretch backwards over time.
 *
 * <p>There's no reason to consider append-logging at this level; all logging
 * and locking is handled at the HRegion level.  Store just provides
 * services to manage sets of StoreFiles.  One of the most important of those
 * services is compaction services where files are aggregated once they pass
 * a configurable threshold.
 *
 * <p>Locking and transactions are handled at a higher level.  This API should
 * not be called directly but by an HRegion manager.
 */
@InterfaceAudience.Private
public class HStore implements Store, HeapSize, StoreConfigInformation, PropagatingConfigurationObserver {
  public static final String MEMSTORE_CLASS_NAME = "hbase.regionserver.memstore.class";
  public static final String COMPACTCHECKER_INTERVAL_MULTIPLIER_KEY =
      "hbase.server.compactchecker.interval.multiplier";
  public static final String BLOCKING_STOREFILES_KEY = "hbase.hstore.blockingStoreFiles";
  public static final String BLOCK_STORAGE_POLICY_KEY = "hbase.hstore.block.storage.policy";
  // keep in accordance with HDFS default storage policy
  public static final String DEFAULT_BLOCK_STORAGE_POLICY = "HOT";
  public static final int DEFAULT_COMPACTCHECKER_INTERVAL_MULTIPLIER = 1000;
  public static final int DEFAULT_BLOCKING_STOREFILE_COUNT = 16;

  private static final Logger LOG = LoggerFactory.getLogger(HStore.class);

  protected final MemStore memstore;
  // This stores directory in the filesystem.
  protected final HRegion region;
  private final ColumnFamilyDescriptor family;
  private final HRegionFileSystem fs;
  protected Configuration conf;
  protected CacheConfig cacheConf;
  private long lastCompactSize = 0;
  volatile boolean forceMajor = false;
  /* how many bytes to write between status checks */
  static int closeCheckInterval = 0;
  private volatile long storeSize = 0L;
  private volatile long totalUncompressedBytes = 0L;

  /**
   * RWLock for store operations.
   * Locked in shared mode when the list of component stores is looked at:
   *   - all reads/writes to table data
   *   - checking for split
   * Locked in exclusive mode when the list of component stores is modified:
   *   - closing
   *   - completing a compaction
   */
  final ReentrantReadWriteLock lock = new ReentrantReadWriteLock();
  /**
   * Lock specific to archiving compacted store files.  This avoids races around
   * the combination of retrieving the list of compacted files and moving them to
   * the archive directory.  Since this is usually a background process (other than
   * on close), we don't want to handle this with the store write lock, which would
   * block readers and degrade performance.
   *
   * Locked by:
   *   - CompactedHFilesDispatchHandler via closeAndArchiveCompactedFiles()
   *   - close()
   */
  final ReentrantLock archiveLock = new ReentrantLock();

  private final boolean verifyBulkLoads;

  private ScanInfo scanInfo;

  // TODO: ideally, this should be part of storeFileManager, as we keep passing this to it.
  final List<HStoreFile> filesCompacting = Lists.newArrayList();

  // All access must be synchronized.
  private final Set<ChangedReadersObserver> changedReaderObservers =
    Collections.newSetFromMap(new ConcurrentHashMap<ChangedReadersObserver, Boolean>());

  protected final int blocksize;
  private HFileDataBlockEncoder dataBlockEncoder;

  /** Checksum configuration */
  protected ChecksumType checksumType;
  protected int bytesPerChecksum;

  // Comparing KeyValues
  protected final CellComparator comparator;

  final StoreEngine<?, ?, ?, ?> storeEngine;

  private static final AtomicBoolean offPeakCompactionTracker = new AtomicBoolean();
  private volatile OffPeakHours offPeakHours;

  private static final int DEFAULT_FLUSH_RETRIES_NUMBER = 10;
  private int flushRetriesNumber;
  private int pauseTime;

  private long blockingFileCount;
  private int compactionCheckMultiplier;
  protected Encryption.Context cryptoContext = Encryption.Context.NONE;

  private volatile long flushedCellsCount = 0;
  private volatile long compactedCellsCount = 0;
  private volatile long majorCompactedCellsCount = 0;
  private volatile long flushedCellsSize = 0;
  private volatile long flushedOutputFileSize = 0;
  private volatile long compactedCellsSize = 0;
  private volatile long majorCompactedCellsSize = 0;

  /**
   * Constructor
   * @param region
   * @param family HColumnDescriptor for this column
   * @param confParam configuration object
   * failed.  Can be null.
   * @throws IOException
   */
  protected HStore(final HRegion region, final ColumnFamilyDescriptor family,
      final Configuration confParam) throws IOException {

    this.fs = region.getRegionFileSystem();

    // Assemble the store's home directory and Ensure it exists.
    fs.createStoreDir(family.getNameAsString());
    this.region = region;
    this.family = family;
    // 'conf' renamed to 'confParam' b/c we use this.conf in the constructor
    // CompoundConfiguration will look for keys in reverse order of addition, so we'd
    // add global config first, then table and cf overrides, then cf metadata.
    this.conf = new CompoundConfiguration()
      .add(confParam)
      .addBytesMap(region.getTableDescriptor().getValues())
      .addStringMap(family.getConfiguration())
      .addBytesMap(family.getValues());
    this.blocksize = family.getBlocksize();

    // set block storage policy for store directory
    String policyName = family.getStoragePolicy();
    if (null == policyName) {
      policyName = this.conf.get(BLOCK_STORAGE_POLICY_KEY, DEFAULT_BLOCK_STORAGE_POLICY);
    }
    this.fs.setStoragePolicy(family.getNameAsString(), policyName.trim());

    this.dataBlockEncoder =
        new HFileDataBlockEncoderImpl(family.getDataBlockEncoding());

    this.comparator = region.getCellComparator();
    // used by ScanQueryMatcher
    long timeToPurgeDeletes =
        Math.max(conf.getLong("hbase.hstore.time.to.purge.deletes", 0), 0);
    LOG.trace("Time to purge deletes set to {}ms in store {}", timeToPurgeDeletes, this);
    // Get TTL
    long ttl = determineTTLFromFamily(family);
    // Why not just pass a HColumnDescriptor in here altogether?  Even if have
    // to clone it?
    scanInfo = new ScanInfo(conf, family, ttl, timeToPurgeDeletes, this.comparator);
    MemoryCompactionPolicy inMemoryCompaction = null;
    if (this.getTableName().isSystemTable()) {
      inMemoryCompaction = MemoryCompactionPolicy
          .valueOf(conf.get("hbase.systemtables.compacting.memstore.type", "NONE"));
    } else {
      inMemoryCompaction = family.getInMemoryCompaction();
    }
    if (inMemoryCompaction == null) {
      inMemoryCompaction =
          MemoryCompactionPolicy.valueOf(conf.get(CompactingMemStore.COMPACTING_MEMSTORE_TYPE_KEY,
            CompactingMemStore.COMPACTING_MEMSTORE_TYPE_DEFAULT));
    }
    String className;
    switch (inMemoryCompaction) {
      case NONE:
        className = DefaultMemStore.class.getName();
        this.memstore = ReflectionUtils.newInstance(DefaultMemStore.class,
            new Object[] { conf, this.comparator });
        break;
      default:
        Class<? extends CompactingMemStore> clz = conf.getClass(MEMSTORE_CLASS_NAME,
          CompactingMemStore.class, CompactingMemStore.class);
        className = clz.getName();
        this.memstore = ReflectionUtils.newInstance(clz, new Object[] { conf, this.comparator, this,
            this.getHRegion().getRegionServicesForStores(), inMemoryCompaction });
    }
    LOG.info("Memstore class name is {}", className);
    this.offPeakHours = OffPeakHours.getInstance(conf);

    // Setting up cache configuration for this family
    createCacheConf(family);

    this.verifyBulkLoads = conf.getBoolean("hbase.hstore.bulkload.verify", false);

    this.blockingFileCount =
        conf.getInt(BLOCKING_STOREFILES_KEY, DEFAULT_BLOCKING_STOREFILE_COUNT);
    this.compactionCheckMultiplier = conf.getInt(
        COMPACTCHECKER_INTERVAL_MULTIPLIER_KEY, DEFAULT_COMPACTCHECKER_INTERVAL_MULTIPLIER);
    if (this.compactionCheckMultiplier <= 0) {
      LOG.error("Compaction check period multiplier must be positive, setting default: {}",
          DEFAULT_COMPACTCHECKER_INTERVAL_MULTIPLIER);
      this.compactionCheckMultiplier = DEFAULT_COMPACTCHECKER_INTERVAL_MULTIPLIER;
    }

    if (HStore.closeCheckInterval == 0) {
      HStore.closeCheckInterval = conf.getInt(
          "hbase.hstore.close.check.interval", 10*1000*1000 /* 10 MB */);
    }

    this.storeEngine = createStoreEngine(this, this.conf, this.comparator);
    this.storeEngine.getStoreFileManager().loadFiles(loadStoreFiles());

    // Initialize checksum type from name. The names are CRC32, CRC32C, etc.
    this.checksumType = getChecksumType(conf);
    // Initialize bytes per checksum
    this.bytesPerChecksum = getBytesPerChecksum(conf);
    flushRetriesNumber = conf.getInt(
        "hbase.hstore.flush.retries.number", DEFAULT_FLUSH_RETRIES_NUMBER);
    pauseTime = conf.getInt(HConstants.HBASE_SERVER_PAUSE, HConstants.DEFAULT_HBASE_SERVER_PAUSE);
    if (flushRetriesNumber <= 0) {
      throw new IllegalArgumentException(
          "hbase.hstore.flush.retries.number must be > 0, not "
              + flushRetriesNumber);
    }
    cryptoContext = EncryptionUtil.createEncryptionContext(conf, family);
  }

  /**
   * Creates the cache config.
   * @param family The current column family.
   */
  protected void createCacheConf(final ColumnFamilyDescriptor family) {
    this.cacheConf = new CacheConfig(conf, family);
  }

  /**
   * Creates the store engine configured for the given Store.
   * @param store The store. An unfortunate dependency needed due to it
   *              being passed to coprocessors via the compactor.
   * @param conf Store configuration.
   * @param kvComparator KVComparator for storeFileManager.
   * @return StoreEngine to use.
   */
  protected StoreEngine<?, ?, ?, ?> createStoreEngine(HStore store, Configuration conf,
      CellComparator kvComparator) throws IOException {
    return StoreEngine.create(store, conf, comparator);
  }

  /**
   * @param family
   * @return TTL in seconds of the specified family
   */
  public static long determineTTLFromFamily(final ColumnFamilyDescriptor family) {
    // HCD.getTimeToLive returns ttl in seconds.  Convert to milliseconds.
    long ttl = family.getTimeToLive();
    if (ttl == HConstants.FOREVER) {
      // Default is unlimited ttl.
      ttl = Long.MAX_VALUE;
    } else if (ttl == -1) {
      ttl = Long.MAX_VALUE;
    } else {
      // Second -> ms adjust for user data
      ttl *= 1000;
    }
    return ttl;
  }

  @Override
  public String getColumnFamilyName() {
    return this.family.getNameAsString();
  }

  @Override
  public TableName getTableName() {
    return this.getRegionInfo().getTable();
  }

  @Override
  public FileSystem getFileSystem() {
    return this.fs.getFileSystem();
  }

  public HRegionFileSystem getRegionFileSystem() {
    return this.fs;
  }

  /* Implementation of StoreConfigInformation */
  @Override
  public long getStoreFileTtl() {
    // TTL only applies if there's no MIN_VERSIONs setting on the column.
    return (this.scanInfo.getMinVersions() == 0) ? this.scanInfo.getTtl() : Long.MAX_VALUE;
  }

  @Override
  public long getMemStoreFlushSize() {
    // TODO: Why is this in here?  The flushsize of the region rather than the store?  St.Ack
    return this.region.memstoreFlushSize;
  }

  @Override
  public MemStoreSize getFlushableSize() {
    return this.memstore.getFlushableSize();
  }

  @Override
  public MemStoreSize getSnapshotSize() {
    return this.memstore.getSnapshotSize();
  }

  @Override
  public long getCompactionCheckMultiplier() {
    return this.compactionCheckMultiplier;
  }

  @Override
  public long getBlockingFileCount() {
    return blockingFileCount;
  }
  /* End implementation of StoreConfigInformation */

  /**
   * Returns the configured bytesPerChecksum value.
   * @param conf The configuration
   * @return The bytesPerChecksum that is set in the configuration
   */
  public static int getBytesPerChecksum(Configuration conf) {
    return conf.getInt(HConstants.BYTES_PER_CHECKSUM,
                       HFile.DEFAULT_BYTES_PER_CHECKSUM);
  }

  /**
   * Returns the configured checksum algorithm.
   * @param conf The configuration
   * @return The checksum algorithm that is set in the configuration
   */
  public static ChecksumType getChecksumType(Configuration conf) {
    String checksumName = conf.get(HConstants.CHECKSUM_TYPE_NAME);
    if (checksumName == null) {
      return ChecksumType.getDefaultChecksumType();
    } else {
      return ChecksumType.nameToType(checksumName);
    }
  }

  /**
   * @return how many bytes to write between status checks
   */
  public static int getCloseCheckInterval() {
    return closeCheckInterval;
  }

  @Override
  public ColumnFamilyDescriptor getColumnFamilyDescriptor() {
    return this.family;
  }

  @Override
  public OptionalLong getMaxSequenceId() {
    return StoreUtils.getMaxSequenceIdInList(this.getStorefiles());
  }

  @Override
  public OptionalLong getMaxMemStoreTS() {
    return StoreUtils.getMaxMemStoreTSInList(this.getStorefiles());
  }

  /**
   * @param tabledir {@link Path} to where the table is being stored
   * @param hri {@link RegionInfo} for the region.
   * @param family {@link ColumnFamilyDescriptor} describing the column family
   * @return Path to family/Store home directory.
   */
  @Deprecated
  public static Path getStoreHomedir(final Path tabledir,
      final RegionInfo hri, final byte[] family) {
    return getStoreHomedir(tabledir, hri.getEncodedName(), family);
  }

  /**
   * @param tabledir {@link Path} to where the table is being stored
   * @param encodedName Encoded region name.
   * @param family {@link ColumnFamilyDescriptor} describing the column family
   * @return Path to family/Store home directory.
   */
  @Deprecated
  public static Path getStoreHomedir(final Path tabledir,
      final String encodedName, final byte[] family) {
    return new Path(tabledir, new Path(encodedName, Bytes.toString(family)));
  }

  /**
   * @return the data block encoder
   */
  public HFileDataBlockEncoder getDataBlockEncoder() {
    return dataBlockEncoder;
  }

  /**
   * Should be used only in tests.
   * @param blockEncoder the block delta encoder to use
   */
  void setDataBlockEncoderInTest(HFileDataBlockEncoder blockEncoder) {
    this.dataBlockEncoder = blockEncoder;
  }

  /**
   * Creates an unsorted list of StoreFile loaded in parallel
   * from the given directory.
   * @throws IOException
   */
  private List<HStoreFile> loadStoreFiles() throws IOException {
    Collection<StoreFileInfo> files = fs.getStoreFiles(getColumnFamilyName());
    return openStoreFiles(files);
  }

  private List<HStoreFile> openStoreFiles(Collection<StoreFileInfo> files) throws IOException {
    if (CollectionUtils.isEmpty(files)) {
      return Collections.emptyList();
    }
    // initialize the thread pool for opening store files in parallel..
    ThreadPoolExecutor storeFileOpenerThreadPool =
      this.region.getStoreFileOpenAndCloseThreadPool("StoreFileOpenerThread-" +
          this.getColumnFamilyName());
    CompletionService<HStoreFile> completionService = new ExecutorCompletionService<>(storeFileOpenerThreadPool);

    int totalValidStoreFile = 0;
    for (StoreFileInfo storeFileInfo : files) {
      // open each store file in parallel
      completionService.submit(() -> this.createStoreFileAndReader(storeFileInfo));
      totalValidStoreFile++;
    }

    ArrayList<HStoreFile> results = new ArrayList<>(files.size());
    IOException ioe = null;
    try {
      for (int i = 0; i < totalValidStoreFile; i++) {
        try {
          HStoreFile storeFile = completionService.take().get();
          if (storeFile != null) {
            long length = storeFile.getReader().length();
            this.storeSize += length;
            this.totalUncompressedBytes += storeFile.getReader().getTotalUncompressedBytes();
            LOG.debug("loaded {}", storeFile);
            results.add(storeFile);
          }
        } catch (InterruptedException e) {
          if (ioe == null) ioe = new InterruptedIOException(e.getMessage());
        } catch (ExecutionException e) {
          if (ioe == null) ioe = new IOException(e.getCause());
        }
      }
    } finally {
      storeFileOpenerThreadPool.shutdownNow();
    }
    if (ioe != null) {
      // close StoreFile readers
      boolean evictOnClose =
          cacheConf != null? cacheConf.shouldEvictOnClose(): true;
      for (HStoreFile file : results) {
        try {
          if (file != null) {
            file.closeStoreFile(evictOnClose);
          }
        } catch (IOException e) {
          LOG.warn("Could not close store file", e);
        }
      }
      throw ioe;
    }

    return results;
  }

  @Override
  public void refreshStoreFiles() throws IOException {
    Collection<StoreFileInfo> newFiles = fs.getStoreFiles(getColumnFamilyName());
    refreshStoreFilesInternal(newFiles);
  }

  /**
   * Replaces the store files that the store has with the given files. Mainly used by secondary
   * region replicas to keep up to date with the primary region files.
   * @throws IOException
   */
  public void refreshStoreFiles(Collection<String> newFiles) throws IOException {
    List<StoreFileInfo> storeFiles = new ArrayList<>(newFiles.size());
    for (String file : newFiles) {
      storeFiles.add(fs.getStoreFileInfo(getColumnFamilyName(), file));
    }
    refreshStoreFilesInternal(storeFiles);
  }

  /**
   * Checks the underlying store files, and opens the files that  have not
   * been opened, and removes the store file readers for store files no longer
   * available. Mainly used by secondary region replicas to keep up to date with
   * the primary region files.
   * @throws IOException
   */
  private void refreshStoreFilesInternal(Collection<StoreFileInfo> newFiles) throws IOException {
    StoreFileManager sfm = storeEngine.getStoreFileManager();
    Collection<HStoreFile> currentFiles = sfm.getStorefiles();
    Collection<HStoreFile> compactedFiles = sfm.getCompactedfiles();
    if (currentFiles == null) currentFiles = Collections.emptySet();
    if (newFiles == null) newFiles = Collections.emptySet();
    if (compactedFiles == null) compactedFiles = Collections.emptySet();

    HashMap<StoreFileInfo, HStoreFile> currentFilesSet = new HashMap<>(currentFiles.size());
    for (HStoreFile sf : currentFiles) {
      currentFilesSet.put(sf.getFileInfo(), sf);
    }
    HashMap<StoreFileInfo, HStoreFile> compactedFilesSet = new HashMap<>(compactedFiles.size());
    for (HStoreFile sf : compactedFiles) {
      compactedFilesSet.put(sf.getFileInfo(), sf);
    }

    Set<StoreFileInfo> newFilesSet = new HashSet<StoreFileInfo>(newFiles);
    // Exclude the files that have already been compacted
    newFilesSet = Sets.difference(newFilesSet, compactedFilesSet.keySet());
    Set<StoreFileInfo> toBeAddedFiles = Sets.difference(newFilesSet, currentFilesSet.keySet());
    Set<StoreFileInfo> toBeRemovedFiles = Sets.difference(currentFilesSet.keySet(), newFilesSet);

    if (toBeAddedFiles.isEmpty() && toBeRemovedFiles.isEmpty()) {
      return;
    }

    LOG.info("Refreshing store files for region " + this.getRegionInfo().getRegionNameAsString()
      + " files to add: " + toBeAddedFiles + " files to remove: " + toBeRemovedFiles);

    Set<HStoreFile> toBeRemovedStoreFiles = new HashSet<>(toBeRemovedFiles.size());
    for (StoreFileInfo sfi : toBeRemovedFiles) {
      toBeRemovedStoreFiles.add(currentFilesSet.get(sfi));
    }

    // try to open the files
    List<HStoreFile> openedFiles = openStoreFiles(toBeAddedFiles);

    // propogate the file changes to the underlying store file manager
    replaceStoreFiles(toBeRemovedStoreFiles, openedFiles); //won't throw an exception

    // Advance the memstore read point to be at least the new store files seqIds so that
    // readers might pick it up. This assumes that the store is not getting any writes (otherwise
    // in-flight transactions might be made visible)
    if (!toBeAddedFiles.isEmpty()) {
      // we must have the max sequence id here as we do have several store files
      region.getMVCC().advanceTo(this.getMaxSequenceId().getAsLong());
    }

    completeCompaction(toBeRemovedStoreFiles);
  }

  @VisibleForTesting
  protected HStoreFile createStoreFileAndReader(final Path p) throws IOException {
    StoreFileInfo info = new StoreFileInfo(conf, this.getFileSystem(), p);
    return createStoreFileAndReader(info);
  }

  private HStoreFile createStoreFileAndReader(StoreFileInfo info) throws IOException {
    info.setRegionCoprocessorHost(this.region.getCoprocessorHost());
    HStoreFile storeFile = new HStoreFile(this.getFileSystem(), info, this.conf, this.cacheConf,
        this.family.getBloomFilterType(), isPrimaryReplicaStore());
    storeFile.initReader();
    return storeFile;
  }

  /**
   * This message intends to inform the MemStore that next coming updates
   * are going to be part of the replaying edits from WAL
   */
  public void startReplayingFromWAL(){
    this.memstore.startReplayingFromWAL();
  }

  /**
   * This message intends to inform the MemStore that the replaying edits from WAL
   * are done
   */
  public void stopReplayingFromWAL(){
    this.memstore.stopReplayingFromWAL();
  }

  /**
   * Adds a value to the memstore
   */
  public void add(final Cell cell, MemStoreSizing memstoreSizing) {
    lock.readLock().lock();
    try {
       this.memstore.add(cell, memstoreSizing);
    } finally {
      lock.readLock().unlock();
    }
  }

  /**
   * Adds the specified value to the memstore
   */
  public void add(final Iterable<Cell> cells, MemStoreSizing memstoreSizing) {
    lock.readLock().lock();
    try {
      memstore.add(cells, memstoreSizing);
    } finally {
      lock.readLock().unlock();
    }
  }

  @Override
  public long timeOfOldestEdit() {
    return memstore.timeOfOldestEdit();
  }

  /**
   * @return All store files.
   */
  @Override
  public Collection<HStoreFile> getStorefiles() {
    return this.storeEngine.getStoreFileManager().getStorefiles();
  }

  @Override
  public Collection<HStoreFile> getCompactedFiles() {
    return this.storeEngine.getStoreFileManager().getCompactedfiles();
  }

  /**
   * This throws a WrongRegionException if the HFile does not fit in this region, or an
   * InvalidHFileException if the HFile is not valid.
   */
  public void assertBulkLoadHFileOk(Path srcPath) throws IOException {
    HFile.Reader reader  = null;
    try {
      LOG.info("Validating hfile at " + srcPath + " for inclusion in "
          + "store " + this + " region " + this.getRegionInfo().getRegionNameAsString());
      reader = HFile.createReader(srcPath.getFileSystem(conf), srcPath, cacheConf,
        isPrimaryReplicaStore(), conf);
      reader.loadFileInfo();

      Optional<byte[]> firstKey = reader.getFirstRowKey();
      Preconditions.checkState(firstKey.isPresent(), "First key can not be null");
      Optional<Cell> lk = reader.getLastKey();
      Preconditions.checkState(lk.isPresent(), "Last key can not be null");
      byte[] lastKey =  CellUtil.cloneRow(lk.get());

      if (LOG.isDebugEnabled()) {
        LOG.debug("HFile bounds: first=" + Bytes.toStringBinary(firstKey.get()) +
            " last=" + Bytes.toStringBinary(lastKey));
        LOG.debug("Region bounds: first=" +
            Bytes.toStringBinary(getRegionInfo().getStartKey()) +
            " last=" + Bytes.toStringBinary(getRegionInfo().getEndKey()));
      }

      if (!this.getRegionInfo().containsRange(firstKey.get(), lastKey)) {
        throw new WrongRegionException(
            "Bulk load file " + srcPath.toString() + " does not fit inside region "
            + this.getRegionInfo().getRegionNameAsString());
      }

      if(reader.length() > conf.getLong(HConstants.HREGION_MAX_FILESIZE,
          HConstants.DEFAULT_MAX_FILE_SIZE)) {
        LOG.warn("Trying to bulk load hfile " + srcPath + " with size: " +
            reader.length() + " bytes can be problematic as it may lead to oversplitting.");
      }

      if (verifyBulkLoads) {
        long verificationStartTime = EnvironmentEdgeManager.currentTime();
        LOG.info("Full verification started for bulk load hfile: {}", srcPath);
        Cell prevCell = null;
        HFileScanner scanner = reader.getScanner(false, false, false);
        scanner.seekTo();
        do {
          Cell cell = scanner.getCell();
          if (prevCell != null) {
            if (comparator.compareRows(prevCell, cell) > 0) {
              throw new InvalidHFileException("Previous row is greater than"
                  + " current row: path=" + srcPath + " previous="
                  + CellUtil.getCellKeyAsString(prevCell) + " current="
                  + CellUtil.getCellKeyAsString(cell));
            }
            if (CellComparator.getInstance().compareFamilies(prevCell, cell) != 0) {
              throw new InvalidHFileException("Previous key had different"
                  + " family compared to current key: path=" + srcPath
                  + " previous="
                  + Bytes.toStringBinary(prevCell.getFamilyArray(), prevCell.getFamilyOffset(),
                      prevCell.getFamilyLength())
                  + " current="
                  + Bytes.toStringBinary(cell.getFamilyArray(), cell.getFamilyOffset(),
                      cell.getFamilyLength()));
            }
          }
          prevCell = cell;
        } while (scanner.next());
      LOG.info("Full verification complete for bulk load hfile: " + srcPath.toString()
         + " took " + (EnvironmentEdgeManager.currentTime() - verificationStartTime)
         + " ms");
      }
    } finally {
      if (reader != null) reader.close();
    }
  }

  /**
   * This method should only be called from Region. It is assumed that the ranges of values in the
   * HFile fit within the stores assigned region. (assertBulkLoadHFileOk checks this)
   *
   * @param srcPathStr
   * @param seqNum sequence Id associated with the HFile
   */
  public Pair<Path, Path> preBulkLoadHFile(String srcPathStr, long seqNum) throws IOException {
    Path srcPath = new Path(srcPathStr);
    return fs.bulkLoadStoreFile(getColumnFamilyName(), srcPath, seqNum);
  }

  public Path bulkLoadHFile(byte[] family, String srcPathStr, Path dstPath) throws IOException {
    Path srcPath = new Path(srcPathStr);
    try {
      fs.commitStoreFile(srcPath, dstPath);
    } finally {
      if (this.getCoprocessorHost() != null) {
        this.getCoprocessorHost().postCommitStoreFile(family, srcPath, dstPath);
      }
    }

    LOG.info("Loaded HFile " + srcPath + " into store '" + getColumnFamilyName() + "' as "
        + dstPath + " - updating store file list.");

    HStoreFile sf = createStoreFileAndReader(dstPath);
    bulkLoadHFile(sf);

    LOG.info("Successfully loaded store file {} into store {} (new location: {})",
        srcPath, this, dstPath);

    return dstPath;
  }

  public void bulkLoadHFile(StoreFileInfo fileInfo) throws IOException {
    HStoreFile sf = createStoreFileAndReader(fileInfo);
    bulkLoadHFile(sf);
  }

  private void bulkLoadHFile(HStoreFile sf) throws IOException {
    StoreFileReader r = sf.getReader();
    this.storeSize += r.length();
    this.totalUncompressedBytes += r.getTotalUncompressedBytes();

    // Append the new storefile into the list
    this.lock.writeLock().lock();
    try {
      this.storeEngine.getStoreFileManager().insertNewFiles(Lists.newArrayList(sf));
    } finally {
      // We need the lock, as long as we are updating the storeFiles
      // or changing the memstore. Let us release it before calling
      // notifyChangeReadersObservers. See HBASE-4485 for a possible
      // deadlock scenario that could have happened if continue to hold
      // the lock.
      this.lock.writeLock().unlock();
    }
    LOG.info("Loaded HFile " + sf.getFileInfo() + " into store '" + getColumnFamilyName());
    if (LOG.isTraceEnabled()) {
      String traceMessage = "BULK LOAD time,size,store size,store files ["
          + EnvironmentEdgeManager.currentTime() + "," + r.length() + "," + storeSize
          + "," + storeEngine.getStoreFileManager().getStorefileCount() + "]";
      LOG.trace(traceMessage);
    }
  }

  /**
   * Close all the readers We don't need to worry about subsequent requests because the Region holds
   * a write lock that will prevent any more reads or writes.
   * @return the {@link StoreFile StoreFiles} that were previously being used.
   * @throws IOException on failure
   */
  public ImmutableCollection<HStoreFile> close() throws IOException {
    this.archiveLock.lock();
    this.lock.writeLock().lock();
    try {
      // Clear so metrics doesn't find them.
      ImmutableCollection<HStoreFile> result = storeEngine.getStoreFileManager().clearFiles();
      Collection<HStoreFile> compactedfiles =
          storeEngine.getStoreFileManager().clearCompactedFiles();
      // clear the compacted files
      if (CollectionUtils.isNotEmpty(compactedfiles)) {
        removeCompactedfiles(compactedfiles);
      }
      if (!result.isEmpty()) {
        // initialize the thread pool for closing store files in parallel.
        ThreadPoolExecutor storeFileCloserThreadPool = this.region
            .getStoreFileOpenAndCloseThreadPool("StoreFileCloserThread-"
                + this.getColumnFamilyName());

        // close each store file in parallel
        CompletionService<Void> completionService =
          new ExecutorCompletionService<>(storeFileCloserThreadPool);
        for (HStoreFile f : result) {
          completionService.submit(new Callable<Void>() {
            @Override
            public Void call() throws IOException {
              boolean evictOnClose =
                  cacheConf != null? cacheConf.shouldEvictOnClose(): true;
              f.closeStoreFile(evictOnClose);
              return null;
            }
          });
        }

        IOException ioe = null;
        try {
          for (int i = 0; i < result.size(); i++) {
            try {
              Future<Void> future = completionService.take();
              future.get();
            } catch (InterruptedException e) {
              if (ioe == null) {
                ioe = new InterruptedIOException();
                ioe.initCause(e);
              }
            } catch (ExecutionException e) {
              if (ioe == null) ioe = new IOException(e.getCause());
            }
          }
        } finally {
          storeFileCloserThreadPool.shutdownNow();
        }
        if (ioe != null) throw ioe;
      }
      LOG.info("Closed {}", this);
      return result;
    } finally {
      this.lock.writeLock().unlock();
      this.archiveLock.unlock();
    }
  }

  /**
   * Snapshot this stores memstore. Call before running
   * {@link #flushCache(long, MemStoreSnapshot, MonitoredTask, ThroughputController,
   * FlushLifeCycleTracker)}
   *  so it has some work to do.
   */
  void snapshot() {
    this.lock.writeLock().lock();
    try {
      this.memstore.snapshot();
    } finally {
      this.lock.writeLock().unlock();
    }
  }

  /**
   * Write out current snapshot. Presumes {@link #snapshot()} has been called previously.
   * @param logCacheFlushId flush sequence number
   * @param snapshot
   * @param status
   * @param throughputController
   * @return The path name of the tmp file to which the store was flushed
   * @throws IOException if exception occurs during process
   */
  protected List<Path> flushCache(final long logCacheFlushId, MemStoreSnapshot snapshot,
      MonitoredTask status, ThroughputController throughputController,
      FlushLifeCycleTracker tracker) throws IOException {
    // If an exception happens flushing, we let it out without clearing
    // the memstore snapshot.  The old snapshot will be returned when we say
    // 'snapshot', the next time flush comes around.
    // Retry after catching exception when flushing, otherwise server will abort
    // itself
    StoreFlusher flusher = storeEngine.getStoreFlusher();
    IOException lastException = null;
    for (int i = 0; i < flushRetriesNumber; i++) {
      try {
        List<Path> pathNames =
            flusher.flushSnapshot(snapshot, logCacheFlushId, status, throughputController, tracker);
        Path lastPathName = null;
        try {
          for (Path pathName : pathNames) {
            lastPathName = pathName;
            validateStoreFile(pathName);
          }
          return pathNames;
        } catch (Exception e) {
          LOG.warn("Failed validating store file {}, retrying num={}", lastPathName, i, e);
          if (e instanceof IOException) {
            lastException = (IOException) e;
          } else {
            lastException = new IOException(e);
          }
        }
      } catch (IOException e) {
        LOG.warn("Failed flushing store file, retrying num={}", i, e);
        lastException = e;
      }
      if (lastException != null && i < (flushRetriesNumber - 1)) {
        try {
          Thread.sleep(pauseTime);
        } catch (InterruptedException e) {
          IOException iie = new InterruptedIOException();
          iie.initCause(e);
          throw iie;
        }
      }
    }
    throw lastException;
  }

  /**
   * @param path The pathname of the tmp file into which the store was flushed
   * @param logCacheFlushId
   * @param status
   * @return store file created.
   * @throws IOException
   */
  private HStoreFile commitFile(Path path, long logCacheFlushId, MonitoredTask status)
      throws IOException {
    // Write-out finished successfully, move into the right spot
    Path dstPath = fs.commitStoreFile(getColumnFamilyName(), path);

    status.setStatus("Flushing " + this + ": reopening flushed file");
    HStoreFile sf = createStoreFileAndReader(dstPath);

    StoreFileReader r = sf.getReader();
    this.storeSize += r.length();
    this.totalUncompressedBytes += r.getTotalUncompressedBytes();

    if (LOG.isInfoEnabled()) {
      LOG.info("Added " + sf + ", entries=" + r.getEntries() +
        ", sequenceid=" + logCacheFlushId +
        ", filesize=" + TraditionalBinaryPrefix.long2String(r.length(), "", 1));
    }
    return sf;
  }

  /**
   * @param maxKeyCount
   * @param compression Compression algorithm to use
   * @param isCompaction whether we are creating a new file in a compaction
   * @param includeMVCCReadpoint - whether to include MVCC or not
   * @param includesTag - includesTag or not
   * @return Writer for a new StoreFile in the tmp dir.
   */
  // TODO : allow the Writer factory to create Writers of ShipperListener type only in case of
  // compaction
  public StoreFileWriter createWriterInTmp(long maxKeyCount, Compression.Algorithm compression,
      boolean isCompaction, boolean includeMVCCReadpoint, boolean includesTag,
      boolean shouldDropBehind) throws IOException {
    final CacheConfig writerCacheConf;
    if (isCompaction) {
      // Don't cache data on write on compactions.
      writerCacheConf = new CacheConfig(cacheConf);
      writerCacheConf.setCacheDataOnWrite(false);
    } else {
      writerCacheConf = cacheConf;
    }
    InetSocketAddress[] favoredNodes = null;
    if (region.getRegionServerServices() != null) {
      favoredNodes = region.getRegionServerServices().getFavoredNodesForRegion(
          region.getRegionInfo().getEncodedName());
    }
    HFileContext hFileContext = createFileContext(compression, includeMVCCReadpoint, includesTag,
      cryptoContext);
    Path familyTempDir = new Path(fs.getTempDir(), family.getNameAsString());
    StoreFileWriter.Builder builder = new StoreFileWriter.Builder(conf, writerCacheConf,
        this.getFileSystem())
            .withOutputDir(familyTempDir)
            .withComparator(comparator)
            .withBloomType(family.getBloomFilterType())
            .withMaxKeyCount(maxKeyCount)
            .withFavoredNodes(favoredNodes)
            .withFileContext(hFileContext)
            .withShouldDropCacheBehind(shouldDropBehind);
    return builder.build();
  }

  private HFileContext createFileContext(Compression.Algorithm compression,
      boolean includeMVCCReadpoint, boolean includesTag, Encryption.Context cryptoContext) {
    if (compression == null) {
      compression = HFile.DEFAULT_COMPRESSION_ALGORITHM;
    }
    HFileContext hFileContext = new HFileContextBuilder()
                                .withIncludesMvcc(includeMVCCReadpoint)
                                .withIncludesTags(includesTag)
                                .withCompression(compression)
                                .withCompressTags(family.isCompressTags())
                                .withChecksumType(checksumType)
                                .withBytesPerCheckSum(bytesPerChecksum)
                                .withBlockSize(blocksize)
                                .withHBaseCheckSum(true)
                                .withDataBlockEncoding(family.getDataBlockEncoding())
                                .withEncryptionContext(cryptoContext)
                                .withCreateTime(EnvironmentEdgeManager.currentTime())
                                .build();
    return hFileContext;
  }


  private long getTotalSize(Collection<HStoreFile> sfs) {
    return sfs.stream().mapToLong(sf -> sf.getReader().length()).sum();
  }

  /**
   * Change storeFiles adding into place the Reader produced by this new flush.
   * @param sfs Store files
   * @param snapshotId
   * @throws IOException
   * @return Whether compaction is required.
   */
  private boolean updateStorefiles(List<HStoreFile> sfs, long snapshotId) throws IOException {
    this.lock.writeLock().lock();
    try {
      this.storeEngine.getStoreFileManager().insertNewFiles(sfs);
      if (snapshotId > 0) {
        this.memstore.clearSnapshot(snapshotId);
      }
    } finally {
      // We need the lock, as long as we are updating the storeFiles
      // or changing the memstore. Let us release it before calling
      // notifyChangeReadersObservers. See HBASE-4485 for a possible
      // deadlock scenario that could have happened if continue to hold
      // the lock.
      this.lock.writeLock().unlock();
    }
    // notify to be called here - only in case of flushes
    notifyChangedReadersObservers(sfs);
    if (LOG.isTraceEnabled()) {
      long totalSize = getTotalSize(sfs);
      String traceMessage = "FLUSH time,count,size,store size,store files ["
          + EnvironmentEdgeManager.currentTime() + "," + sfs.size() + "," + totalSize
          + "," + storeSize + "," + storeEngine.getStoreFileManager().getStorefileCount() + "]";
      LOG.trace(traceMessage);
    }
    return needsCompaction();
  }

  /**
   * Notify all observers that set of Readers has changed.
   * @throws IOException
   */
  private void notifyChangedReadersObservers(List<HStoreFile> sfs) throws IOException {
    for (ChangedReadersObserver o : this.changedReaderObservers) {
      List<KeyValueScanner> memStoreScanners;
      this.lock.readLock().lock();
      try {
        memStoreScanners = this.memstore.getScanners(o.getReadPoint());
      } finally {
        this.lock.readLock().unlock();
      }
      o.updateReaders(sfs, memStoreScanners);
    }
  }

  /**
   * Get all scanners with no filtering based on TTL (that happens further down the line).
   * @param cacheBlocks cache the blocks or not
   * @param usePread true to use pread, false if not
   * @param isCompaction true if the scanner is created for compaction
   * @param matcher the scan query matcher
   * @param startRow the start row
   * @param stopRow the stop row
   * @param readPt the read point of the current scan
   * @return all scanners for this store
   */
  public List<KeyValueScanner> getScanners(boolean cacheBlocks, boolean isGet, boolean usePread,
      boolean isCompaction, ScanQueryMatcher matcher, byte[] startRow, byte[] stopRow, long readPt)
      throws IOException {
    return getScanners(cacheBlocks, usePread, isCompaction, matcher, startRow, true, stopRow, false,
      readPt);
  }

  /**
   * Get all scanners with no filtering based on TTL (that happens further down the line).
   * @param cacheBlocks cache the blocks or not
   * @param usePread true to use pread, false if not
   * @param isCompaction true if the scanner is created for compaction
   * @param matcher the scan query matcher
   * @param startRow the start row
   * @param includeStartRow true to include start row, false if not
   * @param stopRow the stop row
   * @param includeStopRow true to include stop row, false if not
   * @param readPt the read point of the current scan
   * @return all scanners for this store
   */
  public List<KeyValueScanner> getScanners(boolean cacheBlocks, boolean usePread,
      boolean isCompaction, ScanQueryMatcher matcher, byte[] startRow, boolean includeStartRow,
      byte[] stopRow, boolean includeStopRow, long readPt) throws IOException {
    Collection<HStoreFile> storeFilesToScan;
    List<KeyValueScanner> memStoreScanners;
    this.lock.readLock().lock();
    try {
      storeFilesToScan = this.storeEngine.getStoreFileManager().getFilesForScan(startRow,
        includeStartRow, stopRow, includeStopRow);
      memStoreScanners = this.memstore.getScanners(readPt);
    } finally {
      this.lock.readLock().unlock();
    }

    // First the store file scanners

    // TODO this used to get the store files in descending order,
    // but now we get them in ascending order, which I think is
    // actually more correct, since memstore get put at the end.
    List<StoreFileScanner> sfScanners = StoreFileScanner.getScannersForStoreFiles(storeFilesToScan,
      cacheBlocks, usePread, isCompaction, false, matcher, readPt);
    List<KeyValueScanner> scanners = new ArrayList<>(sfScanners.size() + 1);
    scanners.addAll(sfScanners);
    // Then the memstore scanners
    scanners.addAll(memStoreScanners);
    return scanners;
  }

  /**
   * Create scanners on the given files and if needed on the memstore with no filtering based on TTL
   * (that happens further down the line).
   * @param files the list of files on which the scanners has to be created
   * @param cacheBlocks cache the blocks or not
   * @param usePread true to use pread, false if not
   * @param isCompaction true if the scanner is created for compaction
   * @param matcher the scan query matcher
   * @param startRow the start row
   * @param stopRow the stop row
   * @param readPt the read point of the current scan
   * @param includeMemstoreScanner true if memstore has to be included
   * @return scanners on the given files and on the memstore if specified
   */
  public List<KeyValueScanner> getScanners(List<HStoreFile> files, boolean cacheBlocks,
      boolean isGet, boolean usePread, boolean isCompaction, ScanQueryMatcher matcher,
      byte[] startRow, byte[] stopRow, long readPt, boolean includeMemstoreScanner)
      throws IOException {
    return getScanners(files, cacheBlocks, usePread, isCompaction, matcher, startRow, true, stopRow,
      false, readPt, includeMemstoreScanner);
  }

  /**
   * Create scanners on the given files and if needed on the memstore with no filtering based on TTL
   * (that happens further down the line).
   * @param files the list of files on which the scanners has to be created
   * @param cacheBlocks ache the blocks or not
   * @param usePread true to use pread, false if not
   * @param isCompaction true if the scanner is created for compaction
   * @param matcher the scan query matcher
   * @param startRow the start row
   * @param includeStartRow true to include start row, false if not
   * @param stopRow the stop row
   * @param includeStopRow true to include stop row, false if not
   * @param readPt the read point of the current scan
   * @param includeMemstoreScanner true if memstore has to be included
   * @return scanners on the given files and on the memstore if specified
   */
  public List<KeyValueScanner> getScanners(List<HStoreFile> files, boolean cacheBlocks,
      boolean usePread, boolean isCompaction, ScanQueryMatcher matcher, byte[] startRow,
      boolean includeStartRow, byte[] stopRow, boolean includeStopRow, long readPt,
      boolean includeMemstoreScanner) throws IOException {
    List<KeyValueScanner> memStoreScanners = null;
    if (includeMemstoreScanner) {
      this.lock.readLock().lock();
      try {
        memStoreScanners = this.memstore.getScanners(readPt);
      } finally {
        this.lock.readLock().unlock();
      }
    }
    List<StoreFileScanner> sfScanners = StoreFileScanner.getScannersForStoreFiles(files,
      cacheBlocks, usePread, isCompaction, false, matcher, readPt);
    List<KeyValueScanner> scanners = new ArrayList<>(sfScanners.size() + 1);
    scanners.addAll(sfScanners);
    // Then the memstore scanners
    if (memStoreScanners != null) {
      scanners.addAll(memStoreScanners);
    }
    return scanners;
  }

  /**
   * @param o Observer who wants to know about changes in set of Readers
   */
  public void addChangedReaderObserver(ChangedReadersObserver o) {
    this.changedReaderObservers.add(o);
  }

  /**
   * @param o Observer no longer interested in changes in set of Readers.
   */
  public void deleteChangedReaderObserver(ChangedReadersObserver o) {
    // We don't check if observer present; it may not be (legitimately)
    this.changedReaderObservers.remove(o);
  }

  //////////////////////////////////////////////////////////////////////////////
  // Compaction
  //////////////////////////////////////////////////////////////////////////////

  /**
   * Compact the StoreFiles.  This method may take some time, so the calling
   * thread must be able to block for long periods.
   *
   * <p>During this time, the Store can work as usual, getting values from
   * StoreFiles and writing new StoreFiles from the memstore.
   *
   * Existing StoreFiles are not destroyed until the new compacted StoreFile is
   * completely written-out to disk.
   *
   * <p>The compactLock prevents multiple simultaneous compactions.
   * The structureLock prevents us from interfering with other write operations.
   *
   * <p>We don't want to hold the structureLock for the whole time, as a compact()
   * can be lengthy and we want to allow cache-flushes during this period.
   *
   * <p> Compaction event should be idempotent, since there is no IO Fencing for
   * the region directory in hdfs. A region server might still try to complete the
   * compaction after it lost the region. That is why the following events are carefully
   * ordered for a compaction:
   *  1. Compaction writes new files under region/.tmp directory (compaction output)
   *  2. Compaction atomically moves the temporary file under region directory
   *  3. Compaction appends a WAL edit containing the compaction input and output files.
   *  Forces sync on WAL.
   *  4. Compaction deletes the input files from the region directory.
   *
   * Failure conditions are handled like this:
   *  - If RS fails before 2, compaction wont complete. Even if RS lives on and finishes
   *  the compaction later, it will only write the new data file to the region directory.
   *  Since we already have this data, this will be idempotent but we will have a redundant
   *  copy of the data.
   *  - If RS fails between 2 and 3, the region will have a redundant copy of the data. The
   *  RS that failed won't be able to finish snyc() for WAL because of lease recovery in WAL.
   *  - If RS fails after 3, the region region server who opens the region will pick up the
   *  the compaction marker from the WAL and replay it by removing the compaction input files.
   *  Failed RS can also attempt to delete those files, but the operation will be idempotent
   *
   * See HBASE-2231 for details.
   *
   * @param compaction compaction details obtained from requestCompaction()
   * @throws IOException
   * @return Storefile we compacted into or null if we failed or opted out early.
   */
  public List<HStoreFile> compact(CompactionContext compaction,
    ThroughputController throughputController, User user) throws IOException {
    assert compaction != null;
    List<HStoreFile> sfs = null;
    CompactionRequestImpl cr = compaction.getRequest();
    try {
      // Do all sanity checking in here if we have a valid CompactionRequestImpl
      // because we need to clean up after it on the way out in a finally
      // block below
      long compactionStartTime = EnvironmentEdgeManager.currentTime();
      assert compaction.hasSelection();
      Collection<HStoreFile> filesToCompact = cr.getFiles();
      assert !filesToCompact.isEmpty();
      synchronized (filesCompacting) {
        // sanity check: we're compacting files that this store knows about
        // TODO: change this to LOG.error() after more debugging
        Preconditions.checkArgument(filesCompacting.containsAll(filesToCompact));
      }

      // Ready to go. Have list of files to compact.
      LOG.info("Starting compaction of " + filesToCompact +
        " into tmpdir=" + fs.getTempDir() + ", totalSize=" +
          TraditionalBinaryPrefix.long2String(cr.getSize(), "", 1));

      return doCompaction(cr, filesToCompact, user, compactionStartTime,
          compaction.compact(throughputController, user));
    } finally {
      finishCompactionRequest(cr);
    }
  }
<<<<<<< HEAD

  @VisibleForTesting
  protected List<HStoreFile> doCompaction(CompactionRequestImpl cr,
      Collection<HStoreFile> filesToCompact, User user, long compactionStartTime,
      List<Path> newFiles) throws IOException {
    // Do the steps necessary to complete the compaction.
    List<HStoreFile> sfs = moveCompactedFilesIntoPlace(cr, newFiles, user);
    writeCompactionWalRecord(filesToCompact, sfs);
    replaceStoreFiles(filesToCompact, sfs);
    if (cr.isMajor()) {
      majorCompactedCellsCount += getCompactionProgress().totalCompactingKVs;
      majorCompactedCellsSize += getCompactionProgress().totalCompactedSize;
    } else {
      compactedCellsCount += getCompactionProgress().totalCompactingKVs;
      compactedCellsSize += getCompactionProgress().totalCompactedSize;
    }
    long outputBytes = getTotalSize(sfs);

    // At this point the store will use new files for all new scanners.
    completeCompaction(filesToCompact); // update store size.

=======

  @VisibleForTesting
  protected List<HStoreFile> doCompaction(CompactionRequestImpl cr,
      Collection<HStoreFile> filesToCompact, User user, long compactionStartTime,
      List<Path> newFiles) throws IOException {
    // Do the steps necessary to complete the compaction.
    List<HStoreFile> sfs = moveCompactedFilesIntoPlace(cr, newFiles, user);
    writeCompactionWalRecord(filesToCompact, sfs);
    replaceStoreFiles(filesToCompact, sfs);
    if (cr.isMajor()) {
      majorCompactedCellsCount += getCompactionProgress().totalCompactingKVs;
      majorCompactedCellsSize += getCompactionProgress().totalCompactedSize;
    } else {
      compactedCellsCount += getCompactionProgress().totalCompactingKVs;
      compactedCellsSize += getCompactionProgress().totalCompactedSize;
    }
    long outputBytes = getTotalSize(sfs);

    // At this point the store will use new files for all new scanners.
    completeCompaction(filesToCompact); // update store size.

>>>>>>> c8e8f700
    long now = EnvironmentEdgeManager.currentTime();
    if (region.getRegionServerServices() != null
        && region.getRegionServerServices().getMetrics() != null) {
      region.getRegionServerServices().getMetrics().updateCompaction(cr.isMajor(),
          now - compactionStartTime, cr.getFiles().size(), newFiles.size(), cr.getSize(),
          outputBytes);
    }

    logCompactionEndMessage(cr, sfs, now, compactionStartTime);
    return sfs;
  }

  private List<HStoreFile> moveCompactedFilesIntoPlace(CompactionRequestImpl cr, List<Path> newFiles,
      User user) throws IOException {
    List<HStoreFile> sfs = new ArrayList<>(newFiles.size());
    for (Path newFile : newFiles) {
      assert newFile != null;
      HStoreFile sf = moveFileIntoPlace(newFile);
      if (this.getCoprocessorHost() != null) {
        getCoprocessorHost().postCompact(this, sf, cr.getTracker(), cr, user);
      }
      assert sf != null;
      sfs.add(sf);
    }
    return sfs;
  }

  // Package-visible for tests
  HStoreFile moveFileIntoPlace(Path newFile) throws IOException {
    validateStoreFile(newFile);
    // Move the file into the right spot
    Path destPath = fs.commitStoreFile(getColumnFamilyName(), newFile);
    return createStoreFileAndReader(destPath);
  }

  /**
   * Writes the compaction WAL record.
   * @param filesCompacted Files compacted (input).
   * @param newFiles Files from compaction.
   */
  private void writeCompactionWalRecord(Collection<HStoreFile> filesCompacted,
      Collection<HStoreFile> newFiles) throws IOException {
    if (region.getWAL() == null) {
      return;
    }
    List<Path> inputPaths =
        filesCompacted.stream().map(HStoreFile::getPath).collect(Collectors.toList());
    List<Path> outputPaths =
        newFiles.stream().map(HStoreFile::getPath).collect(Collectors.toList());
    RegionInfo info = this.region.getRegionInfo();
    CompactionDescriptor compactionDescriptor = ProtobufUtil.toCompactionDescriptor(info,
        family.getName(), inputPaths, outputPaths, fs.getStoreDir(getColumnFamilyDescriptor().getNameAsString()));
    // Fix reaching into Region to get the maxWaitForSeqId.
    // Does this method belong in Region altogether given it is making so many references up there?
    // Could be Region#writeCompactionMarker(compactionDescriptor);
    WALUtil.writeCompactionMarker(this.region.getWAL(), this.region.getReplicationScope(),
        this.region.getRegionInfo(), compactionDescriptor, this.region.getMVCC());
  }

  @VisibleForTesting
  void replaceStoreFiles(Collection<HStoreFile> compactedFiles, Collection<HStoreFile> result)
      throws IOException {
    this.lock.writeLock().lock();
    try {
      this.storeEngine.getStoreFileManager().addCompactionResults(compactedFiles, result);
      filesCompacting.removeAll(compactedFiles); // safe bc: lock.writeLock();
    } finally {
      this.lock.writeLock().unlock();
    }
  }

  /**
   * Log a very elaborate compaction completion message.
   * @param cr Request.
   * @param sfs Resulting files.
   * @param compactionStartTime Start time.
   */
  private void logCompactionEndMessage(
      CompactionRequestImpl cr, List<HStoreFile> sfs, long now, long compactionStartTime) {
    StringBuilder message = new StringBuilder(
      "Completed" + (cr.isMajor() ? " major" : "") + " compaction of "
      + cr.getFiles().size() + (cr.isAllFiles() ? " (all)" : "") + " file(s) in "
      + this + " of " + this.getRegionInfo().getShortNameToLog() + " into ");
    if (sfs.isEmpty()) {
      message.append("none, ");
    } else {
      for (HStoreFile sf: sfs) {
        message.append(sf.getPath().getName());
        message.append("(size=");
        message.append(TraditionalBinaryPrefix.long2String(sf.getReader().length(), "", 1));
        message.append("), ");
      }
    }
    message.append("total size for store is ")
      .append(StringUtils.TraditionalBinaryPrefix.long2String(storeSize, "", 1))
      .append(". This selection was in queue for ")
      .append(StringUtils.formatTimeDiff(compactionStartTime, cr.getSelectionTime()))
      .append(", and took ").append(StringUtils.formatTimeDiff(now, compactionStartTime))
      .append(" to execute.");
    LOG.info(message.toString());
    if (LOG.isTraceEnabled()) {
      int fileCount = storeEngine.getStoreFileManager().getStorefileCount();
      long resultSize = getTotalSize(sfs);
      String traceMessage = "COMPACTION start,end,size out,files in,files out,store size,"
        + "store files [" + compactionStartTime + "," + now + "," + resultSize + ","
          + cr.getFiles().size() + "," + sfs.size() + "," +  storeSize + "," + fileCount + "]";
      LOG.trace(traceMessage);
    }
  }

  /**
   * Call to complete a compaction. Its for the case where we find in the WAL a compaction
   * that was not finished.  We could find one recovering a WAL after a regionserver crash.
   * See HBASE-2231.
   * @param compaction
   */
  public void replayCompactionMarker(CompactionDescriptor compaction, boolean pickCompactionFiles,
      boolean removeFiles) throws IOException {
    LOG.debug("Completing compaction from the WAL marker");
    List<String> compactionInputs = compaction.getCompactionInputList();
    List<String> compactionOutputs = Lists.newArrayList(compaction.getCompactionOutputList());

    // The Compaction Marker is written after the compaction is completed,
    // and the files moved into the region/family folder.
    //
    // If we crash after the entry is written, we may not have removed the
    // input files, but the output file is present.
    // (The unremoved input files will be removed by this function)
    //
    // If we scan the directory and the file is not present, it can mean that:
    //   - The file was manually removed by the user
    //   - The file was removed as consequence of subsequent compaction
    // so, we can't do anything with the "compaction output list" because those
    // files have already been loaded when opening the region (by virtue of
    // being in the store's folder) or they may be missing due to a compaction.

    String familyName = this.getColumnFamilyName();
    Set<String> inputFiles = new HashSet<>();
    for (String compactionInput : compactionInputs) {
      Path inputPath = fs.getStoreFilePath(familyName, compactionInput);
      inputFiles.add(inputPath.getName());
    }

    //some of the input files might already be deleted
    List<HStoreFile> inputStoreFiles = new ArrayList<>(compactionInputs.size());
    for (HStoreFile sf : this.getStorefiles()) {
      if (inputFiles.contains(sf.getPath().getName())) {
        inputStoreFiles.add(sf);
      }
    }

    // check whether we need to pick up the new files
    List<HStoreFile> outputStoreFiles = new ArrayList<>(compactionOutputs.size());

    if (pickCompactionFiles) {
      for (HStoreFile sf : this.getStorefiles()) {
        compactionOutputs.remove(sf.getPath().getName());
      }
      for (String compactionOutput : compactionOutputs) {
        StoreFileInfo storeFileInfo = fs.getStoreFileInfo(getColumnFamilyName(), compactionOutput);
        HStoreFile storeFile = createStoreFileAndReader(storeFileInfo);
        outputStoreFiles.add(storeFile);
      }
    }

    if (!inputStoreFiles.isEmpty() || !outputStoreFiles.isEmpty()) {
      LOG.info("Replaying compaction marker, replacing input files: " +
          inputStoreFiles + " with output files : " + outputStoreFiles);
      this.replaceStoreFiles(inputStoreFiles, outputStoreFiles);
      this.completeCompaction(inputStoreFiles);
    }
  }

  /**
   * This method tries to compact N recent files for testing.
   * Note that because compacting "recent" files only makes sense for some policies,
   * e.g. the default one, it assumes default policy is used. It doesn't use policy,
   * but instead makes a compaction candidate list by itself.
   * @param N Number of files.
   */
  @VisibleForTesting
  public void compactRecentForTestingAssumingDefaultPolicy(int N) throws IOException {
    List<HStoreFile> filesToCompact;
    boolean isMajor;

    this.lock.readLock().lock();
    try {
      synchronized (filesCompacting) {
        filesToCompact = Lists.newArrayList(storeEngine.getStoreFileManager().getStorefiles());
        if (!filesCompacting.isEmpty()) {
          // exclude all files older than the newest file we're currently
          // compacting. this allows us to preserve contiguity (HBASE-2856)
          HStoreFile last = filesCompacting.get(filesCompacting.size() - 1);
          int idx = filesToCompact.indexOf(last);
          Preconditions.checkArgument(idx != -1);
          filesToCompact.subList(0, idx + 1).clear();
        }
        int count = filesToCompact.size();
        if (N > count) {
          throw new RuntimeException("Not enough files");
        }

        filesToCompact = filesToCompact.subList(count - N, count);
        isMajor = (filesToCompact.size() == storeEngine.getStoreFileManager().getStorefileCount());
        filesCompacting.addAll(filesToCompact);
        Collections.sort(filesCompacting, storeEngine.getStoreFileManager()
            .getStoreFileComparator());
      }
    } finally {
      this.lock.readLock().unlock();
    }

    try {
      // Ready to go. Have list of files to compact.
      List<Path> newFiles = ((DefaultCompactor)this.storeEngine.getCompactor())
          .compactForTesting(filesToCompact, isMajor);
      for (Path newFile: newFiles) {
        // Move the compaction into place.
        HStoreFile sf = moveFileIntoPlace(newFile);
        if (this.getCoprocessorHost() != null) {
          this.getCoprocessorHost().postCompact(this, sf, null, null, null);
        }
        replaceStoreFiles(filesToCompact, Collections.singletonList(sf));
        completeCompaction(filesToCompact);
      }
    } finally {
      synchronized (filesCompacting) {
        filesCompacting.removeAll(filesToCompact);
      }
    }
  }

  @Override
  public boolean hasReferences() {
    return StoreUtils.hasReferences(this.storeEngine.getStoreFileManager().getStorefiles());
  }

  /**
   * getter for CompactionProgress object
   * @return CompactionProgress object; can be null
   */
  public CompactionProgress getCompactionProgress() {
    return this.storeEngine.getCompactor().getProgress();
  }

  @Override
  public boolean shouldPerformMajorCompaction() throws IOException {
    for (HStoreFile sf : this.storeEngine.getStoreFileManager().getStorefiles()) {
      // TODO: what are these reader checks all over the place?
      if (sf.getReader() == null) {
        LOG.debug("StoreFile {} has null Reader", sf);
        return false;
      }
    }
    return storeEngine.getCompactionPolicy().shouldPerformMajorCompaction(
        this.storeEngine.getStoreFileManager().getStorefiles());
  }

  public Optional<CompactionContext> requestCompaction() throws IOException {
    return requestCompaction(NO_PRIORITY, CompactionLifeCycleTracker.DUMMY, null);
  }

  public Optional<CompactionContext> requestCompaction(int priority,
      CompactionLifeCycleTracker tracker, User user) throws IOException {
    // don't even select for compaction if writes are disabled
    if (!this.areWritesEnabled()) {
      return Optional.empty();
    }
    // Before we do compaction, try to get rid of unneeded files to simplify things.
    removeUnneededFiles();

    final CompactionContext compaction = storeEngine.createCompaction();
    CompactionRequestImpl request = null;
    this.lock.readLock().lock();
    try {
      synchronized (filesCompacting) {
        // First, see if coprocessor would want to override selection.
        if (this.getCoprocessorHost() != null) {
          final List<HStoreFile> candidatesForCoproc = compaction.preSelect(this.filesCompacting);
          boolean override = getCoprocessorHost().preCompactSelection(this,
              candidatesForCoproc, tracker, user);
          if (override) {
            // Coprocessor is overriding normal file selection.
            compaction.forceSelect(new CompactionRequestImpl(candidatesForCoproc));
          }
        }

        // Normal case - coprocessor is not overriding file selection.
        if (!compaction.hasSelection()) {
          boolean isUserCompaction = priority == Store.PRIORITY_USER;
          boolean mayUseOffPeak = offPeakHours.isOffPeakHour() &&
              offPeakCompactionTracker.compareAndSet(false, true);
          try {
            compaction.select(this.filesCompacting, isUserCompaction,
              mayUseOffPeak, forceMajor && filesCompacting.isEmpty());
          } catch (IOException e) {
            if (mayUseOffPeak) {
              offPeakCompactionTracker.set(false);
            }
            throw e;
          }
          assert compaction.hasSelection();
          if (mayUseOffPeak && !compaction.getRequest().isOffPeak()) {
            // Compaction policy doesn't want to take advantage of off-peak.
            offPeakCompactionTracker.set(false);
          }
        }
        if (this.getCoprocessorHost() != null) {
          this.getCoprocessorHost().postCompactSelection(
              this, ImmutableList.copyOf(compaction.getRequest().getFiles()), tracker,
              compaction.getRequest(), user);
        }
        // Finally, we have the resulting files list. Check if we have any files at all.
        request = compaction.getRequest();
        Collection<HStoreFile> selectedFiles = request.getFiles();
        if (selectedFiles.isEmpty()) {
          return Optional.empty();
        }

        addToCompactingFiles(selectedFiles);

        // If we're enqueuing a major, clear the force flag.
        this.forceMajor = this.forceMajor && !request.isMajor();

        // Set common request properties.
        // Set priority, either override value supplied by caller or from store.
        request.setPriority((priority != Store.NO_PRIORITY) ? priority : getCompactPriority());
        request.setDescription(getRegionInfo().getRegionNameAsString(), getColumnFamilyName());
        request.setTracker(tracker);
      }
    } finally {
      this.lock.readLock().unlock();
    }

    if (LOG.isDebugEnabled()) {
      LOG.debug(getRegionInfo().getEncodedName() + " - " + getColumnFamilyName()
          + ": Initiating " + (request.isMajor() ? "major" : "minor") + " compaction"
          + (request.isAllFiles() ? " (all files)" : ""));
    }
    this.region.reportCompactionRequestStart(request.isMajor());
    return Optional.of(compaction);
  }

  /** Adds the files to compacting files. filesCompacting must be locked. */
  private void addToCompactingFiles(Collection<HStoreFile> filesToAdd) {
    if (CollectionUtils.isEmpty(filesToAdd)) {
      return;
    }
    // Check that we do not try to compact the same StoreFile twice.
    if (!Collections.disjoint(filesCompacting, filesToAdd)) {
      Preconditions.checkArgument(false, "%s overlaps with %s", filesToAdd, filesCompacting);
    }
    filesCompacting.addAll(filesToAdd);
    Collections.sort(filesCompacting, storeEngine.getStoreFileManager().getStoreFileComparator());
  }

  private void removeUnneededFiles() throws IOException {
    if (!conf.getBoolean("hbase.store.delete.expired.storefile", true)) return;
    if (getColumnFamilyDescriptor().getMinVersions() > 0) {
      LOG.debug("Skipping expired store file removal due to min version being {}",
          getColumnFamilyDescriptor().getMinVersions());
      return;
    }
    this.lock.readLock().lock();
    Collection<HStoreFile> delSfs = null;
    try {
      synchronized (filesCompacting) {
        long cfTtl = getStoreFileTtl();
        if (cfTtl != Long.MAX_VALUE) {
          delSfs = storeEngine.getStoreFileManager().getUnneededFiles(
              EnvironmentEdgeManager.currentTime() - cfTtl, filesCompacting);
          addToCompactingFiles(delSfs);
        }
      }
    } finally {
      this.lock.readLock().unlock();
    }

    if (CollectionUtils.isEmpty(delSfs)) {
      return;
    }

    Collection<HStoreFile> newFiles = Collections.emptyList(); // No new files.
    writeCompactionWalRecord(delSfs, newFiles);
    replaceStoreFiles(delSfs, newFiles);
    completeCompaction(delSfs);
    LOG.info("Completed removal of " + delSfs.size() + " unnecessary (expired) file(s) in "
        + this + " of " + this.getRegionInfo().getRegionNameAsString()
        + "; total size for store is " + TraditionalBinaryPrefix.long2String(storeSize, "", 1));
  }

  public void cancelRequestedCompaction(CompactionContext compaction) {
    finishCompactionRequest(compaction.getRequest());
  }

  private void finishCompactionRequest(CompactionRequestImpl cr) {
    this.region.reportCompactionRequestEnd(cr.isMajor(), cr.getFiles().size(), cr.getSize());
    if (cr.isOffPeak()) {
      offPeakCompactionTracker.set(false);
      cr.setOffPeak(false);
    }
    synchronized (filesCompacting) {
      filesCompacting.removeAll(cr.getFiles());
    }
  }

  /**
   * Validates a store file by opening and closing it. In HFileV2 this should not be an expensive
   * operation.
   * @param path the path to the store file
   */
  private void validateStoreFile(Path path) throws IOException {
    HStoreFile storeFile = null;
    try {
      storeFile = createStoreFileAndReader(path);
    } catch (IOException e) {
      LOG.error("Failed to open store file : {}, keeping it in tmp location", path, e);
      throw e;
    } finally {
      if (storeFile != null) {
        storeFile.closeStoreFile(false);
      }
    }
  }

  /**
   * <p>It works by processing a compaction that's been written to disk.
   *
   * <p>It is usually invoked at the end of a compaction, but might also be
   * invoked at HStore startup, if the prior execution died midway through.
   *
   * <p>Moving the compacted TreeMap into place means:
   * <pre>
   * 1) Unload all replaced StoreFile, close and collect list to delete.
   * 2) Compute new store size
   * </pre>
   *
   * @param compactedFiles list of files that were compacted
   */
  @VisibleForTesting
  protected void completeCompaction(Collection<HStoreFile> compactedFiles)
    throws IOException {
    this.storeSize = 0L;
    this.totalUncompressedBytes = 0L;
    for (HStoreFile hsf : this.storeEngine.getStoreFileManager().getStorefiles()) {
      StoreFileReader r = hsf.getReader();
      if (r == null) {
        LOG.warn("StoreFile {} has a null Reader", hsf);
        continue;
      }
      this.storeSize += r.length();
      this.totalUncompressedBytes += r.getTotalUncompressedBytes();
    }
  }

  /*
   * @param wantedVersions How many versions were asked for.
   * @return wantedVersions or this families' {@link HConstants#VERSIONS}.
   */
  int versionsToReturn(final int wantedVersions) {
    if (wantedVersions <= 0) {
      throw new IllegalArgumentException("Number of versions must be > 0");
    }
    // Make sure we do not return more than maximum versions for this store.
    int maxVersions = this.family.getMaxVersions();
    return wantedVersions > maxVersions ? maxVersions: wantedVersions;
  }

  @Override
  public boolean canSplit() {
    this.lock.readLock().lock();
    try {
      // Not split-able if we find a reference store file present in the store.
      boolean result = !hasReferences();
      if (!result) {
        LOG.trace("Not splittable; has references: {}", this);
      }
      return result;
    } finally {
      this.lock.readLock().unlock();
    }
  }

  /**
   * Determines if Store should be split.
   */
  public Optional<byte[]> getSplitPoint() {
    this.lock.readLock().lock();
    try {
      // Should already be enforced by the split policy!
      assert !this.getRegionInfo().isMetaRegion();
      // Not split-able if we find a reference store file present in the store.
      if (hasReferences()) {
        LOG.trace("Not splittable; has references: {}", this);
        return Optional.empty();
      }
      return this.storeEngine.getStoreFileManager().getSplitPoint();
    } catch(IOException e) {
      LOG.warn("Failed getting store size for {}", this, e);
    } finally {
      this.lock.readLock().unlock();
    }
    return Optional.empty();
  }

  @Override
  public long getLastCompactSize() {
    return this.lastCompactSize;
  }

  @Override
  public long getSize() {
    return storeSize;
  }

  public void triggerMajorCompaction() {
    this.forceMajor = true;
  }

  //////////////////////////////////////////////////////////////////////////////
  // File administration
  //////////////////////////////////////////////////////////////////////////////

  /**
   * Return a scanner for both the memstore and the HStore files. Assumes we are not in a
   * compaction.
   * @param scan Scan to apply when scanning the stores
   * @param targetCols columns to scan
   * @return a scanner over the current key values
   * @throws IOException on failure
   */
  public KeyValueScanner getScanner(Scan scan, final NavigableSet<byte[]> targetCols, long readPt)
      throws IOException {
    lock.readLock().lock();
    try {
      ScanInfo scanInfo;
      if (this.getCoprocessorHost() != null) {
        scanInfo = this.getCoprocessorHost().preStoreScannerOpen(this);
      } else {
        scanInfo = getScanInfo();
      }
      return createScanner(scan, scanInfo, targetCols, readPt);
    } finally {
      lock.readLock().unlock();
    }
  }

  // HMobStore will override this method to return its own implementation.
  protected KeyValueScanner createScanner(Scan scan, ScanInfo scanInfo,
      NavigableSet<byte[]> targetCols, long readPt) throws IOException {
    return scan.isReversed() ? new ReversedStoreScanner(this, scanInfo, scan, targetCols, readPt)
        : new StoreScanner(this, scanInfo, scan, targetCols, readPt);
  }

  /**
   * Recreates the scanners on the current list of active store file scanners
   * @param currentFileScanners the current set of active store file scanners
   * @param cacheBlocks cache the blocks or not
   * @param usePread use pread or not
   * @param isCompaction is the scanner for compaction
   * @param matcher the scan query matcher
   * @param startRow the scan's start row
   * @param includeStartRow should the scan include the start row
   * @param stopRow the scan's stop row
   * @param includeStopRow should the scan include the stop row
   * @param readPt the read point of the current scane
   * @param includeMemstoreScanner whether the current scanner should include memstorescanner
   * @return list of scanners recreated on the current Scanners
   * @throws IOException
   */
  public List<KeyValueScanner> recreateScanners(List<KeyValueScanner> currentFileScanners,
      boolean cacheBlocks, boolean usePread, boolean isCompaction, ScanQueryMatcher matcher,
      byte[] startRow, boolean includeStartRow, byte[] stopRow, boolean includeStopRow, long readPt,
      boolean includeMemstoreScanner) throws IOException {
    this.lock.readLock().lock();
    try {
      Map<String, HStoreFile> name2File =
          new HashMap<>(getStorefilesCount() + getCompactedFilesCount());
      for (HStoreFile file : getStorefiles()) {
        name2File.put(file.getFileInfo().getActiveFileName(), file);
      }
      Collection<HStoreFile> compactedFiles = getCompactedFiles();
      for (HStoreFile file : IterableUtils.emptyIfNull(compactedFiles)) {
        name2File.put(file.getFileInfo().getActiveFileName(), file);
      }
      List<HStoreFile> filesToReopen = new ArrayList<>();
      for (KeyValueScanner kvs : currentFileScanners) {
        assert kvs.isFileScanner();
        if (kvs.peek() == null) {
          continue;
        }
        filesToReopen.add(name2File.get(kvs.getFilePath().getName()));
      }
      if (filesToReopen.isEmpty()) {
        return null;
      }
      return getScanners(filesToReopen, cacheBlocks, false, false, matcher, startRow,
        includeStartRow, stopRow, includeStopRow, readPt, false);
    } finally {
      this.lock.readLock().unlock();
    }
  }

  @Override
  public String toString() {
    return this.getColumnFamilyName();
  }

  @Override
  public int getStorefilesCount() {
    return this.storeEngine.getStoreFileManager().getStorefileCount();
  }

  @Override
  public int getCompactedFilesCount() {
    return this.storeEngine.getStoreFileManager().getCompactedFilesCount();
  }

  private LongStream getStoreFileAgeStream() {
    return this.storeEngine.getStoreFileManager().getStorefiles().stream().filter(sf -> {
      if (sf.getReader() == null) {
        LOG.warn("StoreFile {} has a null Reader", sf);
        return false;
      } else {
        return true;
      }
    }).filter(HStoreFile::isHFile).mapToLong(sf -> sf.getFileInfo().getCreatedTimestamp())
        .map(t -> EnvironmentEdgeManager.currentTime() - t);
  }

  @Override
  public OptionalLong getMaxStoreFileAge() {
    return getStoreFileAgeStream().max();
  }

  @Override
  public OptionalLong getMinStoreFileAge() {
    return getStoreFileAgeStream().min();
  }

  @Override
  public OptionalDouble getAvgStoreFileAge() {
    return getStoreFileAgeStream().average();
  }

  @Override
  public long getNumReferenceFiles() {
    return this.storeEngine.getStoreFileManager().getStorefiles().stream()
        .filter(HStoreFile::isReference).count();
  }

  @Override
  public long getNumHFiles() {
    return this.storeEngine.getStoreFileManager().getStorefiles().stream()
        .filter(HStoreFile::isHFile).count();
  }

  @Override
  public long getStoreSizeUncompressed() {
    return this.totalUncompressedBytes;
  }

  @Override
  public long getStorefilesSize() {
    // Include all StoreFiles
    return getStorefilesSize(storeFile -> true);
  }

  @Override
  public long getHFilesSize() {
    // Include only StoreFiles which are HFiles
    return getStorefilesSize(storeFile -> storeFile.isHFile());
  }

  private long getStorefilesSize(Predicate<HStoreFile> predicate) {
    return this.storeEngine.getStoreFileManager().getStorefiles().stream().filter(sf -> {
      if (sf.getReader() == null) {
        LOG.warn("StoreFile {} has a null Reader", sf);
        return false;
      } else {
        return true;
      }
    }).filter(predicate).mapToLong(sf -> sf.getReader().length()).sum();
  }

  private long getStoreFileFieldSize(ToLongFunction<StoreFileReader> f) {
    return this.storeEngine.getStoreFileManager().getStorefiles().stream().filter(sf -> {
      if (sf.getReader() == null) {
        LOG.warn("StoreFile {} has a null Reader", sf);
        return false;
      } else {
        return true;
      }
    }).map(HStoreFile::getReader).mapToLong(f).sum();
  }

  @Override
  public long getStorefilesRootLevelIndexSize() {
    return getStoreFileFieldSize(StoreFileReader::indexSize);
  }

  @Override
  public long getTotalStaticIndexSize() {
    return getStoreFileFieldSize(StoreFileReader::getUncompressedDataIndexSize);
  }

  @Override
  public long getTotalStaticBloomSize() {
    return getStoreFileFieldSize(StoreFileReader::getTotalBloomSize);
  }

  @Override
  public MemStoreSize getMemStoreSize() {
    return this.memstore.size();
  }

  @Override
  public int getCompactPriority() {
    int priority = this.storeEngine.getStoreFileManager().getStoreCompactionPriority();
    if (priority == PRIORITY_USER) {
      LOG.warn("Compaction priority is USER despite there being no user compaction");
    }
    return priority;
  }

  public boolean throttleCompaction(long compactionSize) {
    return storeEngine.getCompactionPolicy().throttleCompaction(compactionSize);
  }

  public HRegion getHRegion() {
    return this.region;
  }

  public RegionCoprocessorHost getCoprocessorHost() {
    return this.region.getCoprocessorHost();
  }

  @Override
  public RegionInfo getRegionInfo() {
    return this.fs.getRegionInfo();
  }

  @Override
  public boolean areWritesEnabled() {
    return this.region.areWritesEnabled();
  }

  @Override
  public long getSmallestReadPoint() {
    return this.region.getSmallestReadPoint();
  }

  /**
   * Adds or replaces the specified KeyValues.
   * <p>
   * For each KeyValue specified, if a cell with the same row, family, and qualifier exists in
   * MemStore, it will be replaced. Otherwise, it will just be inserted to MemStore.
   * <p>
   * This operation is atomic on each KeyValue (row/family/qualifier) but not necessarily atomic
   * across all of them.
   * @param readpoint readpoint below which we can safely remove duplicate KVs
   * @throws IOException
   */
  public void upsert(Iterable<Cell> cells, long readpoint, MemStoreSizing memstoreSizing)
      throws IOException {
    this.lock.readLock().lock();
    try {
      this.memstore.upsert(cells, readpoint, memstoreSizing);
    } finally {
      this.lock.readLock().unlock();
    }
  }

  public StoreFlushContext createFlushContext(long cacheFlushId, FlushLifeCycleTracker tracker) {
    return new StoreFlusherImpl(cacheFlushId, tracker);
  }

  private final class StoreFlusherImpl implements StoreFlushContext {

    private final FlushLifeCycleTracker tracker;
    private final long cacheFlushSeqNum;
    private MemStoreSnapshot snapshot;
    private List<Path> tempFiles;
    private List<Path> committedFiles;
    private long cacheFlushCount;
    private long cacheFlushSize;
    private long outputFileSize;

    private StoreFlusherImpl(long cacheFlushSeqNum, FlushLifeCycleTracker tracker) {
      this.cacheFlushSeqNum = cacheFlushSeqNum;
      this.tracker = tracker;
    }

    /**
     * This is not thread safe. The caller should have a lock on the region or the store.
     * If necessary, the lock can be added with the patch provided in HBASE-10087
     */
    @Override
    public MemStoreSize prepare() {
      // passing the current sequence number of the wal - to allow bookkeeping in the memstore
      this.snapshot = memstore.snapshot();
      this.cacheFlushCount = snapshot.getCellsCount();
      this.cacheFlushSize = snapshot.getDataSize();
      committedFiles = new ArrayList<>(1);
      return new MemStoreSize(snapshot.getDataSize(), snapshot.getHeapSize());
    }

    @Override
    public void flushCache(MonitoredTask status) throws IOException {
      RegionServerServices rsService = region.getRegionServerServices();
      ThroughputController throughputController =
          rsService == null ? null : rsService.getFlushThroughputController();
      tempFiles =
          HStore.this.flushCache(cacheFlushSeqNum, snapshot, status, throughputController, tracker);
    }

    @Override
    public boolean commit(MonitoredTask status) throws IOException {
      if (CollectionUtils.isEmpty(this.tempFiles)) {
        return false;
      }
      List<HStoreFile> storeFiles = new ArrayList<>(this.tempFiles.size());
      for (Path storeFilePath : tempFiles) {
        try {
          HStoreFile sf = HStore.this.commitFile(storeFilePath, cacheFlushSeqNum, status);
          outputFileSize += sf.getReader().length();
          storeFiles.add(sf);
        } catch (IOException ex) {
          LOG.error("Failed to commit store file {}", storeFilePath, ex);
          // Try to delete the files we have committed before.
          for (HStoreFile sf : storeFiles) {
            Path pathToDelete = sf.getPath();
            try {
              sf.deleteStoreFile();
            } catch (IOException deleteEx) {
              LOG.error(HBaseMarkers.FATAL, "Failed to delete store file we committed, "
<<<<<<< HEAD
                  + "halting " + pathToDelete, ex);
=======
                  + "halting {}", pathToDelete, ex);
>>>>>>> c8e8f700
              Runtime.getRuntime().halt(1);
            }
          }
          throw new IOException("Failed to commit the flush", ex);
        }
      }

      for (HStoreFile sf : storeFiles) {
        if (HStore.this.getCoprocessorHost() != null) {
          HStore.this.getCoprocessorHost().postFlush(HStore.this, sf, tracker);
        }
        committedFiles.add(sf.getPath());
      }

      HStore.this.flushedCellsCount += cacheFlushCount;
      HStore.this.flushedCellsSize += cacheFlushSize;
      HStore.this.flushedOutputFileSize += outputFileSize;

      // Add new file to store files.  Clear snapshot too while we have the Store write lock.
      return HStore.this.updateStorefiles(storeFiles, snapshot.getId());
    }

    @Override
    public long getOutputFileSize() {
      return outputFileSize;
    }

    @Override
    public List<Path> getCommittedFiles() {
      return committedFiles;
    }

    /**
     * Similar to commit, but called in secondary region replicas for replaying the
     * flush cache from primary region. Adds the new files to the store, and drops the
     * snapshot depending on dropMemstoreSnapshot argument.
     * @param fileNames names of the flushed files
     * @param dropMemstoreSnapshot whether to drop the prepared memstore snapshot
     * @throws IOException
     */
    @Override
    public void replayFlush(List<String> fileNames, boolean dropMemstoreSnapshot)
        throws IOException {
      List<HStoreFile> storeFiles = new ArrayList<>(fileNames.size());
      for (String file : fileNames) {
        // open the file as a store file (hfile link, etc)
        StoreFileInfo storeFileInfo = fs.getStoreFileInfo(getColumnFamilyName(), file);
        HStoreFile storeFile = createStoreFileAndReader(storeFileInfo);
        storeFiles.add(storeFile);
        HStore.this.storeSize += storeFile.getReader().length();
        HStore.this.totalUncompressedBytes += storeFile.getReader().getTotalUncompressedBytes();
        if (LOG.isInfoEnabled()) {
          LOG.info("Region: " + HStore.this.getRegionInfo().getEncodedName() +
            " added " + storeFile + ", entries=" + storeFile.getReader().getEntries() +
              ", sequenceid=" + +storeFile.getReader().getSequenceID() + ", filesize="
              + TraditionalBinaryPrefix.long2String(storeFile.getReader().length(), "", 1));
        }
      }

      long snapshotId = -1; // -1 means do not drop
      if (dropMemstoreSnapshot && snapshot != null) {
        snapshotId = snapshot.getId();
      }
      HStore.this.updateStorefiles(storeFiles, snapshotId);
    }

    /**
     * Abort the snapshot preparation. Drops the snapshot if any.
     * @throws IOException
     */
    @Override
    public void abort() throws IOException {
      if (snapshot != null) {
        HStore.this.updateStorefiles(Collections.emptyList(), snapshot.getId());
      }
    }
  }

  @Override
  public boolean needsCompaction() {
    return this.storeEngine.needsCompaction(this.filesCompacting);
  }

  /**
   * Used for tests.
   * @return cache configuration for this Store.
   */
  @VisibleForTesting
  public CacheConfig getCacheConfig() {
    return this.cacheConf;
  }

  public static final long FIXED_OVERHEAD =
      ClassSize.align(ClassSize.OBJECT + (17 * ClassSize.REFERENCE) + (11 * Bytes.SIZEOF_LONG)
              + (5 * Bytes.SIZEOF_INT) + (2 * Bytes.SIZEOF_BOOLEAN));

  public static final long DEEP_OVERHEAD = ClassSize.align(FIXED_OVERHEAD
      + ClassSize.OBJECT + ClassSize.REENTRANT_LOCK
      + ClassSize.CONCURRENT_SKIPLISTMAP
      + ClassSize.CONCURRENT_SKIPLISTMAP_ENTRY + ClassSize.OBJECT
      + ScanInfo.FIXED_OVERHEAD);

  @Override
  public long heapSize() {
    MemStoreSize memstoreSize = this.memstore.size();
    return DEEP_OVERHEAD + memstoreSize.getHeapSize();
  }

  @Override
  public CellComparator getComparator() {
    return comparator;
  }

  public ScanInfo getScanInfo() {
    return scanInfo;
  }

  /**
   * Set scan info, used by test
   * @param scanInfo new scan info to use for test
   */
  void setScanInfo(ScanInfo scanInfo) {
    this.scanInfo = scanInfo;
  }

  @Override
  public boolean hasTooManyStoreFiles() {
    return getStorefilesCount() > this.blockingFileCount;
  }

  @Override
  public long getFlushedCellsCount() {
    return flushedCellsCount;
  }

  @Override
  public long getFlushedCellsSize() {
    return flushedCellsSize;
  }

  @Override
  public long getFlushedOutputFileSize() {
    return flushedOutputFileSize;
  }

  @Override
  public long getCompactedCellsCount() {
    return compactedCellsCount;
  }

  @Override
  public long getCompactedCellsSize() {
    return compactedCellsSize;
  }

  @Override
  public long getMajorCompactedCellsCount() {
    return majorCompactedCellsCount;
  }

  @Override
  public long getMajorCompactedCellsSize() {
    return majorCompactedCellsSize;
  }

  /**
   * Returns the StoreEngine that is backing this concrete implementation of Store.
   * @return Returns the {@link StoreEngine} object used internally inside this HStore object.
   */
  @VisibleForTesting
  public StoreEngine<?, ?, ?, ?> getStoreEngine() {
    return this.storeEngine;
  }

  protected OffPeakHours getOffPeakHours() {
    return this.offPeakHours;
  }

  /**
   * {@inheritDoc}
   */
  @Override
  public void onConfigurationChange(Configuration conf) {
    this.conf = new CompoundConfiguration()
            .add(conf)
            .addBytesMap(family.getValues());
    this.storeEngine.compactionPolicy.setConf(conf);
    this.offPeakHours = OffPeakHours.getInstance(conf);
  }

  /**
   * {@inheritDoc}
   */
  @Override
  public void registerChildren(ConfigurationManager manager) {
    // No children to register
  }

  /**
   * {@inheritDoc}
   */
  @Override
  public void deregisterChildren(ConfigurationManager manager) {
    // No children to deregister
  }

  @Override
  public double getCompactionPressure() {
    return storeEngine.getStoreFileManager().getCompactionPressure();
  }

  @Override
  public boolean isPrimaryReplicaStore() {
    return getRegionInfo().getReplicaId() == RegionInfo.DEFAULT_REPLICA_ID;
  }

  /**
   * Sets the store up for a region level snapshot operation.
   * @see #postSnapshotOperation()
   */
  public void preSnapshotOperation() {
    archiveLock.lock();
  }

  /**
   * Perform tasks needed after the completion of snapshot operation.
   * @see #preSnapshotOperation()
   */
  public void postSnapshotOperation() {
    archiveLock.unlock();
  }

  /**
   * Closes and archives the compacted files under this store
   */
  public synchronized void closeAndArchiveCompactedFiles() throws IOException {
    // ensure other threads do not attempt to archive the same files on close()
    archiveLock.lock();
    try {
      lock.readLock().lock();
      Collection<HStoreFile> copyCompactedfiles = null;
      try {
        Collection<HStoreFile> compactedfiles =
            this.getStoreEngine().getStoreFileManager().getCompactedfiles();
        if (CollectionUtils.isNotEmpty(compactedfiles)) {
          // Do a copy under read lock
          copyCompactedfiles = new ArrayList<>(compactedfiles);
        } else {
          LOG.trace("No compacted files to archive");
        }
      } finally {
        lock.readLock().unlock();
      }
      if (CollectionUtils.isNotEmpty(copyCompactedfiles)) {
        removeCompactedfiles(copyCompactedfiles);
      }
    } finally {
      archiveLock.unlock();
    }
  }

  /**
   * Archives and removes the compacted files
   * @param compactedfiles The compacted files in this store that are not active in reads
   * @throws IOException
   */
  private void removeCompactedfiles(Collection<HStoreFile> compactedfiles)
      throws IOException {
    final List<HStoreFile> filesToRemove = new ArrayList<>(compactedfiles.size());
    for (final HStoreFile file : compactedfiles) {
      synchronized (file) {
        try {
          StoreFileReader r = file.getReader();
          if (r == null) {
            LOG.debug("The file {} was closed but still not archived", file);
            filesToRemove.add(file);
            continue;
          }
          if (file.isCompactedAway() && !file.isReferencedInReads()) {
            // Even if deleting fails we need not bother as any new scanners won't be
            // able to use the compacted file as the status is already compactedAway
            LOG.trace("Closing and archiving the file {}", file);
            r.close(true);
            // Just close and return
            filesToRemove.add(file);
          }
        } catch (Exception e) {
          LOG.error("Exception while trying to close the compacted store file {}",
            file.getPath(), e);
        }
      }
    }
    if (this.isPrimaryReplicaStore()) {
      // Only the primary region is allowed to move the file to archive.
      // The secondary region does not move the files to archive. Any active reads from
      // the secondary region will still work because the file as such has active readers on it.
      if (!filesToRemove.isEmpty()) {
        LOG.debug("Moving the files {} to archive", filesToRemove);
        // Only if this is successful it has to be removed
        try {
          this.fs.removeStoreFiles(this.getColumnFamilyDescriptor().getNameAsString(), filesToRemove);
        } catch (FailedArchiveException fae) {
          // Even if archiving some files failed, we still need to clear out any of the
          // files which were successfully archived.  Otherwise we will receive a
          // FileNotFoundException when we attempt to re-archive them in the next go around.
          Collection<Path> failedFiles = fae.getFailedFiles();
          Iterator<HStoreFile> iter = filesToRemove.iterator();
          while (iter.hasNext()) {
            if (failedFiles.contains(iter.next().getPath())) {
              iter.remove();
            }
          }
          if (!filesToRemove.isEmpty()) {
            clearCompactedfiles(filesToRemove);
          }
          throw fae;
        }
      }
    }
    if (!filesToRemove.isEmpty()) {
      // Clear the compactedfiles from the store file manager
      clearCompactedfiles(filesToRemove);
    }
  }

  public Long preFlushSeqIDEstimation() {
    return memstore.preFlushSeqIDEstimation();
  }

  @Override
  public boolean isSloppyMemStore() {
    return this.memstore.isSloppy();
  }

  private void clearCompactedfiles(List<HStoreFile> filesToRemove) throws IOException {
    LOG.trace("Clearing the compacted file {} from this store", filesToRemove);
    try {
      lock.writeLock().lock();
      this.getStoreEngine().getStoreFileManager().removeCompactedFiles(filesToRemove);
    } finally {
      lock.writeLock().unlock();
    }
  }
}<|MERGE_RESOLUTION|>--- conflicted
+++ resolved
@@ -49,11 +49,8 @@
 import java.util.stream.Collectors;
 import java.util.stream.LongStream;
 
-<<<<<<< HEAD
-=======
 import org.apache.commons.collections.CollectionUtils;
 import org.apache.commons.collections4.IterableUtils;
->>>>>>> c8e8f700
 import org.apache.hadoop.conf.Configuration;
 import org.apache.hadoop.fs.FileSystem;
 import org.apache.hadoop.fs.Path;
@@ -105,21 +102,12 @@
 import org.apache.yetus.audience.InterfaceAudience;
 import org.slf4j.Logger;
 import org.slf4j.LoggerFactory;
-<<<<<<< HEAD
-import org.apache.hadoop.hbase.shaded.com.google.common.annotations.VisibleForTesting;
-import org.apache.hadoop.hbase.shaded.com.google.common.base.Preconditions;
-import org.apache.hadoop.hbase.shaded.com.google.common.collect.ImmutableCollection;
-import org.apache.hadoop.hbase.shaded.com.google.common.collect.ImmutableList;
-import org.apache.hadoop.hbase.shaded.com.google.common.collect.Lists;
-import org.apache.hadoop.hbase.shaded.com.google.common.collect.Sets;
-=======
 import org.apache.hbase.thirdparty.com.google.common.annotations.VisibleForTesting;
 import org.apache.hbase.thirdparty.com.google.common.base.Preconditions;
 import org.apache.hbase.thirdparty.com.google.common.collect.ImmutableCollection;
 import org.apache.hbase.thirdparty.com.google.common.collect.ImmutableList;
 import org.apache.hbase.thirdparty.com.google.common.collect.Lists;
 import org.apache.hbase.thirdparty.com.google.common.collect.Sets;
->>>>>>> c8e8f700
 import org.apache.hadoop.hbase.shaded.protobuf.ProtobufUtil;
 import org.apache.hadoop.hbase.shaded.protobuf.generated.WALProtos.CompactionDescriptor;
 
@@ -1375,7 +1363,6 @@
       finishCompactionRequest(cr);
     }
   }
-<<<<<<< HEAD
 
   @VisibleForTesting
   protected List<HStoreFile> doCompaction(CompactionRequestImpl cr,
@@ -1397,29 +1384,6 @@
     // At this point the store will use new files for all new scanners.
     completeCompaction(filesToCompact); // update store size.
 
-=======
-
-  @VisibleForTesting
-  protected List<HStoreFile> doCompaction(CompactionRequestImpl cr,
-      Collection<HStoreFile> filesToCompact, User user, long compactionStartTime,
-      List<Path> newFiles) throws IOException {
-    // Do the steps necessary to complete the compaction.
-    List<HStoreFile> sfs = moveCompactedFilesIntoPlace(cr, newFiles, user);
-    writeCompactionWalRecord(filesToCompact, sfs);
-    replaceStoreFiles(filesToCompact, sfs);
-    if (cr.isMajor()) {
-      majorCompactedCellsCount += getCompactionProgress().totalCompactingKVs;
-      majorCompactedCellsSize += getCompactionProgress().totalCompactedSize;
-    } else {
-      compactedCellsCount += getCompactionProgress().totalCompactingKVs;
-      compactedCellsSize += getCompactionProgress().totalCompactedSize;
-    }
-    long outputBytes = getTotalSize(sfs);
-
-    // At this point the store will use new files for all new scanners.
-    completeCompaction(filesToCompact); // update store size.
-
->>>>>>> c8e8f700
     long now = EnvironmentEdgeManager.currentTime();
     if (region.getRegionServerServices() != null
         && region.getRegionServerServices().getMetrics() != null) {
@@ -2256,11 +2220,7 @@
               sf.deleteStoreFile();
             } catch (IOException deleteEx) {
               LOG.error(HBaseMarkers.FATAL, "Failed to delete store file we committed, "
-<<<<<<< HEAD
-                  + "halting " + pathToDelete, ex);
-=======
                   + "halting {}", pathToDelete, ex);
->>>>>>> c8e8f700
               Runtime.getRuntime().halt(1);
             }
           }
