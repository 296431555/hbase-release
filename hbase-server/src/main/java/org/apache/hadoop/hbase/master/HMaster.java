/*
 *
 * Licensed to the Apache Software Foundation (ASF) under one
 * or more contributor license agreements.  See the NOTICE file
 * distributed with this work for additional information
 * regarding copyright ownership.  The ASF licenses this file
 * to you under the Apache License, Version 2.0 (the
 * "License"); you may not use this file except in compliance
 * with the License.  You may obtain a copy of the License at
 *
 *     http://www.apache.org/licenses/LICENSE-2.0
 *
 * Unless required by applicable law or agreed to in writing, software
 * distributed under the License is distributed on an "AS IS" BASIS,
 * WITHOUT WARRANTIES OR CONDITIONS OF ANY KIND, either express or implied.
 * See the License for the specific language governing permissions and
 * limitations under the License.
 */
package org.apache.hadoop.hbase.master;

import com.google.protobuf.Descriptors;
import com.google.protobuf.Service;
import java.io.IOException;
import java.io.InterruptedIOException;
import java.lang.reflect.Constructor;
import java.lang.reflect.InvocationTargetException;
import java.net.InetAddress;
import java.net.InetSocketAddress;
import java.net.UnknownHostException;
import java.util.ArrayList;
import java.util.Arrays;
import java.util.Collection;
import java.util.Collections;
import java.util.Comparator;
import java.util.EnumSet;
import java.util.HashMap;
import java.util.Iterator;
import java.util.List;
import java.util.Map;
import java.util.Map.Entry;
import java.util.Objects;
import java.util.Set;
import java.util.concurrent.CountDownLatch;
import java.util.concurrent.ExecutionException;
import java.util.concurrent.Future;
import java.util.concurrent.TimeUnit;
import java.util.concurrent.TimeoutException;
import java.util.concurrent.atomic.AtomicInteger;
import java.util.concurrent.atomic.AtomicReference;
import java.util.function.Function;
import java.util.regex.Pattern;
import java.util.stream.Collectors;
import javax.servlet.ServletException;
import javax.servlet.http.HttpServlet;
import javax.servlet.http.HttpServletRequest;
import javax.servlet.http.HttpServletResponse;
import org.apache.hadoop.conf.Configuration;
import org.apache.hadoop.fs.Path;
<<<<<<< HEAD
import org.apache.hadoop.hbase.ClusterMetrics.Option;
import org.apache.hadoop.hbase.ClusterMetricsBuilder;
import org.apache.hadoop.hbase.ClusterStatus;
=======
import org.apache.hadoop.hbase.ClusterMetrics;
import org.apache.hadoop.hbase.ClusterMetrics.Option;
import org.apache.hadoop.hbase.ClusterMetricsBuilder;
>>>>>>> c8e8f700
import org.apache.hadoop.hbase.CoordinatedStateException;
import org.apache.hadoop.hbase.DoNotRetryIOException;
import org.apache.hadoop.hbase.HBaseIOException;
import org.apache.hadoop.hbase.HBaseInterfaceAudience;
import org.apache.hadoop.hbase.HConstants;
import org.apache.hadoop.hbase.InvalidFamilyOperationException;
import org.apache.hadoop.hbase.MasterNotRunningException;
import org.apache.hadoop.hbase.MetaTableAccessor;
import org.apache.hadoop.hbase.NamespaceDescriptor;
import org.apache.hadoop.hbase.PleaseHoldException;
import org.apache.hadoop.hbase.ServerLoad;
import org.apache.hadoop.hbase.ServerMetricsBuilder;
import org.apache.hadoop.hbase.ServerName;
import org.apache.hadoop.hbase.TableDescriptors;
import org.apache.hadoop.hbase.TableName;
import org.apache.hadoop.hbase.TableNotDisabledException;
import org.apache.hadoop.hbase.TableNotFoundException;
import org.apache.hadoop.hbase.UnknownRegionException;
import org.apache.hadoop.hbase.client.ColumnFamilyDescriptor;
import org.apache.hadoop.hbase.client.ColumnFamilyDescriptorBuilder;
import org.apache.hadoop.hbase.client.MasterSwitchType;
import org.apache.hadoop.hbase.client.RegionInfo;
import org.apache.hadoop.hbase.client.Result;
import org.apache.hadoop.hbase.client.TableDescriptor;
import org.apache.hadoop.hbase.client.TableDescriptorBuilder;
import org.apache.hadoop.hbase.client.TableState;
import org.apache.hadoop.hbase.coprocessor.CoprocessorHost;
import org.apache.hadoop.hbase.exceptions.DeserializationException;
import org.apache.hadoop.hbase.exceptions.MergeRegionException;
import org.apache.hadoop.hbase.executor.ExecutorType;
import org.apache.hadoop.hbase.favored.FavoredNodesManager;
import org.apache.hadoop.hbase.favored.FavoredNodesPromoter;
import org.apache.hadoop.hbase.http.InfoServer;
import org.apache.hadoop.hbase.ipc.CoprocessorRpcUtils;
import org.apache.hadoop.hbase.ipc.RpcServer;
import org.apache.hadoop.hbase.ipc.ServerNotRunningYetException;
import org.apache.hadoop.hbase.log.HBaseMarkers;
import org.apache.hadoop.hbase.master.MasterRpcServices.BalanceSwitchMode;
import org.apache.hadoop.hbase.master.assignment.AssignmentManager;
import org.apache.hadoop.hbase.master.assignment.MergeTableRegionsProcedure;
import org.apache.hadoop.hbase.master.assignment.RegionStates;
import org.apache.hadoop.hbase.master.assignment.RegionStates.RegionStateNode;
import org.apache.hadoop.hbase.master.balancer.BalancerChore;
import org.apache.hadoop.hbase.master.balancer.BaseLoadBalancer;
import org.apache.hadoop.hbase.master.balancer.ClusterStatusChore;
import org.apache.hadoop.hbase.master.balancer.LoadBalancerFactory;
import org.apache.hadoop.hbase.master.cleaner.HFileCleaner;
import org.apache.hadoop.hbase.master.cleaner.LogCleaner;
import org.apache.hadoop.hbase.master.cleaner.ReplicationMetaCleaner;
import org.apache.hadoop.hbase.master.cleaner.ReplicationZKNodeCleaner;
import org.apache.hadoop.hbase.master.cleaner.ReplicationZKNodeCleanerChore;
import org.apache.hadoop.hbase.master.locking.LockManager;
import org.apache.hadoop.hbase.master.normalizer.NormalizationPlan;
import org.apache.hadoop.hbase.master.normalizer.NormalizationPlan.PlanType;
import org.apache.hadoop.hbase.master.normalizer.RegionNormalizer;
import org.apache.hadoop.hbase.master.normalizer.RegionNormalizerChore;
import org.apache.hadoop.hbase.master.normalizer.RegionNormalizerFactory;
import org.apache.hadoop.hbase.master.procedure.CreateTableProcedure;
import org.apache.hadoop.hbase.master.procedure.DeleteTableProcedure;
import org.apache.hadoop.hbase.master.procedure.DisableTableProcedure;
import org.apache.hadoop.hbase.master.procedure.EnableTableProcedure;
import org.apache.hadoop.hbase.master.procedure.MasterProcedureConstants;
import org.apache.hadoop.hbase.master.procedure.MasterProcedureEnv;
import org.apache.hadoop.hbase.master.procedure.MasterProcedureScheduler;
import org.apache.hadoop.hbase.master.procedure.MasterProcedureUtil;
import org.apache.hadoop.hbase.master.procedure.ModifyTableProcedure;
import org.apache.hadoop.hbase.master.procedure.ProcedurePrepareLatch;
import org.apache.hadoop.hbase.master.procedure.RecoverMetaProcedure;
import org.apache.hadoop.hbase.master.procedure.TruncateTableProcedure;
import org.apache.hadoop.hbase.master.replication.ReplicationManager;
import org.apache.hadoop.hbase.master.snapshot.SnapshotManager;
import org.apache.hadoop.hbase.mob.MobConstants;
import org.apache.hadoop.hbase.monitoring.MemoryBoundedLogMessageBuffer;
import org.apache.hadoop.hbase.monitoring.MonitoredTask;
import org.apache.hadoop.hbase.monitoring.TaskMonitor;
import org.apache.hadoop.hbase.procedure.MasterProcedureManagerHost;
import org.apache.hadoop.hbase.procedure.flush.MasterFlushTableProcedureManager;
import org.apache.hadoop.hbase.procedure2.LockedResource;
import org.apache.hadoop.hbase.procedure2.Procedure;
import org.apache.hadoop.hbase.procedure2.ProcedureEvent;
import org.apache.hadoop.hbase.procedure2.ProcedureExecutor;
import org.apache.hadoop.hbase.procedure2.store.wal.WALProcedureStore;
import org.apache.hadoop.hbase.quotas.MasterQuotaManager;
import org.apache.hadoop.hbase.quotas.MasterSpaceQuotaObserver;
import org.apache.hadoop.hbase.quotas.QuotaObserverChore;
import org.apache.hadoop.hbase.quotas.QuotaUtil;
import org.apache.hadoop.hbase.quotas.SnapshotQuotaObserverChore;
import org.apache.hadoop.hbase.quotas.SpaceQuotaSnapshotNotifier;
import org.apache.hadoop.hbase.quotas.SpaceQuotaSnapshotNotifierFactory;
import org.apache.hadoop.hbase.regionserver.DefaultStoreEngine;
import org.apache.hadoop.hbase.regionserver.HRegionServer;
import org.apache.hadoop.hbase.regionserver.HStore;
import org.apache.hadoop.hbase.regionserver.RSRpcServices;
import org.apache.hadoop.hbase.regionserver.RegionCoprocessorHost;
import org.apache.hadoop.hbase.regionserver.RegionSplitPolicy;
import org.apache.hadoop.hbase.regionserver.compactions.ExploringCompactionPolicy;
import org.apache.hadoop.hbase.regionserver.compactions.FIFOCompactionPolicy;
import org.apache.hadoop.hbase.replication.ReplicationException;
import org.apache.hadoop.hbase.replication.ReplicationPeerConfig;
import org.apache.hadoop.hbase.replication.ReplicationPeerDescription;
import org.apache.hadoop.hbase.replication.master.ReplicationPeerConfigUpgrader;
import org.apache.hadoop.hbase.replication.regionserver.Replication;
import org.apache.hadoop.hbase.security.AccessDeniedException;
import org.apache.hadoop.hbase.security.UserProvider;
import org.apache.hadoop.hbase.trace.TraceUtil;
import org.apache.hadoop.hbase.util.Addressing;
import org.apache.hadoop.hbase.util.Bytes;
import org.apache.hadoop.hbase.util.CompressionTest;
import org.apache.hadoop.hbase.util.EncryptionTest;
import org.apache.hadoop.hbase.util.FSUtils;
import org.apache.hadoop.hbase.util.HFileArchiveUtil;
import org.apache.hadoop.hbase.util.HasThread;
import org.apache.hadoop.hbase.util.IdLock;
import org.apache.hadoop.hbase.util.ModifyRegionUtils;
import org.apache.hadoop.hbase.util.Pair;
import org.apache.hadoop.hbase.util.Threads;
import org.apache.hadoop.hbase.util.VersionInfo;
import org.apache.hadoop.hbase.util.ZKDataMigrator;
import org.apache.hadoop.hbase.zookeeper.LoadBalancerTracker;
import org.apache.hadoop.hbase.zookeeper.MasterAddressTracker;
import org.apache.hadoop.hbase.zookeeper.MasterMaintenanceModeTracker;
import org.apache.hadoop.hbase.zookeeper.RegionNormalizerTracker;
import org.apache.hadoop.hbase.zookeeper.ZKClusterId;
import org.apache.hadoop.hbase.zookeeper.ZKUtil;
import org.apache.hadoop.hbase.zookeeper.ZKWatcher;
import org.apache.hadoop.hbase.zookeeper.ZNodePaths;
import org.apache.yetus.audience.InterfaceAudience;
import org.apache.zookeeper.KeeperException;
import org.eclipse.jetty.server.Server;
import org.eclipse.jetty.server.ServerConnector;
import org.eclipse.jetty.servlet.ServletHolder;
import org.eclipse.jetty.webapp.WebAppContext;
import org.slf4j.Logger;
import org.slf4j.LoggerFactory;

import org.apache.hbase.thirdparty.com.google.common.annotations.VisibleForTesting;
import org.apache.hbase.thirdparty.com.google.common.collect.Lists;
import org.apache.hbase.thirdparty.com.google.common.collect.Maps;
import org.apache.hadoop.hbase.shaded.protobuf.ProtobufUtil;
import org.apache.hadoop.hbase.shaded.protobuf.generated.AdminProtos.GetRegionInfoResponse.CompactionState;
import org.apache.hadoop.hbase.shaded.protobuf.generated.HBaseProtos.RegionServerInfo;
import org.apache.hadoop.hbase.shaded.protobuf.generated.QuotaProtos.Quotas;
import org.apache.hadoop.hbase.shaded.protobuf.generated.QuotaProtos.SpaceViolationPolicy;
import org.apache.hadoop.hbase.shaded.protobuf.generated.SnapshotProtos.SnapshotDescription;
import org.apache.hadoop.hbase.shaded.protobuf.generated.WALProtos;

/**
 * HMaster is the "master server" for HBase. An HBase cluster has one active
 * master.  If many masters are started, all compete.  Whichever wins goes on to
 * run the cluster.  All others park themselves in their constructor until
 * master or cluster shutdown or until the active master loses its lease in
 * zookeeper.  Thereafter, all running master jostle to take over master role.
 *
 * <p>The Master can be asked shutdown the cluster. See {@link #shutdown()}.  In
 * this case it will tell all regionservers to go down and then wait on them
 * all reporting in that they are down.  This master will then shut itself down.
 *
 * <p>You can also shutdown just this master.  Call {@link #stopMaster()}.
 *
 * @see org.apache.zookeeper.Watcher
 */
@InterfaceAudience.LimitedPrivate(HBaseInterfaceAudience.TOOLS)
@SuppressWarnings("deprecation")
public class HMaster extends HRegionServer implements MasterServices {
  private static Logger LOG = LoggerFactory.getLogger(HMaster.class.getName());

  /**
   * Protection against zombie master. Started once Master accepts active responsibility and
   * starts taking over responsibilities. Allows a finite time window before giving up ownership.
   */
  private static class InitializationMonitor extends HasThread {
    /** The amount of time in milliseconds to sleep before checking initialization status. */
    public static final String TIMEOUT_KEY = "hbase.master.initializationmonitor.timeout";
    public static final long TIMEOUT_DEFAULT = TimeUnit.MILLISECONDS.convert(15, TimeUnit.MINUTES);

    /**
     * When timeout expired and initialization has not complete, call {@link System#exit(int)} when
     * true, do nothing otherwise.
     */
    public static final String HALT_KEY = "hbase.master.initializationmonitor.haltontimeout";
    public static final boolean HALT_DEFAULT = false;

    private final HMaster master;
    private final long timeout;
    private final boolean haltOnTimeout;

    /** Creates a Thread that monitors the {@link #isInitialized()} state. */
    InitializationMonitor(HMaster master) {
      super("MasterInitializationMonitor");
      this.master = master;
      this.timeout = master.getConfiguration().getLong(TIMEOUT_KEY, TIMEOUT_DEFAULT);
      this.haltOnTimeout = master.getConfiguration().getBoolean(HALT_KEY, HALT_DEFAULT);
      this.setDaemon(true);
    }

    @Override
    public void run() {
      try {
        while (!master.isStopped() && master.isActiveMaster()) {
          Thread.sleep(timeout);
          if (master.isInitialized()) {
            LOG.debug("Initialization completed within allotted tolerance. Monitor exiting.");
          } else {
            LOG.error("Master failed to complete initialization after " + timeout + "ms. Please"
                + " consider submitting a bug report including a thread dump of this process.");
            if (haltOnTimeout) {
              LOG.error("Zombie Master exiting. Thread dump to stdout");
              Threads.printThreadInfo(System.out, "Zombie HMaster");
              System.exit(-1);
            }
          }
        }
      } catch (InterruptedException ie) {
        LOG.trace("InitMonitor thread interrupted. Existing.");
      }
    }
  }

  // MASTER is name of the webapp and the attribute name used stuffing this
  //instance into web context.
  public static final String MASTER = "master";

  // Manager and zk listener for master election
  private final ActiveMasterManager activeMasterManager;
  // Region server tracker
  RegionServerTracker regionServerTracker;
  // Draining region server tracker
  private DrainingServerTracker drainingServerTracker;
  // Tracker for load balancer state
  LoadBalancerTracker loadBalancerTracker;

  // Tracker for split and merge state
  private SplitOrMergeTracker splitOrMergeTracker;

  // Tracker for region normalizer state
  private RegionNormalizerTracker regionNormalizerTracker;

  //Tracker for master maintenance mode setting
  private MasterMaintenanceModeTracker maintenanceModeTracker;

  private ClusterSchemaService clusterSchemaService;

  public static final String HBASE_MASTER_WAIT_ON_SERVICE_IN_SECONDS =
    "hbase.master.wait.on.service.seconds";
  public static final int DEFAULT_HBASE_MASTER_WAIT_ON_SERVICE_IN_SECONDS = 5 * 60;

  // Metrics for the HMaster
  final MetricsMaster metricsMaster;
  // file system manager for the master FS operations
  private MasterFileSystem fileSystemManager;
  private MasterWalManager walManager;

  // server manager to deal with region server info
  private volatile ServerManager serverManager;

  // manager of assignment nodes in zookeeper
  private AssignmentManager assignmentManager;

  // manager of replication
  private ReplicationManager replicationManager;

  // buffer for "fatal error" notices from region servers
  // in the cluster. This is only used for assisting
  // operations/debugging.
  MemoryBoundedLogMessageBuffer rsFatals;

  // flag set after we become the active master (used for testing)
  private volatile boolean activeMaster = false;

  // flag set after we complete initialization once active,
  // it is not private since it's used in unit tests
  private final ProcedureEvent initialized = new ProcedureEvent("master initialized");

  // flag set after master services are started,
  // initialization may have not completed yet.
  volatile boolean serviceStarted = false;

  // flag set after we complete assignMeta.
  private final ProcedureEvent serverCrashProcessingEnabled =
    new ProcedureEvent("server crash processing");

  // Maximum time we should run balancer for
  private final int maxBlancingTime;
  // Maximum percent of regions in transition when balancing
  private final double maxRitPercent;

  private final LockManager lockManager = new LockManager(this);

  private LoadBalancer balancer;
  private RegionNormalizer normalizer;
  private BalancerChore balancerChore;
  private RegionNormalizerChore normalizerChore;
  private ClusterStatusChore clusterStatusChore;
  private ClusterStatusPublisher clusterStatusPublisherChore = null;

  CatalogJanitor catalogJanitorChore;
  private ReplicationMetaCleaner replicationMetaCleaner;
  private ReplicationZKNodeCleanerChore replicationZKNodeCleanerChore;
  private LogCleaner logCleaner;
  private HFileCleaner hfileCleaner;
  private ExpiredMobFileCleanerChore expiredMobFileCleanerChore;
  private MobCompactionChore mobCompactChore;
  private MasterMobCompactionThread mobCompactThread;
  // used to synchronize the mobCompactionStates
  private final IdLock mobCompactionLock = new IdLock();
  // save the information of mob compactions in tables.
  // the key is table name, the value is the number of compactions in that table.
  private Map<TableName, AtomicInteger> mobCompactionStates = Maps.newConcurrentMap();

  MasterCoprocessorHost cpHost;

  private final boolean preLoadTableDescriptors;

  // Time stamps for when a hmaster became active
  private long masterActiveTime;

  // Time stamp for when HMaster finishes becoming Active Master
  private long masterFinishedInitializationTime;

  //should we check the compression codec type at master side, default true, HBASE-6370
  private final boolean masterCheckCompression;

  //should we check encryption settings at master side, default true
  private final boolean masterCheckEncryption;

  Map<String, Service> coprocessorServiceHandlers = Maps.newHashMap();

  // monitor for snapshot of hbase tables
  SnapshotManager snapshotManager;
  // monitor for distributed procedures
  private MasterProcedureManagerHost mpmHost;

  // it is assigned after 'initialized' guard set to true, so should be volatile
  private volatile MasterQuotaManager quotaManager;
  private SpaceQuotaSnapshotNotifier spaceQuotaSnapshotNotifier;
  private QuotaObserverChore quotaObserverChore;
  private SnapshotQuotaObserverChore snapshotQuotaChore;

  private ProcedureExecutor<MasterProcedureEnv> procedureExecutor;
  private WALProcedureStore procedureStore;

  // handle table states
  private TableStateManager tableStateManager;

  private long splitPlanCount;
  private long mergePlanCount;

  /* Handle favored nodes information */
  private FavoredNodesManager favoredNodesManager;

  /** jetty server for master to redirect requests to regionserver infoServer */
  private Server masterJettyServer;

  public static class RedirectServlet extends HttpServlet {
    private static final long serialVersionUID = 2894774810058302473L;
    private final int regionServerInfoPort;
    private final String regionServerHostname;

    /**
     * @param infoServer that we're trying to send all requests to
     * @param hostname may be null. if given, will be used for redirects instead of host from client.
     */
    public RedirectServlet(InfoServer infoServer, String hostname) {
       regionServerInfoPort = infoServer.getPort();
       regionServerHostname = hostname;
    }

    @Override
    public void doGet(HttpServletRequest request,
        HttpServletResponse response) throws ServletException, IOException {
      String redirectHost = regionServerHostname;
      if(redirectHost == null) {
        redirectHost = request.getServerName();
        if(!Addressing.isLocalAddress(InetAddress.getByName(redirectHost))) {
          LOG.warn("Couldn't resolve '" + redirectHost + "' as an address local to this node and '" +
              MASTER_HOSTNAME_KEY + "' is not set; client will get a HTTP 400 response. If " +
              "your HBase deployment relies on client accessible names that the region server process " +
              "can't resolve locally, then you should set the previously mentioned configuration variable " +
              "to an appropriate hostname.");
          // no sending client provided input back to the client, so the goal host is just in the logs.
          response.sendError(400, "Request was to a host that I can't resolve for any of the network interfaces on " +
              "this node. If this is due to an intermediary such as an HTTP load balancer or other proxy, your HBase " +
              "administrator can set '" + MASTER_HOSTNAME_KEY + "' to point to the correct hostname.");
          return;
        }
      }
      // TODO this scheme should come from looking at the scheme registered in the infoserver's http server for the
      // host and port we're using, but it's buried way too deep to do that ATM.
      String redirectUrl = request.getScheme() + "://"
        + redirectHost + ":" + regionServerInfoPort
        + request.getRequestURI();
      response.sendRedirect(redirectUrl);
    }
  }

  /**
   * Initializes the HMaster. The steps are as follows:
   * <p>
   * <ol>
   * <li>Initialize the local HRegionServer
   * <li>Start the ActiveMasterManager.
   * </ol>
   * <p>
   * Remaining steps of initialization occur in
   * #finishActiveMasterInitialization(MonitoredTask) after
   * the master becomes the active one.
   */
  public HMaster(final Configuration conf)
      throws IOException, KeeperException {
    super(conf);
    TraceUtil.initTracer(conf);
    try {
      this.rsFatals = new MemoryBoundedLogMessageBuffer(
          conf.getLong("hbase.master.buffer.for.rs.fatals", 1 * 1024 * 1024));
      LOG.info("hbase.rootdir=" + getRootDir() +
          ", hbase.cluster.distributed=" + this.conf.getBoolean(HConstants.CLUSTER_DISTRIBUTED, false));

      // Disable usage of meta replicas in the master
      this.conf.setBoolean(HConstants.USE_META_REPLICAS, false);

      Replication.decorateMasterConfiguration(this.conf);

      // Hack! Maps DFSClient => Master for logs.  HDFS made this
      // config param for task trackers, but we can piggyback off of it.
      if (this.conf.get("mapreduce.task.attempt.id") == null) {
        this.conf.set("mapreduce.task.attempt.id", "hb_m_" + this.serverName.toString());
      }

      // should we check the compression codec type at master side, default true, HBASE-6370
      this.masterCheckCompression = conf.getBoolean("hbase.master.check.compression", true);

      // should we check encryption settings at master side, default true
      this.masterCheckEncryption = conf.getBoolean("hbase.master.check.encryption", true);

      this.metricsMaster = new MetricsMaster(new MetricsMasterWrapperImpl(this));

      // preload table descriptor at startup
      this.preLoadTableDescriptors = conf.getBoolean("hbase.master.preload.tabledescriptors", true);

      this.maxBlancingTime = getMaxBalancingTime();
      this.maxRitPercent = conf.getDouble(HConstants.HBASE_MASTER_BALANCER_MAX_RIT_PERCENT,
          HConstants.DEFAULT_HBASE_MASTER_BALANCER_MAX_RIT_PERCENT);

      // Do we publish the status?

      boolean shouldPublish = conf.getBoolean(HConstants.STATUS_PUBLISHED,
          HConstants.STATUS_PUBLISHED_DEFAULT);
      Class<? extends ClusterStatusPublisher.Publisher> publisherClass =
          conf.getClass(ClusterStatusPublisher.STATUS_PUBLISHER_CLASS,
              ClusterStatusPublisher.DEFAULT_STATUS_PUBLISHER_CLASS,
              ClusterStatusPublisher.Publisher.class);

      if (shouldPublish) {
        if (publisherClass == null) {
          LOG.warn(HConstants.STATUS_PUBLISHED + " is true, but " +
              ClusterStatusPublisher.DEFAULT_STATUS_PUBLISHER_CLASS +
              " is not set - not publishing status");
        } else {
          clusterStatusPublisherChore = new ClusterStatusPublisher(this, conf, publisherClass);
          getChoreService().scheduleChore(clusterStatusPublisherChore);
        }
      }

      // Some unit tests don't need a cluster, so no zookeeper at all
      if (!conf.getBoolean("hbase.testing.nocluster", false)) {
        setInitLatch(new CountDownLatch(1));
        activeMasterManager = new ActiveMasterManager(zooKeeper, this.serverName, this);
        int infoPort = putUpJettyServer();
        startActiveMasterManager(infoPort);
      } else {
        activeMasterManager = null;
      }
    } catch (Throwable t) {
      // Make sure we log the exception. HMaster is often started via reflection and the
      // cause of failed startup is lost.
      LOG.error("Failed construction of Master", t);
      throw t;
    }
  }

  // Main run loop. Calls through to the regionserver run loop.
  @Override
  public void run() {
    try {
      super.run();
    } finally {
      if (this.clusterSchemaService != null) {
        // If on way out, then we are no longer active master.
        this.clusterSchemaService.stopAsync();
        try {
          this.clusterSchemaService.awaitTerminated(
              getConfiguration().getInt(HBASE_MASTER_WAIT_ON_SERVICE_IN_SECONDS,
              DEFAULT_HBASE_MASTER_WAIT_ON_SERVICE_IN_SECONDS), TimeUnit.SECONDS);
        } catch (TimeoutException te) {
          LOG.warn("Failed shutdown of clusterSchemaService", te);
        }
      }
      this.activeMaster = false;
    }
  }

  // return the actual infoPort, -1 means disable info server.
  private int putUpJettyServer() throws IOException {
    if (!conf.getBoolean("hbase.master.infoserver.redirect", true)) {
      return -1;
    }
    final int infoPort = conf.getInt("hbase.master.info.port.orig",
      HConstants.DEFAULT_MASTER_INFOPORT);
    // -1 is for disabling info server, so no redirecting
    if (infoPort < 0 || infoServer == null) {
      return -1;
    }
    if(infoPort == infoServer.getPort()) {
      return infoPort;
    }
    final String addr = conf.get("hbase.master.info.bindAddress", "0.0.0.0");
    if (!Addressing.isLocalAddress(InetAddress.getByName(addr))) {
      String msg =
          "Failed to start redirecting jetty server. Address " + addr
              + " does not belong to this host. Correct configuration parameter: "
              + "hbase.master.info.bindAddress";
      LOG.error(msg);
      throw new IOException(msg);
    }

    // TODO I'm pretty sure we could just add another binding to the InfoServer run by
    // the RegionServer and have it run the RedirectServlet instead of standing up
    // a second entire stack here.
    masterJettyServer = new Server();
    final ServerConnector connector = new ServerConnector(masterJettyServer);
    connector.setHost(addr);
    connector.setPort(infoPort);
    masterJettyServer.addConnector(connector);
    masterJettyServer.setStopAtShutdown(true);

    final String redirectHostname = shouldUseThisHostnameInstead() ? useThisHostnameInstead : null;

    final RedirectServlet redirect = new RedirectServlet(infoServer, redirectHostname);
    final WebAppContext context = new WebAppContext(null, "/", null, null, null, null, WebAppContext.NO_SESSIONS);
    context.addServlet(new ServletHolder(redirect), "/*");
    context.setServer(masterJettyServer);

    try {
      masterJettyServer.start();
    } catch (Exception e) {
      throw new IOException("Failed to start redirecting jetty server", e);
    }
    return connector.getLocalPort();
  }

  @Override
  protected Function<TableDescriptorBuilder, TableDescriptorBuilder> getMetaTableObserver() {
    return builder -> builder.setRegionReplication(conf.getInt(HConstants.META_REPLICAS_NUM, HConstants.DEFAULT_META_REPLICA_NUM));
  }
  /**
   * For compatibility, if failed with regionserver credentials, try the master one
   */
  @Override
  protected void login(UserProvider user, String host) throws IOException {
    try {
      super.login(user, host);
    } catch (IOException ie) {
      user.login("hbase.master.keytab.file",
        "hbase.master.kerberos.principal", host);
    }
  }

  /**
   * If configured to put regions on active master,
   * wait till a backup master becomes active.
   * Otherwise, loop till the server is stopped or aborted.
   */
  @Override
  protected void waitForMasterActive(){
    boolean tablesOnMaster = LoadBalancer.isTablesOnMaster(conf);
    while (!(tablesOnMaster && activeMaster) && !isStopped() && !isAborted()) {
      sleeper.sleep();
    }
  }

  @VisibleForTesting
  public MasterRpcServices getMasterRpcServices() {
    return (MasterRpcServices)rpcServices;
  }

  public boolean balanceSwitch(final boolean b) throws IOException {
    return getMasterRpcServices().switchBalancer(b, BalanceSwitchMode.ASYNC);
  }

  @Override
  protected String getProcessName() {
    return MASTER;
  }

  @Override
  protected boolean canCreateBaseZNode() {
    return true;
  }

  @Override
  protected boolean canUpdateTableDescriptor() {
    return true;
  }

  @Override
  protected RSRpcServices createRpcServices() throws IOException {
    return new MasterRpcServices(this);
  }

  @Override
  protected void configureInfoServer() {
    infoServer.addServlet("master-status", "/master-status", MasterStatusServlet.class);
    infoServer.setAttribute(MASTER, this);
    if (LoadBalancer.isTablesOnMaster(conf)) {
      super.configureInfoServer();
    }
  }

  @Override
  protected Class<? extends HttpServlet> getDumpServlet() {
    return MasterDumpServlet.class;
  }

  @Override
  public MetricsMaster getMasterMetrics() {
    return metricsMaster;
  }

  /**
   * Initialize all ZK based system trackers.
   */
  void initializeZKBasedSystemTrackers() throws IOException,
      InterruptedException, KeeperException, CoordinatedStateException {
    this.balancer = LoadBalancerFactory.getLoadBalancer(conf);
    this.normalizer = RegionNormalizerFactory.getRegionNormalizer(conf);
    this.normalizer.setMasterServices(this);
    this.normalizer.setMasterRpcServices((MasterRpcServices)rpcServices);
    this.loadBalancerTracker = new LoadBalancerTracker(zooKeeper, this);
    this.loadBalancerTracker.start();

    this.regionNormalizerTracker = new RegionNormalizerTracker(zooKeeper, this);
    this.regionNormalizerTracker.start();

    this.splitOrMergeTracker = new SplitOrMergeTracker(zooKeeper, conf, this);
    this.splitOrMergeTracker.start();

    // Create Assignment Manager
    this.assignmentManager = new AssignmentManager(this);
    this.assignmentManager.start();

    this.replicationManager = new ReplicationManager(conf, zooKeeper, this);

    this.regionServerTracker = new RegionServerTracker(zooKeeper, this, this.serverManager);
    this.regionServerTracker.start();

    this.drainingServerTracker = new DrainingServerTracker(zooKeeper, this, this.serverManager);
    this.drainingServerTracker.start();

    this.maintenanceModeTracker = new MasterMaintenanceModeTracker(zooKeeper);
    this.maintenanceModeTracker.start();

    // Set the cluster as up.  If new RSs, they'll be waiting on this before
    // going ahead with their startup.
    boolean wasUp = this.clusterStatusTracker.isClusterUp();
    if (!wasUp) this.clusterStatusTracker.setClusterUp();

    LOG.info("Server active/primary master=" + this.serverName +
        ", sessionid=0x" +
        Long.toHexString(this.zooKeeper.getRecoverableZooKeeper().getSessionId()) +
        ", setting cluster-up flag (Was=" + wasUp + ")");

    // create/initialize the snapshot manager and other procedure managers
    this.snapshotManager = new SnapshotManager();
    this.mpmHost = new MasterProcedureManagerHost();
    this.mpmHost.register(this.snapshotManager);
    this.mpmHost.register(new MasterFlushTableProcedureManager());
    this.mpmHost.loadProcedures(conf);
    this.mpmHost.initialize(this, this.metricsMaster);
  }

  /**
   * Finish initialization of HMaster after becoming the primary master.
   *
   * <ol>
   * <li>Initialize master components - file system manager, server manager,
   *     assignment manager, region server tracker, etc</li>
   * <li>Start necessary service threads - balancer, catalog janior,
   *     executor services, etc</li>
   * <li>Set cluster as UP in ZooKeeper</li>
   * <li>Wait for RegionServers to check-in</li>
   * <li>Split logs and perform data recovery, if necessary</li>
   * <li>Ensure assignment of meta/namespace regions<li>
   * <li>Handle either fresh cluster start or master failover</li>
   * </ol>
   */
  private void finishActiveMasterInitialization(MonitoredTask status)
      throws IOException, InterruptedException, KeeperException, CoordinatedStateException {

    activeMaster = true;
    Thread zombieDetector = new Thread(new InitializationMonitor(this),
        "ActiveMasterInitializationMonitor-" + System.currentTimeMillis());
    zombieDetector.start();

    /*
     * We are active master now... go initialize components we need to run.
     */
    status.setStatus("Initializing Master file system");

    this.masterActiveTime = System.currentTimeMillis();
    // TODO: Do this using Dependency Injection, using PicoContainer, Guice or Spring.
    // Initialize the chunkCreator
    initializeMemStoreChunkCreator();
    this.fileSystemManager = new MasterFileSystem(this);
    this.walManager = new MasterWalManager(this);

    // enable table descriptors cache
    this.tableDescriptors.setCacheOn();

    // warm-up HTDs cache on master initialization
    if (preLoadTableDescriptors) {
      status.setStatus("Pre-loading table descriptors");
      this.tableDescriptors.getAll();
    }

    // publish cluster ID
    status.setStatus("Publishing Cluster ID in ZooKeeper");
    ZKClusterId.setClusterId(this.zooKeeper, fileSystemManager.getClusterId());
    this.initLatch.countDown();

    this.serverManager = createServerManager(this);

    this.tableStateManager = new TableStateManager(this);

    status.setStatus("Initializing ZK system trackers");
    initializeZKBasedSystemTrackers();

    // This is for backwards compatibility
    // See HBASE-11393
    status.setStatus("Update TableCFs node in ZNode");
    ReplicationPeerConfigUpgrader tableCFsUpdater = new ReplicationPeerConfigUpgrader(zooKeeper,
            conf, this.clusterConnection);
    tableCFsUpdater.copyTableCFs();

    // Add the Observer to delete space quotas on table deletion before starting all CPs by
    // default with quota support, avoiding if user specifically asks to not load this Observer.
    if (QuotaUtil.isQuotaEnabled(conf)) {
      updateConfigurationForSpaceQuotaObserver(conf);
    }
    // initialize master side coprocessors before we start handling requests
    status.setStatus("Initializing master coprocessors");
    this.cpHost = new MasterCoprocessorHost(this, this.conf);

    // start up all service threads.
    status.setStatus("Initializing master service threads");
    startServiceThreads();

    // Wake up this server to check in
    sleeper.skipSleepCycle();

    // Wait for region servers to report in
    String statusStr = "Wait for region servers to report in";
    status.setStatus(statusStr);
    LOG.info(Objects.toString(status));
    waitForRegionServers(status);

    if (this.balancer instanceof FavoredNodesPromoter) {
      favoredNodesManager = new FavoredNodesManager(this);
    }
    // Wait for regionserver to finish initialization.
    if (LoadBalancer.isTablesOnMaster(conf)) {
      waitForServerOnline();
    }

    //initialize load balancer
    this.balancer.setMasterServices(this);
    this.balancer.setClusterMetrics(getClusterMetricsWithoutCoprocessor());
    this.balancer.initialize();

    // Check if master is shutting down because of some issue
    // in initializing the regionserver or the balancer.
    if (isStopped()) return;

    // Make sure meta assigned before proceeding.
    status.setStatus("Recovering  Meta Region");

    // we recover hbase:meta region servers inside master initialization and
    // handle other failed servers in SSH in order to start up master node ASAP
    MasterMetaBootstrap metaBootstrap = createMetaBootstrap(this, status);
    metaBootstrap.recoverMeta();

    // check if master is shutting down because above assignMeta could return even hbase:meta isn't
    // assigned when master is shutting down
    if (isStopped()) return;

    //Initialize after meta as it scans meta
    if (favoredNodesManager != null) {
      SnapshotOfRegionAssignmentFromMeta snapshotOfRegionAssignment =
          new SnapshotOfRegionAssignmentFromMeta(getConnection());
      snapshotOfRegionAssignment.initialize();
      favoredNodesManager.initialize(snapshotOfRegionAssignment);
    }

    // migrating existent table state from zk, so splitters
    // and recovery process treat states properly.
    for (Map.Entry<TableName, TableState.State> entry : ZKDataMigrator
        .queryForTableStates(getZooKeeper()).entrySet()) {
      LOG.info("Converting state from zk to new states:" + entry);
      tableStateManager.setTableState(entry.getKey(), entry.getValue());
    }
    ZKUtil.deleteChildrenRecursively(getZooKeeper(), getZooKeeper().znodePaths.tableZNode);

    status.setStatus("Submitting log splitting work for previously failed region servers");
    metaBootstrap.processDeadServers();

    // Fix up assignment manager status
    status.setStatus("Starting assignment manager");
    this.assignmentManager.joinCluster();

    // set cluster status again after user regions are assigned
    this.balancer.setClusterMetrics(getClusterMetricsWithoutCoprocessor());

    // Start balancer and meta catalog janitor after meta and regions have been assigned.
    status.setStatus("Starting balancer and catalog janitor");
    this.clusterStatusChore = new ClusterStatusChore(this, balancer);
    getChoreService().scheduleChore(clusterStatusChore);
    this.balancerChore = new BalancerChore(this);
    getChoreService().scheduleChore(balancerChore);
    this.normalizerChore = new RegionNormalizerChore(this);
    getChoreService().scheduleChore(normalizerChore);
    this.catalogJanitorChore = new CatalogJanitor(this);
    getChoreService().scheduleChore(catalogJanitorChore);

    status.setStatus("Starting cluster schema service");
    initClusterSchemaService();

    if (this.cpHost != null) {
      try {
        this.cpHost.preMasterInitialization();
      } catch (IOException e) {
        LOG.error("Coprocessor preMasterInitialization() hook failed", e);
      }
    }

    status.markComplete("Initialization successful");
    LOG.info(String.format("Master has completed initialization %.3fsec",
       (System.currentTimeMillis() - masterActiveTime) / 1000.0f));
    this.masterFinishedInitializationTime = System.currentTimeMillis();
    configurationManager.registerObserver(this.balancer);
    configurationManager.registerObserver(this.hfileCleaner);
    configurationManager.registerObserver(this.logCleaner);

    // Set master as 'initialized'.
    setInitialized(true);

    assignmentManager.checkIfShouldMoveSystemRegionAsync();

    status.setStatus("Assign meta replicas");
    metaBootstrap.assignMetaReplicas();

    status.setStatus("Starting quota manager");
    initQuotaManager();
    if (QuotaUtil.isQuotaEnabled(conf)) {
      // Create the quota snapshot notifier
      spaceQuotaSnapshotNotifier = createQuotaSnapshotNotifier();
      spaceQuotaSnapshotNotifier.initialize(getClusterConnection());
      this.quotaObserverChore = new QuotaObserverChore(this, getMasterMetrics());
      // Start the chore to read the region FS space reports and act on them
      getChoreService().scheduleChore(quotaObserverChore);

      this.snapshotQuotaChore = new SnapshotQuotaObserverChore(this, getMasterMetrics());
      // Start the chore to read snapshots and add their usage to table/NS quotas
      getChoreService().scheduleChore(snapshotQuotaChore);
    }

    // clear the dead servers with same host name and port of online server because we are not
    // removing dead server with same hostname and port of rs which is trying to check in before
    // master initialization. See HBASE-5916.
    this.serverManager.clearDeadServersWithSameHostNameAndPortOfOnlineServer();

    // Check and set the znode ACLs if needed in case we are overtaking a non-secure configuration
    status.setStatus("Checking ZNode ACLs");
    zooKeeper.checkAndSetZNodeAcls();

    status.setStatus("Initializing MOB Cleaner");
    initMobCleaner();

    status.setStatus("Calling postStartMaster coprocessors");
    if (this.cpHost != null) {
      // don't let cp initialization errors kill the master
      try {
        this.cpHost.postStartMaster();
      } catch (IOException ioe) {
        LOG.error("Coprocessor postStartMaster() hook failed", ioe);
      }
    }

    zombieDetector.interrupt();
  }

  /**
   * Adds the {@code MasterSpaceQuotaObserver} to the list of configured Master observers to
   * automatically remove space quotas for a table when that table is deleted.
   */
  @VisibleForTesting
  public void updateConfigurationForSpaceQuotaObserver(Configuration conf) {
    // We're configured to not delete quotas on table deletion, so we don't need to add the obs.
    if (!conf.getBoolean(
          MasterSpaceQuotaObserver.REMOVE_QUOTA_ON_TABLE_DELETE,
          MasterSpaceQuotaObserver.REMOVE_QUOTA_ON_TABLE_DELETE_DEFAULT)) {
      return;
    }
    String[] masterCoprocs = conf.getStrings(CoprocessorHost.MASTER_COPROCESSOR_CONF_KEY);
    final int length = null == masterCoprocs ? 0 : masterCoprocs.length;
    String[] updatedCoprocs = new String[length + 1];
    if (length > 0) {
      System.arraycopy(masterCoprocs, 0, updatedCoprocs, 0, masterCoprocs.length);
    }
    updatedCoprocs[length] = MasterSpaceQuotaObserver.class.getName();
    conf.setStrings(CoprocessorHost.MASTER_COPROCESSOR_CONF_KEY, updatedCoprocs);
  }

  private void initMobCleaner() {
    this.expiredMobFileCleanerChore = new ExpiredMobFileCleanerChore(this);
    getChoreService().scheduleChore(expiredMobFileCleanerChore);

    int mobCompactionPeriod = conf.getInt(MobConstants.MOB_COMPACTION_CHORE_PERIOD,
        MobConstants.DEFAULT_MOB_COMPACTION_CHORE_PERIOD);
    if (mobCompactionPeriod > 0) {
      this.mobCompactChore = new MobCompactionChore(this, mobCompactionPeriod);
      getChoreService().scheduleChore(mobCompactChore);
    } else {
      LOG
        .info("The period is " + mobCompactionPeriod + " seconds, MobCompactionChore is disabled");
    }
    this.mobCompactThread = new MasterMobCompactionThread(this);
  }

  /**
   * Create a {@link MasterMetaBootstrap} instance.
   */
  MasterMetaBootstrap createMetaBootstrap(final HMaster master, final MonitoredTask status) {
    // We put this out here in a method so can do a Mockito.spy and stub it out
    // w/ a mocked up MasterMetaBootstrap.
    return new MasterMetaBootstrap(master, status);
  }

  /**
   * Create a {@link ServerManager} instance.
   */
  ServerManager createServerManager(final MasterServices master) throws IOException {
    // We put this out here in a method so can do a Mockito.spy and stub it out
    // w/ a mocked up ServerManager.
    setupClusterConnection();
    return new ServerManager(master);
  }

  private void waitForRegionServers(final MonitoredTask status)
      throws IOException, InterruptedException {
    this.serverManager.waitForRegionServers(status);
    // Check zk for region servers that are up but didn't register
    for (ServerName sn: this.regionServerTracker.getOnlineServers()) {
      // The isServerOnline check is opportunistic, correctness is handled inside
      if (!this.serverManager.isServerOnline(sn) &&
          serverManager.checkAndRecordNewServer(sn, new ServerLoad(ServerMetricsBuilder.of(sn)))) {
        LOG.info("Registered server found up in zk but who has not yet reported in: " + sn);
      }
    }
  }

  void initClusterSchemaService() throws IOException, InterruptedException {
    this.clusterSchemaService = new ClusterSchemaServiceImpl(this);
    this.clusterSchemaService.startAsync();
    try {
      this.clusterSchemaService.awaitRunning(getConfiguration().getInt(
        HBASE_MASTER_WAIT_ON_SERVICE_IN_SECONDS,
        DEFAULT_HBASE_MASTER_WAIT_ON_SERVICE_IN_SECONDS), TimeUnit.SECONDS);
    } catch (TimeoutException toe) {
      throw new IOException("Timedout starting ClusterSchemaService", toe);
    }
  }

  void initQuotaManager() throws IOException {
    MasterQuotaManager quotaManager = new MasterQuotaManager(this);
    this.assignmentManager.setRegionStateListener(quotaManager);
    quotaManager.start();
    this.quotaManager = quotaManager;
  }

  SpaceQuotaSnapshotNotifier createQuotaSnapshotNotifier() {
    SpaceQuotaSnapshotNotifier notifier =
        SpaceQuotaSnapshotNotifierFactory.getInstance().create(getConfiguration());
    return notifier;
  }

  boolean isCatalogJanitorEnabled() {
    return catalogJanitorChore != null ?
      catalogJanitorChore.getEnabled() : false;
  }

  boolean isCleanerChoreEnabled() {
    boolean hfileCleanerFlag = true, logCleanerFlag = true;

    if (hfileCleaner != null) {
      hfileCleanerFlag = hfileCleaner.getEnabled();
    }

    if (logCleaner != null) {
      logCleanerFlag = logCleaner.getEnabled();
    }

    return (hfileCleanerFlag && logCleanerFlag);
  }

  @Override
  public TableDescriptors getTableDescriptors() {
    return this.tableDescriptors;
  }

  @Override
  public ServerManager getServerManager() {
    return this.serverManager;
  }

  @Override
  public MasterFileSystem getMasterFileSystem() {
    return this.fileSystemManager;
  }

  @Override
  public MasterWalManager getMasterWalManager() {
    return this.walManager;
  }

  @Override
  public TableStateManager getTableStateManager() {
    return tableStateManager;
  }

  /*
   * Start up all services. If any of these threads gets an unhandled exception
   * then they just die with a logged message.  This should be fine because
   * in general, we do not expect the master to get such unhandled exceptions
   *  as OOMEs; it should be lightly loaded. See what HRegionServer does if
   *  need to install an unexpected exception handler.
   */
  private void startServiceThreads() throws IOException{
   // Start the executor service pools
   this.executorService.startExecutorService(ExecutorType.MASTER_OPEN_REGION,
      conf.getInt("hbase.master.executor.openregion.threads", 5));
   this.executorService.startExecutorService(ExecutorType.MASTER_CLOSE_REGION,
      conf.getInt("hbase.master.executor.closeregion.threads", 5));
   this.executorService.startExecutorService(ExecutorType.MASTER_SERVER_OPERATIONS,
      conf.getInt("hbase.master.executor.serverops.threads", 5));
   this.executorService.startExecutorService(ExecutorType.MASTER_META_SERVER_OPERATIONS,
      conf.getInt("hbase.master.executor.meta.serverops.threads", 5));
   this.executorService.startExecutorService(ExecutorType.M_LOG_REPLAY_OPS,
      conf.getInt("hbase.master.executor.logreplayops.threads", 10));

   // We depend on there being only one instance of this executor running
   // at a time.  To do concurrency, would need fencing of enable/disable of
   // tables.
   // Any time changing this maxThreads to > 1, pls see the comment at
   // AccessController#postCompletedCreateTableAction
   this.executorService.startExecutorService(ExecutorType.MASTER_TABLE_OPERATIONS, 1);
   startProcedureExecutor();

   // Start log cleaner thread
   int cleanerInterval = conf.getInt("hbase.master.cleaner.interval", 60 * 1000);
   this.logCleaner =
      new LogCleaner(cleanerInterval,
         this, conf, getMasterWalManager().getFileSystem(),
         getMasterWalManager().getOldLogDir());
    getChoreService().scheduleChore(logCleaner);

   //start the hfile archive cleaner thread
    Path archiveDir = HFileArchiveUtil.getArchivePath(conf);
    Map<String, Object> params = new HashMap<>();
    params.put(MASTER, this);
    this.hfileCleaner = new HFileCleaner(cleanerInterval, this, conf, getMasterFileSystem()
        .getFileSystem(), archiveDir, params);
    getChoreService().scheduleChore(hfileCleaner);
    serviceStarted = true;
    if (LOG.isTraceEnabled()) {
      LOG.trace("Started service threads");
    }

    // Start replication zk node cleaner
    try {
      replicationZKNodeCleanerChore = new ReplicationZKNodeCleanerChore(this, cleanerInterval,
          new ReplicationZKNodeCleaner(this.conf, this.getZooKeeper(), this));
      getChoreService().scheduleChore(replicationZKNodeCleanerChore);
    } catch (Exception e) {
      LOG.error("start replicationZKNodeCleanerChore failed", e);
    }
    replicationMetaCleaner = new ReplicationMetaCleaner(this, this, cleanerInterval);
    getChoreService().scheduleChore(replicationMetaCleaner);
  }

  @Override
  protected void stopServiceThreads() {
    if (masterJettyServer != null) {
      LOG.info("Stopping master jetty server");
      try {
        masterJettyServer.stop();
      } catch (Exception e) {
        LOG.error("Failed to stop master jetty server", e);
      }
    }
    super.stopServiceThreads();
    stopChores();

    if (LOG.isDebugEnabled()) {
      LOG.debug("Stopping service threads");
    }

    // Clean up and close up shop
    if (this.logCleaner != null) this.logCleaner.cancel(true);
    if (this.hfileCleaner != null) this.hfileCleaner.cancel(true);
    if (this.replicationZKNodeCleanerChore != null) this.replicationZKNodeCleanerChore.cancel(true);
    if (this.replicationMetaCleaner != null) this.replicationMetaCleaner.cancel(true);
    if (this.quotaManager != null) this.quotaManager.stop();

    if (this.activeMasterManager != null) this.activeMasterManager.stop();
    if (this.serverManager != null) this.serverManager.stop();
    if (this.assignmentManager != null) this.assignmentManager.stop();

    stopProcedureExecutor();

    if (this.walManager != null) this.walManager.stop();
    if (this.fileSystemManager != null) this.fileSystemManager.stop();
    if (this.mpmHost != null) this.mpmHost.stop("server shutting down.");
  }

  private void startProcedureExecutor() throws IOException {
    final MasterProcedureEnv procEnv = new MasterProcedureEnv(this);
    final Path rootDir = FSUtils.getRootDir(conf);

    procedureStore = new WALProcedureStore(conf,
        new MasterProcedureEnv.WALStoreLeaseRecovery(this));
    procedureStore.registerListener(new MasterProcedureEnv.MasterProcedureStoreListener(this));
    MasterProcedureScheduler procedureScheduler = procEnv.getProcedureScheduler();
    procedureExecutor = new ProcedureExecutor<>(conf, procEnv, procedureStore, procedureScheduler);
    configurationManager.registerObserver(procEnv);

    final int numThreads = conf.getInt(MasterProcedureConstants.MASTER_PROCEDURE_THREADS,
        Math.max(Runtime.getRuntime().availableProcessors(),
          MasterProcedureConstants.DEFAULT_MIN_MASTER_PROCEDURE_THREADS));
    final boolean abortOnCorruption = conf.getBoolean(
        MasterProcedureConstants.EXECUTOR_ABORT_ON_CORRUPTION,
        MasterProcedureConstants.DEFAULT_EXECUTOR_ABORT_ON_CORRUPTION);
    procedureStore.start(numThreads);
    procedureExecutor.start(numThreads, abortOnCorruption);
    procEnv.getRemoteDispatcher().start();
  }

  private void stopProcedureExecutor() {
    if (procedureExecutor != null) {
      configurationManager.deregisterObserver(procedureExecutor.getEnvironment());
      procedureExecutor.getEnvironment().getRemoteDispatcher().stop();
      procedureExecutor.stop();
      procedureExecutor = null;
    }

    if (procedureStore != null) {
      procedureStore.stop(isAborted());
      procedureStore = null;
    }
  }

  private void stopChores() {
    if (this.expiredMobFileCleanerChore != null) {
      this.expiredMobFileCleanerChore.cancel(true);
    }
    if (this.mobCompactChore != null) {
      this.mobCompactChore.cancel(true);
    }
    if (this.balancerChore != null) {
      this.balancerChore.cancel(true);
    }
    if (this.normalizerChore != null) {
      this.normalizerChore.cancel(true);
    }
    if (this.clusterStatusChore != null) {
      this.clusterStatusChore.cancel(true);
    }
    if (this.catalogJanitorChore != null) {
      this.catalogJanitorChore.cancel(true);
    }
    if (this.clusterStatusPublisherChore != null){
      clusterStatusPublisherChore.cancel(true);
    }
    if (this.mobCompactThread != null) {
      this.mobCompactThread.close();
    }

    if (this.quotaObserverChore != null) {
      quotaObserverChore.cancel();
    }
    if (this.snapshotQuotaChore != null) {
      snapshotQuotaChore.cancel();
    }
  }

  /**
   * @return Get remote side's InetAddress
   */
  InetAddress getRemoteInetAddress(final int port,
      final long serverStartCode) throws UnknownHostException {
    // Do it out here in its own little method so can fake an address when
    // mocking up in tests.
    InetAddress ia = RpcServer.getRemoteIp();

    // The call could be from the local regionserver,
    // in which case, there is no remote address.
    if (ia == null && serverStartCode == startcode) {
      InetSocketAddress isa = rpcServices.getSocketAddress();
      if (isa != null && isa.getPort() == port) {
        ia = isa.getAddress();
      }
    }
    return ia;
  }

  /**
   * @return Maximum time we should run balancer for
   */
  private int getMaxBalancingTime() {
    int maxBalancingTime = getConfiguration().getInt(HConstants.HBASE_BALANCER_MAX_BALANCING, -1);
    if (maxBalancingTime == -1) {
      // if max balancing time isn't set, defaulting it to period time
      maxBalancingTime = getConfiguration().getInt(HConstants.HBASE_BALANCER_PERIOD,
        HConstants.DEFAULT_HBASE_BALANCER_PERIOD);
    }
    return maxBalancingTime;
  }

  /**
   * @return Maximum number of regions in transition
   */
  private int getMaxRegionsInTransition() {
    int numRegions = this.assignmentManager.getRegionStates().getRegionAssignments().size();
    return Math.max((int) Math.floor(numRegions * this.maxRitPercent), 1);
  }

  /**
   * It first sleep to the next balance plan start time. Meanwhile, throttling by the max
   * number regions in transition to protect availability.
   * @param nextBalanceStartTime The next balance plan start time
   * @param maxRegionsInTransition max number of regions in transition
   * @param cutoffTime when to exit balancer
   */
  private void balanceThrottling(long nextBalanceStartTime, int maxRegionsInTransition,
      long cutoffTime) {
    boolean interrupted = false;

    // Sleep to next balance plan start time
    // But if there are zero regions in transition, it can skip sleep to speed up.
    while (!interrupted && System.currentTimeMillis() < nextBalanceStartTime
        && this.assignmentManager.getRegionStates().hasRegionsInTransition()) {
      try {
        Thread.sleep(100);
      } catch (InterruptedException ie) {
        interrupted = true;
      }
    }

    // Throttling by max number regions in transition
    while (!interrupted
        && maxRegionsInTransition > 0
        && this.assignmentManager.getRegionStates().getRegionsInTransitionCount()
        >= maxRegionsInTransition && System.currentTimeMillis() <= cutoffTime) {
      try {
        // sleep if the number of regions in transition exceeds the limit
        Thread.sleep(100);
      } catch (InterruptedException ie) {
        interrupted = true;
      }
    }

    if (interrupted) Thread.currentThread().interrupt();
  }

  public boolean balance() throws IOException {
    return balance(false);
  }

  public boolean balance(boolean force) throws IOException {
    // if master not initialized, don't run balancer.
    if (!isInitialized()) {
      LOG.debug("Master has not been initialized, don't run balancer.");
      return false;
    }

    if (isInMaintenanceMode()) {
      LOG.info("Master is in maintenanceMode mode, don't run balancer.");
      return false;
    }

    int maxRegionsInTransition = getMaxRegionsInTransition();
    synchronized (this.balancer) {
      // If balance not true, don't run balancer.
      if (!this.loadBalancerTracker.isBalancerOn()) return false;
        // Only allow one balance run at at time.
      if (this.assignmentManager.hasRegionsInTransition()) {
        List<RegionStateNode> regionsInTransition = assignmentManager.getRegionsInTransition();
        // if hbase:meta region is in transition, result of assignment cannot be recorded
        // ignore the force flag in that case
        boolean metaInTransition = assignmentManager.isMetaRegionInTransition();
        String prefix = force && !metaInTransition ? "R" : "Not r";
        List<RegionStateNode> toPrint = regionsInTransition;
        int max = 5;
        boolean truncated = false;
        if (regionsInTransition.size() > max) {
          toPrint = regionsInTransition.subList(0, max);
          truncated = true;
        }
        LOG.info(prefix + "unning balancer because " + regionsInTransition.size() +
          " region(s) in transition: " + toPrint + (truncated? "(truncated list)": ""));
        if (!force || metaInTransition) return false;
      }
      if (this.serverManager.areDeadServersInProgress()) {
        LOG.info("Not running balancer because processing dead regionserver(s): " +
          this.serverManager.getDeadServers());
        return false;
      }

      if (this.cpHost != null) {
        try {
          if (this.cpHost.preBalance()) {
            LOG.debug("Coprocessor bypassing balancer request");
            return false;
          }
        } catch (IOException ioe) {
          LOG.error("Error invoking master coprocessor preBalance()", ioe);
          return false;
        }
      }

      boolean isByTable = getConfiguration().getBoolean("hbase.master.loadbalance.bytable", false);
      Map<TableName, Map<ServerName, List<RegionInfo>>> assignmentsByTable =
        this.assignmentManager.getRegionStates().getAssignmentsByTable(!isByTable);

      List<RegionPlan> plans = new ArrayList<>();

      //Give the balancer the current cluster state.
      this.balancer.setClusterMetrics(getClusterMetricsWithoutCoprocessor());
      this.balancer.setClusterLoad(assignmentsByTable);

      for (Map<ServerName, List<RegionInfo>> serverMap : assignmentsByTable.values()) {
        serverMap.keySet().removeAll(this.serverManager.getDrainingServersList());
      }
      for (Entry<TableName, Map<ServerName, List<RegionInfo>>> e : assignmentsByTable.entrySet()) {
        List<RegionPlan> partialPlans = this.balancer.balanceCluster(e.getKey(), e.getValue());
        if (partialPlans != null) plans.addAll(partialPlans);
      }

      long balanceStartTime = System.currentTimeMillis();
      long cutoffTime = balanceStartTime + this.maxBlancingTime;
      int rpCount = 0;  // number of RegionPlans balanced so far
      if (plans != null && !plans.isEmpty()) {
        int balanceInterval = this.maxBlancingTime / plans.size();
        LOG.info("Balancer plans size is " + plans.size() + ", the balance interval is "
            + balanceInterval + " ms, and the max number regions in transition is "
            + maxRegionsInTransition);

        for (RegionPlan plan: plans) {
          LOG.info("balance " + plan);
          //TODO: bulk assign
          this.assignmentManager.moveAsync(plan);
          rpCount++;

          balanceThrottling(balanceStartTime + rpCount * balanceInterval, maxRegionsInTransition,
            cutoffTime);

          // if performing next balance exceeds cutoff time, exit the loop
          if (rpCount < plans.size() && System.currentTimeMillis() > cutoffTime) {
            // TODO: After balance, there should not be a cutoff time (keeping it as
            // a security net for now)
            LOG.debug("No more balancing till next balance run; maxBalanceTime="
                + this.maxBlancingTime);
            break;
          }
        }
      }

      if (this.cpHost != null) {
        try {
          this.cpHost.postBalance(rpCount < plans.size() ? plans.subList(0, rpCount) : plans);
        } catch (IOException ioe) {
          // balancing already succeeded so don't change the result
          LOG.error("Error invoking master coprocessor postBalance()", ioe);
        }
      }
    }
    // If LoadBalancer did not generate any plans, it means the cluster is already balanced.
    // Return true indicating a success.
    return true;
  }

  @Override
  @VisibleForTesting
  public RegionNormalizer getRegionNormalizer() {
    return this.normalizer;
  }

  /**
   * Perform normalization of cluster (invoked by {@link RegionNormalizerChore}).
   *
   * @return true if normalization step was performed successfully, false otherwise
   *    (specifically, if HMaster hasn't been initialized properly or normalization
   *    is globally disabled)
   */
  public boolean normalizeRegions() throws IOException {
    if (!isInitialized()) {
      LOG.debug("Master has not been initialized, don't run region normalizer.");
      return false;
    }

    if (isInMaintenanceMode()) {
      LOG.info("Master is in maintenance mode, don't run region normalizer.");
      return false;
    }

    if (!this.regionNormalizerTracker.isNormalizerOn()) {
      LOG.debug("Region normalization is disabled, don't run region normalizer.");
      return false;
    }

    synchronized (this.normalizer) {
      // Don't run the normalizer concurrently
      List<TableName> allEnabledTables = new ArrayList<>(
        this.tableStateManager.getTablesInStates(TableState.State.ENABLED));

      Collections.shuffle(allEnabledTables);

      for (TableName table : allEnabledTables) {
        if (isInMaintenanceMode()) {
          LOG.debug("Master is in maintenance mode, stop running region normalizer.");
          return false;
        }

        TableDescriptor tblDesc = getTableDescriptors().get(table);
        if (table.isSystemTable() || (tblDesc != null &&
            !tblDesc.isNormalizationEnabled())) {
          LOG.debug("Skipping normalization for table: " + table + ", as it's either system"
              + " table or doesn't have auto normalization turned on");
          continue;
        }
        List<NormalizationPlan> plans = this.normalizer.computePlanForTable(table);
        if (plans != null) {
          for (NormalizationPlan plan : plans) {
            plan.execute(clusterConnection.getAdmin());
            if (plan.getType() == PlanType.SPLIT) {
              splitPlanCount++;
            } else if (plan.getType() == PlanType.MERGE) {
              mergePlanCount++;
            }
          }
        }
      }
    }
    // If Region did not generate any plans, it means the cluster is already balanced.
    // Return true indicating a success.
    return true;
  }

  /**
   * @return Client info for use as prefix on an audit log string; who did an action
   */
  @Override
  public String getClientIdAuditPrefix() {
    return "Client=" + RpcServer.getRequestUserName().orElse(null)
        + "/" + RpcServer.getRemoteAddress().orElse(null);
  }

  /**
   * Switch for the background CatalogJanitor thread.
   * Used for testing.  The thread will continue to run.  It will just be a noop
   * if disabled.
   * @param b If false, the catalog janitor won't do anything.
   */
  public void setCatalogJanitorEnabled(final boolean b) {
    this.catalogJanitorChore.setEnabled(b);
  }

  @Override
  public long mergeRegions(
      final RegionInfo[] regionsToMerge,
      final boolean forcible,
      final long nonceGroup,
      final long nonce) throws IOException {
    checkInitialized();

    assert(regionsToMerge.length == 2);

    TableName tableName = regionsToMerge[0].getTable();
    if (tableName == null || regionsToMerge[1].getTable() == null) {
      throw new UnknownRegionException ("Can't merge regions without table associated");
    }

    if (!tableName.equals(regionsToMerge[1].getTable())) {
      throw new IOException (
        "Cannot merge regions from two different tables " + regionsToMerge[0].getTable()
        + " and " + regionsToMerge[1].getTable());
    }

    if (RegionInfo.COMPARATOR.compare(regionsToMerge[0], regionsToMerge[1]) == 0) {
      throw new MergeRegionException(
        "Cannot merge a region to itself " + regionsToMerge[0] + ", " + regionsToMerge[1]);
    }

    return MasterProcedureUtil.submitProcedure(
        new MasterProcedureUtil.NonceProcedureRunnable(this, nonceGroup, nonce) {
      @Override
      protected void run() throws IOException {
        getMaster().getMasterCoprocessorHost().preMergeRegions(regionsToMerge);

        LOG.info(getClientIdAuditPrefix() + " Merge regions " +
          regionsToMerge[0].getEncodedName() + " and " + regionsToMerge[1].getEncodedName());

        submitProcedure(new MergeTableRegionsProcedure(procedureExecutor.getEnvironment(),
          regionsToMerge, forcible));

        getMaster().getMasterCoprocessorHost().postMergeRegions(regionsToMerge);
      }

      @Override
      protected String getDescription() {
        return "MergeTableProcedure";
      }
    });
  }

  @Override
  public long splitRegion(final RegionInfo regionInfo, final byte[] splitRow,
      final long nonceGroup, final long nonce)
  throws IOException {
    checkInitialized();
    return MasterProcedureUtil.submitProcedure(
        new MasterProcedureUtil.NonceProcedureRunnable(this, nonceGroup, nonce) {
      @Override
      protected void run() throws IOException {
        getMaster().getMasterCoprocessorHost().preSplitRegion(regionInfo.getTable(), splitRow);
        LOG.info(getClientIdAuditPrefix() + " split " + regionInfo.getRegionNameAsString());

        // Execute the operation asynchronously
        submitProcedure(getAssignmentManager().createSplitProcedure(regionInfo, splitRow));
      }

      @Override
      protected String getDescription() {
        return "SplitTableProcedure";
      }
    });
  }

  // Public so can be accessed by tests. Blocks until move is done.
  // Replace with an async implementation from which you can get
  // a success/failure result.
  @VisibleForTesting
  public void move(final byte[] encodedRegionName, byte[] destServerName) throws HBaseIOException {
    RegionState regionState = assignmentManager.getRegionStates().
      getRegionState(Bytes.toString(encodedRegionName));

    RegionInfo hri;
    if (regionState != null) {
      hri = regionState.getRegion();
    } else {
      throw new UnknownRegionException(Bytes.toStringBinary(encodedRegionName));
    }

    ServerName dest;
    List<ServerName> exclude = hri.getTable().isSystemTable() ? assignmentManager.getExcludedServersForSystemTable()
        : new ArrayList<>(1);
    if (destServerName != null && exclude.contains(ServerName.valueOf(Bytes.toString(destServerName)))) {
      LOG.info(
          Bytes.toString(encodedRegionName) + " can not move to " + Bytes.toString(destServerName)
              + " because the server is in exclude list");
      destServerName = null;
    }
    if (destServerName == null || destServerName.length == 0) {
      LOG.info("Passed destination servername is null/empty so " +
        "choosing a server at random");
      exclude.add(regionState.getServerName());
      final List<ServerName> destServers = this.serverManager.createDestinationServersList(exclude);
      dest = balancer.randomAssignment(hri, destServers);
      if (dest == null) {
        LOG.debug("Unable to determine a plan to assign " + hri);
        return;
      }
    } else {
      ServerName candidate = ServerName.valueOf(Bytes.toString(destServerName));
      dest = balancer.randomAssignment(hri, Lists.newArrayList(candidate));
      if (dest == null) {
        LOG.debug("Unable to determine a plan to assign " + hri);
        return;
      }
      // TODO: What is this? I don't get it.
      if (dest.equals(serverName) && balancer instanceof BaseLoadBalancer
          && !((BaseLoadBalancer)balancer).shouldBeOnMaster(hri)) {
        // To avoid unnecessary region moving later by balancer. Don't put user
        // regions on master.
        LOG.debug("Skipping move of region " + hri.getRegionNameAsString()
          + " to avoid unnecessary region moving later by load balancer,"
          + " because it should not be on master");
        return;
      }
    }

    if (dest.equals(regionState.getServerName())) {
      LOG.debug("Skipping move of region " + hri.getRegionNameAsString()
        + " because region already assigned to the same server " + dest + ".");
      return;
    }

    // Now we can do the move
    RegionPlan rp = new RegionPlan(hri, regionState.getServerName(), dest);
    assert rp.getDestination() != null: rp.toString() + " " + dest;
    assert rp.getSource() != null: rp.toString();

    try {
      checkInitialized();
      if (this.cpHost != null) {
        this.cpHost.preMove(hri, rp.getSource(), rp.getDestination());
      }
      // Warmup the region on the destination before initiating the move. this call
      // is synchronous and takes some time. doing it before the source region gets
      // closed
      serverManager.sendRegionWarmup(rp.getDestination(), hri);

      LOG.info(getClientIdAuditPrefix() + " move " + rp + ", running balancer");
      Future<byte []> future = this.assignmentManager.moveAsync(rp);
      try {
        // Is this going to work? Will we throw exception on error?
        // TODO: CompletableFuture rather than this stunted Future.
        future.get();
      } catch (InterruptedException | ExecutionException e) {
        throw new HBaseIOException(e);
      }
      if (this.cpHost != null) {
        this.cpHost.postMove(hri, rp.getSource(), rp.getDestination());
      }
    } catch (IOException ioe) {
      if (ioe instanceof HBaseIOException) {
        throw (HBaseIOException)ioe;
      }
      throw new HBaseIOException(ioe);
    }
  }

  @Override
  public long createTable(
      final TableDescriptor tableDescriptor,
      final byte [][] splitKeys,
      final long nonceGroup,
      final long nonce) throws IOException {
    checkInitialized();

    String namespace = tableDescriptor.getTableName().getNamespaceAsString();
    this.clusterSchemaService.getNamespace(namespace);

    RegionInfo[] newRegions = ModifyRegionUtils.createRegionInfos(tableDescriptor, splitKeys);
    sanityCheckTableDescriptor(tableDescriptor);

    return MasterProcedureUtil.submitProcedure(
        new MasterProcedureUtil.NonceProcedureRunnable(this, nonceGroup, nonce) {
      @Override
      protected void run() throws IOException {
        getMaster().getMasterCoprocessorHost().preCreateTable(tableDescriptor, newRegions);

        LOG.info(getClientIdAuditPrefix() + " create " + tableDescriptor);

        // TODO: We can handle/merge duplicate requests, and differentiate the case of
        //       TableExistsException by saying if the schema is the same or not.
        ProcedurePrepareLatch latch = ProcedurePrepareLatch.createLatch();
        submitProcedure(new CreateTableProcedure(
            procedureExecutor.getEnvironment(), tableDescriptor, newRegions, latch));
        latch.await();

        getMaster().getMasterCoprocessorHost().postCreateTable(tableDescriptor, newRegions);
      }

      @Override
      protected String getDescription() {
        return "CreateTableProcedure";
      }
    });
  }

  @Override
  public long createSystemTable(final TableDescriptor tableDescriptor) throws IOException {
    if (isStopped()) {
      throw new MasterNotRunningException();
    }

    TableName tableName = tableDescriptor.getTableName();
    if (!(tableName.isSystemTable())) {
      throw new IllegalArgumentException(
        "Only system table creation can use this createSystemTable API");
    }

    RegionInfo[] newRegions = ModifyRegionUtils.createRegionInfos(tableDescriptor, null);

    LOG.info(getClientIdAuditPrefix() + " create " + tableDescriptor);

    // This special create table is called locally to master.  Therefore, no RPC means no need
    // to use nonce to detect duplicated RPC call.
    long procId = this.procedureExecutor.submitProcedure(
      new CreateTableProcedure(procedureExecutor.getEnvironment(), tableDescriptor, newRegions));

    return procId;
  }

  /**
   * Checks whether the table conforms to some sane limits, and configured
   * values (compression, etc) work. Throws an exception if something is wrong.
   * @throws IOException
   */
  private void sanityCheckTableDescriptor(final TableDescriptor htd) throws IOException {
    final String CONF_KEY = "hbase.table.sanity.checks";
    boolean logWarn = false;
    if (!conf.getBoolean(CONF_KEY, true)) {
      logWarn = true;
    }
    String tableVal = htd.getValue(CONF_KEY);
    if (tableVal != null && !Boolean.valueOf(tableVal)) {
      logWarn = true;
    }

    // check max file size
    long maxFileSizeLowerLimit = 2 * 1024 * 1024L; // 2M is the default lower limit
    long maxFileSize = htd.getMaxFileSize();
    if (maxFileSize < 0) {
      maxFileSize = conf.getLong(HConstants.HREGION_MAX_FILESIZE, maxFileSizeLowerLimit);
    }
    if (maxFileSize < conf.getLong("hbase.hregion.max.filesize.limit", maxFileSizeLowerLimit)) {
      String message = "MAX_FILESIZE for table descriptor or "
          + "\"hbase.hregion.max.filesize\" (" + maxFileSize
          + ") is too small, which might cause over splitting into unmanageable "
          + "number of regions.";
      warnOrThrowExceptionForFailure(logWarn, CONF_KEY, message, null);
    }

    // check flush size
    long flushSizeLowerLimit = 1024 * 1024L; // 1M is the default lower limit
    long flushSize = htd.getMemStoreFlushSize();
    if (flushSize < 0) {
      flushSize = conf.getLong(HConstants.HREGION_MEMSTORE_FLUSH_SIZE, flushSizeLowerLimit);
    }
    if (flushSize < conf.getLong("hbase.hregion.memstore.flush.size.limit", flushSizeLowerLimit)) {
      String message = "MEMSTORE_FLUSHSIZE for table descriptor or "
          + "\"hbase.hregion.memstore.flush.size\" ("+flushSize+") is too small, which might cause"
          + " very frequent flushing.";
      warnOrThrowExceptionForFailure(logWarn, CONF_KEY, message, null);
    }

    // check that coprocessors and other specified plugin classes can be loaded
    try {
      checkClassLoading(conf, htd);
    } catch (Exception ex) {
      warnOrThrowExceptionForFailure(logWarn, CONF_KEY, ex.getMessage(), null);
    }

    // check compression can be loaded
    try {
      checkCompression(htd);
    } catch (IOException e) {
      warnOrThrowExceptionForFailure(logWarn, CONF_KEY, e.getMessage(), e);
    }

    // check encryption can be loaded
    try {
      checkEncryption(conf, htd);
    } catch (IOException e) {
      warnOrThrowExceptionForFailure(logWarn, CONF_KEY, e.getMessage(), e);
    }
    // Verify compaction policy
    try{
      checkCompactionPolicy(conf, htd);
    } catch(IOException e){
      warnOrThrowExceptionForFailure(false, CONF_KEY, e.getMessage(), e);
    }
    // check that we have at least 1 CF
    if (htd.getColumnFamilyCount() == 0) {
      String message = "Table should have at least one column family.";
      warnOrThrowExceptionForFailure(logWarn, CONF_KEY, message, null);
    }

    for (ColumnFamilyDescriptor hcd : htd.getColumnFamilies()) {
      if (hcd.getTimeToLive() <= 0) {
        String message = "TTL for column family " + hcd.getNameAsString() + " must be positive.";
        warnOrThrowExceptionForFailure(logWarn, CONF_KEY, message, null);
      }

      // check blockSize
      if (hcd.getBlocksize() < 1024 || hcd.getBlocksize() > 16 * 1024 * 1024) {
        String message = "Block size for column family " + hcd.getNameAsString()
            + "  must be between 1K and 16MB.";
        warnOrThrowExceptionForFailure(logWarn, CONF_KEY, message, null);
      }

      // check versions
      if (hcd.getMinVersions() < 0) {
        String message = "Min versions for column family " + hcd.getNameAsString()
          + "  must be positive.";
        warnOrThrowExceptionForFailure(logWarn, CONF_KEY, message, null);
      }
      // max versions already being checked

      // HBASE-13776 Setting illegal versions for ColumnFamilyDescriptor
      //  does not throw IllegalArgumentException
      // check minVersions <= maxVerions
      if (hcd.getMinVersions() > hcd.getMaxVersions()) {
        String message = "Min versions for column family " + hcd.getNameAsString()
            + " must be less than the Max versions.";
        warnOrThrowExceptionForFailure(logWarn, CONF_KEY, message, null);
      }

      // check replication scope
      checkReplicationScope(hcd);

      // check data replication factor, it can be 0(default value) when user has not explicitly
      // set the value, in this case we use default replication factor set in the file system.
      if (hcd.getDFSReplication() < 0) {
        String message = "HFile Replication for column family " + hcd.getNameAsString()
            + "  must be greater than zero.";
        warnOrThrowExceptionForFailure(logWarn, CONF_KEY, message, null);
      }

      // TODO: should we check coprocessors and encryption ?
    }
  }

  private void checkReplicationScope(ColumnFamilyDescriptor hcd) throws IOException{
    // check replication scope
    WALProtos.ScopeType scop = WALProtos.ScopeType.valueOf(hcd.getScope());
    if (scop == null) {
      String message = "Replication scope for column family "
          + hcd.getNameAsString() + " is " + hcd.getScope() + " which is invalid.";

      LOG.error(message);
      throw new DoNotRetryIOException(message);
    }
  }

  private void checkCompactionPolicy(Configuration conf, TableDescriptor htd)
      throws IOException {
    // FIFO compaction has some requirements
    // Actually FCP ignores periodic major compactions
    String className = htd.getValue(DefaultStoreEngine.DEFAULT_COMPACTION_POLICY_CLASS_KEY);
    if (className == null) {
      className =
          conf.get(DefaultStoreEngine.DEFAULT_COMPACTION_POLICY_CLASS_KEY,
            ExploringCompactionPolicy.class.getName());
    }

    int blockingFileCount = HStore.DEFAULT_BLOCKING_STOREFILE_COUNT;
    String sv = htd.getValue(HStore.BLOCKING_STOREFILES_KEY);
    if (sv != null) {
      blockingFileCount = Integer.parseInt(sv);
    } else {
      blockingFileCount = conf.getInt(HStore.BLOCKING_STOREFILES_KEY, blockingFileCount);
    }

    for (ColumnFamilyDescriptor hcd : htd.getColumnFamilies()) {
      String compactionPolicy =
          hcd.getConfigurationValue(DefaultStoreEngine.DEFAULT_COMPACTION_POLICY_CLASS_KEY);
      if (compactionPolicy == null) {
        compactionPolicy = className;
      }
      if (!compactionPolicy.equals(FIFOCompactionPolicy.class.getName())) {
        continue;
      }
      // FIFOCompaction
      String message = null;

      // 1. Check TTL
      if (hcd.getTimeToLive() == ColumnFamilyDescriptorBuilder.DEFAULT_TTL) {
        message = "Default TTL is not supported for FIFO compaction";
        throw new IOException(message);
      }

      // 2. Check min versions
      if (hcd.getMinVersions() > 0) {
        message = "MIN_VERSION > 0 is not supported for FIFO compaction";
        throw new IOException(message);
      }

      // 3. blocking file count
      sv = hcd.getConfigurationValue(HStore.BLOCKING_STOREFILES_KEY);
      if (sv != null) {
        blockingFileCount = Integer.parseInt(sv);
      }
      if (blockingFileCount < 1000) {
        message =
            "Blocking file count '" + HStore.BLOCKING_STOREFILES_KEY + "' " + blockingFileCount
                + " is below recommended minimum of 1000 for column family "+ hcd.getNameAsString();
        throw new IOException(message);
      }
    }
  }

  // HBASE-13350 - Helper method to log warning on sanity check failures if checks disabled.
  private static void warnOrThrowExceptionForFailure(boolean logWarn, String confKey,
      String message, Exception cause) throws IOException {
    if (!logWarn) {
      throw new DoNotRetryIOException(message + " Set " + confKey +
          " to false at conf or table descriptor if you want to bypass sanity checks", cause);
    }
    LOG.warn(message);
  }

  private void startActiveMasterManager(int infoPort) throws KeeperException {
    String backupZNode = ZNodePaths.joinZNode(
      zooKeeper.znodePaths.backupMasterAddressesZNode, serverName.toString());
    /*
    * Add a ZNode for ourselves in the backup master directory since we
    * may not become the active master. If so, we want the actual active
    * master to know we are backup masters, so that it won't assign
    * regions to us if so configured.
    *
    * If we become the active master later, ActiveMasterManager will delete
    * this node explicitly.  If we crash before then, ZooKeeper will delete
    * this node for us since it is ephemeral.
    */
    LOG.info("Adding backup master ZNode " + backupZNode);
    if (!MasterAddressTracker.setMasterAddress(zooKeeper, backupZNode,
        serverName, infoPort)) {
      LOG.warn("Failed create of " + backupZNode + " by " + serverName);
    }

    activeMasterManager.setInfoPort(infoPort);
    // Start a thread to try to become the active master, so we won't block here
    Threads.setDaemonThreadRunning(new Thread(new Runnable() {
      @Override
      public void run() {
        int timeout = conf.getInt(HConstants.ZK_SESSION_TIMEOUT,
          HConstants.DEFAULT_ZK_SESSION_TIMEOUT);
        // If we're a backup master, stall until a primary to writes his address
        if (conf.getBoolean(HConstants.MASTER_TYPE_BACKUP,
          HConstants.DEFAULT_MASTER_TYPE_BACKUP)) {
          LOG.debug("HMaster started in backup mode. "
            + "Stalling until master znode is written.");
          // This will only be a minute or so while the cluster starts up,
          // so don't worry about setting watches on the parent znode
          while (!activeMasterManager.hasActiveMaster()) {
            LOG.debug("Waiting for master address ZNode to be written "
              + "(Also watching cluster state node)");
            Threads.sleep(timeout);
          }
        }
        MonitoredTask status = TaskMonitor.get().createStatus("Master startup");
        status.setDescription("Master startup");
        try {
          if (activeMasterManager.blockUntilBecomingActiveMaster(timeout, status)) {
            finishActiveMasterInitialization(status);
          }
        } catch (Throwable t) {
          status.setStatus("Failed to become active: " + t.getMessage());
          LOG.error(HBaseMarkers.FATAL, "Failed to become active master", t);
          // HBASE-5680: Likely hadoop23 vs hadoop 20.x/1.x incompatibility
          if (t instanceof NoClassDefFoundError &&
            t.getMessage()
              .contains("org/apache/hadoop/hdfs/protocol/HdfsConstants$SafeModeAction")) {
            // improved error message for this special case
            abort("HBase is having a problem with its Hadoop jars.  You may need to "
              + "recompile HBase against Hadoop version "
              + org.apache.hadoop.util.VersionInfo.getVersion()
              + " or change your hadoop jars to start properly", t);
          } else {
            abort("Unhandled exception. Starting shutdown.", t);
          }
        } finally {
          status.cleanup();
        }
      }
    }, getServerName().toShortString() + ".masterManager"));
  }

  private void checkCompression(final TableDescriptor htd)
  throws IOException {
    if (!this.masterCheckCompression) return;
    for (ColumnFamilyDescriptor hcd : htd.getColumnFamilies()) {
      checkCompression(hcd);
    }
  }

  private void checkCompression(final ColumnFamilyDescriptor hcd)
  throws IOException {
    if (!this.masterCheckCompression) return;
    CompressionTest.testCompression(hcd.getCompressionType());
    CompressionTest.testCompression(hcd.getCompactionCompressionType());
  }

  private void checkEncryption(final Configuration conf, final TableDescriptor htd)
  throws IOException {
    if (!this.masterCheckEncryption) return;
    for (ColumnFamilyDescriptor hcd : htd.getColumnFamilies()) {
      checkEncryption(conf, hcd);
    }
  }

  private void checkEncryption(final Configuration conf, final ColumnFamilyDescriptor hcd)
  throws IOException {
    if (!this.masterCheckEncryption) return;
    EncryptionTest.testEncryption(conf, hcd.getEncryptionType(), hcd.getEncryptionKey());
  }

  private void checkClassLoading(final Configuration conf, final TableDescriptor htd)
  throws IOException {
    RegionSplitPolicy.getSplitPolicyClass(htd, conf);
    RegionCoprocessorHost.testTableCoprocessorAttrs(conf, htd);
  }

  private static boolean isCatalogTable(final TableName tableName) {
    return tableName.equals(TableName.META_TABLE_NAME);
  }

  @Override
  public long deleteTable(
      final TableName tableName,
      final long nonceGroup,
      final long nonce) throws IOException {
    checkInitialized();

    return MasterProcedureUtil.submitProcedure(
        new MasterProcedureUtil.NonceProcedureRunnable(this, nonceGroup, nonce) {
      @Override
      protected void run() throws IOException {
        getMaster().getMasterCoprocessorHost().preDeleteTable(tableName);

        LOG.info(getClientIdAuditPrefix() + " delete " + tableName);

        // TODO: We can handle/merge duplicate request
        ProcedurePrepareLatch latch = ProcedurePrepareLatch.createLatch();
        submitProcedure(new DeleteTableProcedure(procedureExecutor.getEnvironment(),
            tableName, latch));
        latch.await();

        getMaster().getMasterCoprocessorHost().postDeleteTable(tableName);
      }

      @Override
      protected String getDescription() {
        return "DeleteTableProcedure";
      }
    });
  }

  @Override
  public long truncateTable(
      final TableName tableName,
      final boolean preserveSplits,
      final long nonceGroup,
      final long nonce) throws IOException {
    checkInitialized();

    return MasterProcedureUtil.submitProcedure(
        new MasterProcedureUtil.NonceProcedureRunnable(this, nonceGroup, nonce) {
      @Override
      protected void run() throws IOException {
        getMaster().getMasterCoprocessorHost().preTruncateTable(tableName);

        LOG.info(getClientIdAuditPrefix() + " truncate " + tableName);
        ProcedurePrepareLatch latch = ProcedurePrepareLatch.createLatch(2, 0);
        submitProcedure(new TruncateTableProcedure(procedureExecutor.getEnvironment(),
            tableName, preserveSplits, latch));
        latch.await();

        getMaster().getMasterCoprocessorHost().postTruncateTable(tableName);
      }

      @Override
      protected String getDescription() {
        return "TruncateTableProcedure";
      }
    });
  }

  @Override
  public long addColumn(
      final TableName tableName,
      final ColumnFamilyDescriptor column,
      final long nonceGroup,
      final long nonce)
      throws IOException {
    checkInitialized();
    checkTableExists(tableName);

    TableDescriptor old = getTableDescriptors().get(tableName);
    if (old.hasColumnFamily(column.getName())) {
      throw new InvalidFamilyOperationException("Column family '" + column.getNameAsString()
          + "' in table '" + tableName + "' already exists so cannot be added");
    }

    TableDescriptor newDesc = TableDescriptorBuilder
        .newBuilder(old).addColumnFamily(column).build();
    return modifyTable(tableName, newDesc, nonceGroup, nonce);
  }

  @Override
  public long modifyColumn(
      final TableName tableName,
      final ColumnFamilyDescriptor descriptor,
      final long nonceGroup,
      final long nonce)
      throws IOException {
    checkInitialized();
    checkTableExists(tableName);

    TableDescriptor old = getTableDescriptors().get(tableName);
    if (! old.hasColumnFamily(descriptor.getName())) {
      throw new InvalidFamilyOperationException("Family '" + descriptor.getNameAsString()
          + "' does not exist, so it cannot be modified");
    }

    TableDescriptor td = TableDescriptorBuilder
        .newBuilder(old)
        .modifyColumnFamily(descriptor)
        .build();

    return modifyTable(tableName, td, nonceGroup, nonce);
  }

  @Override
  public long deleteColumn(
      final TableName tableName,
      final byte[] columnName,
      final long nonceGroup,
      final long nonce)
      throws IOException {
    checkInitialized();
    checkTableExists(tableName);

    TableDescriptor old = getTableDescriptors().get(tableName);

    if (! old.hasColumnFamily(columnName)) {
      throw new InvalidFamilyOperationException("Family '" + Bytes.toString(columnName)
          + "' does not exist, so it cannot be deleted");
    }
    if (old.getColumnFamilyCount() == 1) {
      throw new InvalidFamilyOperationException("Family '" + Bytes.toString(columnName)
          + "' is the only column family in the table, so it cannot be deleted");
    }

    TableDescriptor td = TableDescriptorBuilder
        .newBuilder(old).removeColumnFamily(columnName).build();
    return modifyTable(tableName, td, nonceGroup, nonce);
  }

  @Override
  public long enableTable(final TableName tableName, final long nonceGroup, final long nonce)
      throws IOException {
    checkInitialized();

    return MasterProcedureUtil.submitProcedure(
        new MasterProcedureUtil.NonceProcedureRunnable(this, nonceGroup, nonce) {
      @Override
      protected void run() throws IOException {
        getMaster().getMasterCoprocessorHost().preEnableTable(tableName);

        // Normally, it would make sense for this authorization check to exist inside
        // AccessController, but because the authorization check is done based on internal state
        // (rather than explicit permissions) we'll do the check here instead of in the
        // coprocessor.
        MasterQuotaManager quotaManager = getMasterQuotaManager();
        if (quotaManager != null) {
          if (quotaManager.isQuotaInitialized()) {
            Quotas quotaForTable = QuotaUtil.getTableQuota(getConnection(), tableName);
            if (quotaForTable != null && quotaForTable.hasSpace()) {
              SpaceViolationPolicy policy = quotaForTable.getSpace().getViolationPolicy();
              if (SpaceViolationPolicy.DISABLE == policy) {
                throw new AccessDeniedException("Enabling the table '" + tableName
                    + "' is disallowed due to a violated space quota.");
              }
            }
          } else if (LOG.isTraceEnabled()) {
            LOG.trace("Unable to check for space quotas as the MasterQuotaManager is not enabled");
          }
        }

        LOG.info(getClientIdAuditPrefix() + " enable " + tableName);

        // Execute the operation asynchronously - client will check the progress of the operation
        // In case the request is from a <1.1 client before returning,
        // we want to make sure that the table is prepared to be
        // enabled (the table is locked and the table state is set).
        // Note: if the procedure throws exception, we will catch it and rethrow.
        final ProcedurePrepareLatch prepareLatch = ProcedurePrepareLatch.createLatch();
        submitProcedure(new EnableTableProcedure(procedureExecutor.getEnvironment(),
            tableName, false, prepareLatch));
        prepareLatch.await();

        getMaster().getMasterCoprocessorHost().postEnableTable(tableName);
      }

      @Override
      protected String getDescription() {
        return "EnableTableProcedure";
      }
    });
  }

  @Override
  public long disableTable(final TableName tableName, final long nonceGroup, final long nonce)
      throws IOException {
    checkInitialized();

    return MasterProcedureUtil.submitProcedure(
        new MasterProcedureUtil.NonceProcedureRunnable(this, nonceGroup, nonce) {
      @Override
      protected void run() throws IOException {
        getMaster().getMasterCoprocessorHost().preDisableTable(tableName);

        LOG.info(getClientIdAuditPrefix() + " disable " + tableName);

        // Execute the operation asynchronously - client will check the progress of the operation
        // In case the request is from a <1.1 client before returning,
        // we want to make sure that the table is prepared to be
        // enabled (the table is locked and the table state is set).
        // Note: if the procedure throws exception, we will catch it and rethrow.
        final ProcedurePrepareLatch prepareLatch = ProcedurePrepareLatch.createLatch();
        submitProcedure(new DisableTableProcedure(procedureExecutor.getEnvironment(),
            tableName, false, prepareLatch));
        prepareLatch.await();

        getMaster().getMasterCoprocessorHost().postDisableTable(tableName);
      }

      @Override
      protected String getDescription() {
        return "DisableTableProcedure";
      }
    });
  }

  /**
   * Return the region and current deployment for the region containing
   * the given row. If the region cannot be found, returns null. If it
   * is found, but not currently deployed, the second element of the pair
   * may be null.
   */
  @VisibleForTesting // Used by TestMaster.
  Pair<RegionInfo, ServerName> getTableRegionForRow(
      final TableName tableName, final byte [] rowKey)
  throws IOException {
    final AtomicReference<Pair<RegionInfo, ServerName>> result = new AtomicReference<>(null);

    MetaTableAccessor.Visitor visitor = new MetaTableAccessor.Visitor() {
        @Override
        public boolean visit(Result data) throws IOException {
          if (data == null || data.size() <= 0) {
            return true;
          }
          Pair<RegionInfo, ServerName> pair =
              new Pair(MetaTableAccessor.getRegionInfo(data),
                  MetaTableAccessor.getServerName(data,0));
          if (pair == null) {
            return false;
          }
          if (!pair.getFirst().getTable().equals(tableName)) {
            return false;
          }
          result.set(pair);
          return true;
        }
    };

    MetaTableAccessor.scanMeta(clusterConnection, visitor, tableName, rowKey, 1);
    return result.get();
  }

  @Override
  public long modifyTable(final TableName tableName, final TableDescriptor descriptor,
      final long nonceGroup, final long nonce) throws IOException {
    checkInitialized();
    sanityCheckTableDescriptor(descriptor);

    return MasterProcedureUtil.submitProcedure(
        new MasterProcedureUtil.NonceProcedureRunnable(this, nonceGroup, nonce) {
      @Override
      protected void run() throws IOException {
        getMaster().getMasterCoprocessorHost().preModifyTable(tableName, descriptor);

        LOG.info(getClientIdAuditPrefix() + " modify " + tableName);

        // Execute the operation synchronously - wait for the operation completes before continuing.
        ProcedurePrepareLatch latch = ProcedurePrepareLatch.createLatch(2, 0);
        submitProcedure(new ModifyTableProcedure(procedureExecutor.getEnvironment(),
            descriptor, latch));
        latch.await();

        getMaster().getMasterCoprocessorHost().postModifyTable(tableName, descriptor);
      }

      @Override
      protected String getDescription() {
        return "ModifyTableProcedure";
      }
    });
  }

  public long restoreSnapshot(final SnapshotDescription snapshotDesc,
      final long nonceGroup, final long nonce, final boolean restoreAcl) throws IOException {
    checkInitialized();
    getSnapshotManager().checkSnapshotSupport();

    // Ensure namespace exists. Will throw exception if non-known NS.
    final TableName dstTable = TableName.valueOf(snapshotDesc.getTable());
    getClusterSchema().getNamespace(dstTable.getNamespaceAsString());

    return MasterProcedureUtil.submitProcedure(
        new MasterProcedureUtil.NonceProcedureRunnable(this, nonceGroup, nonce) {
      @Override
      protected void run() throws IOException {
          setProcId(
            getSnapshotManager().restoreOrCloneSnapshot(snapshotDesc, getNonceKey(), restoreAcl));
      }

      @Override
      protected String getDescription() {
        return "RestoreSnapshotProcedure";
      }
    });
  }

  private void checkTableExists(final TableName tableName)
      throws IOException, TableNotFoundException {
    if (!MetaTableAccessor.tableExists(getConnection(), tableName)) {
      throw new TableNotFoundException(tableName);
    }
  }

  @Override
  public void checkTableModifiable(final TableName tableName)
      throws IOException, TableNotFoundException, TableNotDisabledException {
    if (isCatalogTable(tableName)) {
      throw new IOException("Can't modify catalog tables");
    }
    checkTableExists(tableName);
    if (!getTableStateManager().isTableState(tableName, TableState.State.DISABLED)) {
      throw new TableNotDisabledException(tableName);
    }
  }

  public ClusterMetrics getClusterMetricsWithoutCoprocessor() throws InterruptedIOException {
    return getClusterMetricsWithoutCoprocessor(EnumSet.allOf(Option.class));
  }

  public ClusterMetrics getClusterMetricsWithoutCoprocessor(EnumSet<Option> options)
      throws InterruptedIOException {
    ClusterMetricsBuilder builder = ClusterMetricsBuilder.newBuilder();
    // given that hbase1 can't submit the request with Option,
    // we return all information to client if the list of Option is empty.
    if (options.isEmpty()) {
      options = EnumSet.allOf(Option.class);
    }

    for (Option opt : options) {
      switch (opt) {
        case HBASE_VERSION: builder.setHBaseVersion(VersionInfo.getVersion()); break;
        case CLUSTER_ID: builder.setClusterId(getClusterId()); break;
        case MASTER: builder.setMasterName(getServerName()); break;
        case BACKUP_MASTERS: builder.setBackerMasterNames(getBackupMasters()); break;
        case LIVE_SERVERS: {
          if (serverManager != null) {
            builder.setLiveServerMetrics(serverManager.getOnlineServers().entrySet().stream()
              .collect(Collectors.toMap(e -> e.getKey(), e -> e.getValue())));
          }
          break;
        }
        case DEAD_SERVERS: {
          if (serverManager != null) {
            builder.setDeadServerNames(new ArrayList<>(
              serverManager.getDeadServers().copyServerNames()));
          }
          break;
        }
        case MASTER_COPROCESSORS: {
          if (cpHost != null) {
            builder.setMasterCoprocessorNames(Arrays.asList(getMasterCoprocessors()));
          }
          break;
        }
        case REGIONS_IN_TRANSITION: {
          if (assignmentManager != null) {
            builder.setRegionsInTransition(assignmentManager.getRegionStates()
                .getRegionsStateInTransition());
          }
          break;
        }
        case BALANCER_ON: {
          if (loadBalancerTracker != null) {
            builder.setBalancerOn(loadBalancerTracker.isBalancerOn());
          }
          break;
        }
        case MASTER_INFO_PORT: {
          if (infoServer != null) {
            builder.setMasterInfoPort(infoServer.getPort());
          }
          break;
        }
      }
    }
    return new ClusterStatus(builder.build());
  }

  /**
   * @return cluster status
   */
  public ClusterMetrics getClusterMetrics() throws IOException {
    return getClusterMetrics(EnumSet.allOf(Option.class));
  }

  public ClusterMetrics getClusterMetrics(EnumSet<Option> options) throws IOException {
    if (cpHost != null) {
      cpHost.preGetClusterMetrics();
    }
<<<<<<< HEAD
    ClusterStatus status = getClusterStatusWithoutCoprocessor(options);
=======
    ClusterMetrics status = getClusterMetricsWithoutCoprocessor(options);
>>>>>>> c8e8f700
    if (cpHost != null) {
      cpHost.postGetClusterMetrics(status);
    }
    return status;
  }

  private List<ServerName> getBackupMasters() throws InterruptedIOException {
    // Build Set of backup masters from ZK nodes
    List<String> backupMasterStrings;
    try {
      backupMasterStrings = ZKUtil.listChildrenNoWatch(this.zooKeeper,
        this.zooKeeper.znodePaths.backupMasterAddressesZNode);
    } catch (KeeperException e) {
      LOG.warn(this.zooKeeper.prefix("Unable to list backup servers"), e);
      backupMasterStrings = null;
    }

    List<ServerName> backupMasters = Collections.emptyList();
    if (backupMasterStrings != null && !backupMasterStrings.isEmpty()) {
      backupMasters = new ArrayList<>(backupMasterStrings.size());
      for (String s: backupMasterStrings) {
        try {
          byte [] bytes;
          try {
            bytes = ZKUtil.getData(this.zooKeeper, ZNodePaths.joinZNode(
                this.zooKeeper.znodePaths.backupMasterAddressesZNode, s));
          } catch (InterruptedException e) {
            throw new InterruptedIOException();
          }
          if (bytes != null) {
            ServerName sn;
            try {
              sn = ProtobufUtil.parseServerNameFrom(bytes);
            } catch (DeserializationException e) {
              LOG.warn("Failed parse, skipping registering backup server", e);
              continue;
            }
            backupMasters.add(sn);
          }
        } catch (KeeperException e) {
          LOG.warn(this.zooKeeper.prefix("Unable to get information about " +
                   "backup servers"), e);
        }
      }
      Collections.sort(backupMasters, new Comparator<ServerName>() {
        @Override
        public int compare(ServerName s1, ServerName s2) {
          return s1.getServerName().compareTo(s2.getServerName());
        }});
    }
    return backupMasters;
  }

  /**
   * The set of loaded coprocessors is stored in a static set. Since it's
   * statically allocated, it does not require that HMaster's cpHost be
   * initialized prior to accessing it.
   * @return a String representation of the set of names of the loaded coprocessors.
   */
  public static String getLoadedCoprocessors() {
    return CoprocessorHost.getLoadedCoprocessors().toString();
  }

  /**
   * @return timestamp in millis when HMaster was started.
   */
  public long getMasterStartTime() {
    return startcode;
  }

  /**
   * @return timestamp in millis when HMaster became the active master.
   */
  public long getMasterActiveTime() {
    return masterActiveTime;
  }

  /**
   * @return timestamp in millis when HMaster finished becoming the active master
   */
  public long getMasterFinishedInitializationTime() {
    return masterFinishedInitializationTime;
  }

  public int getNumWALFiles() {
    return procedureStore != null ? procedureStore.getActiveLogs().size() : 0;
  }

  public WALProcedureStore getWalProcedureStore() {
    return procedureStore;
  }

  public int getRegionServerInfoPort(final ServerName sn) {
    RegionServerInfo info = this.regionServerTracker.getRegionServerInfo(sn);
    if (info == null || info.getInfoPort() == 0) {
      return conf.getInt(HConstants.REGIONSERVER_INFO_PORT,
        HConstants.DEFAULT_REGIONSERVER_INFOPORT);
    }
    return info.getInfoPort();
  }

  @Override
  public String getRegionServerVersion(final ServerName sn) {
    RegionServerInfo info = this.regionServerTracker.getRegionServerInfo(sn);
    if (info != null && info.hasVersionInfo()) {
      return info.getVersionInfo().getVersion();
    }
    return "0.0.0"; //Lowest version to prevent move system region to unknown version RS.
  }

  @Override
  public void checkIfShouldMoveSystemRegionAsync() {
    assignmentManager.checkIfShouldMoveSystemRegionAsync();
  }

  /**
   * @return array of coprocessor SimpleNames.
   */
  public String[] getMasterCoprocessors() {
    Set<String> masterCoprocessors = getMasterCoprocessorHost().getCoprocessors();
    return masterCoprocessors.toArray(new String[masterCoprocessors.size()]);
  }

  @Override
  public void abort(final String msg, final Throwable t) {
    if (isAborted() || isStopped()) {
      return;
    }
    if (cpHost != null) {
      // HBASE-4014: dump a list of loaded coprocessors.
      LOG.error(HBaseMarkers.FATAL, "Master server abort: loaded coprocessors are: " +
          getLoadedCoprocessors());
    }
    if (t != null) {
      LOG.error(HBaseMarkers.FATAL, msg, t);
    } else {
      LOG.error(HBaseMarkers.FATAL, msg);
    }

    try {
      stopMaster();
    } catch (IOException e) {
      LOG.error("Exception occurred while stopping master", e);
    }
  }

  @Override
  public ZKWatcher getZooKeeper() {
    return zooKeeper;
  }

  @Override
  public MasterCoprocessorHost getMasterCoprocessorHost() {
    return cpHost;
  }

  @Override
  public MasterQuotaManager getMasterQuotaManager() {
    return quotaManager;
  }

  @Override
  public ProcedureExecutor<MasterProcedureEnv> getMasterProcedureExecutor() {
    return procedureExecutor;
  }

  @Override
  public ServerName getServerName() {
    return this.serverName;
  }

  @Override
  public AssignmentManager getAssignmentManager() {
    return this.assignmentManager;
  }

  @Override
  public CatalogJanitor getCatalogJanitor() {
    return this.catalogJanitorChore;
  }

  public MemoryBoundedLogMessageBuffer getRegionServerFatalLogBuffer() {
    return rsFatals;
  }

  public void shutdown() throws IOException {
    if (cpHost != null) {
      cpHost.preShutdown();
    }

    if (this.serverManager != null) {
      this.serverManager.shutdownCluster();
    }
    if (this.clusterStatusTracker != null){
      try {
        this.clusterStatusTracker.setClusterDown();
      } catch (KeeperException e) {
        LOG.error("ZooKeeper exception trying to set cluster as down in ZK", e);
      }
    }
  }

  public void stopMaster() throws IOException {
    if (cpHost != null) {
      cpHost.preStopMaster();
    }
    stop("Stopped by " + Thread.currentThread().getName());
  }

  void checkServiceStarted() throws ServerNotRunningYetException {
    if (!serviceStarted) {
      throw new ServerNotRunningYetException("Server is not running yet");
    }
  }

  void checkInitialized()
      throws PleaseHoldException, ServerNotRunningYetException, MasterNotRunningException {
    checkServiceStarted();
    if (!isInitialized()) throw new PleaseHoldException("Master is initializing");
    if (isStopped()) throw new MasterNotRunningException();
  }

  /**
   * Report whether this master is currently the active master or not.
   * If not active master, we are parked on ZK waiting to become active.
   *
   * This method is used for testing.
   *
   * @return true if active master, false if not.
   */
  @Override
  public boolean isActiveMaster() {
    return activeMaster;
  }

  /**
   * Report whether this master has completed with its initialization and is
   * ready.  If ready, the master is also the active master.  A standby master
   * is never ready.
   *
   * This method is used for testing.
   *
   * @return true if master is ready to go, false if not.
   */
  @Override
  public boolean isInitialized() {
    return initialized.isReady();
  }

  /**
   * Report whether this master is in maintenance mode.
   *
   * @return true if master is in maintenanceMode
   */
  @Override
  public boolean isInMaintenanceMode() {
    return maintenanceModeTracker.isInMaintenanceMode();
  }

  @VisibleForTesting
  public void setInitialized(boolean isInitialized) {
    procedureExecutor.getEnvironment().setEventReady(initialized, isInitialized);
  }

  @Override
  public ProcedureEvent getInitializedEvent() {
    return initialized;
  }

  /**
   * ServerCrashProcessingEnabled is set false before completing assignMeta to prevent processing
   * of crashed servers.
   * @return true if assignMeta has completed;
   */
  @Override
  public boolean isServerCrashProcessingEnabled() {
    return serverCrashProcessingEnabled.isReady();
  }

  @VisibleForTesting
  public void setServerCrashProcessingEnabled(final boolean b) {
    procedureExecutor.getEnvironment().setEventReady(serverCrashProcessingEnabled, b);
  }

  public ProcedureEvent getServerCrashProcessingEnabledEvent() {
    return serverCrashProcessingEnabled;
  }

  /**
   * Compute the average load across all region servers.
   * Currently, this uses a very naive computation - just uses the number of
   * regions being served, ignoring stats about number of requests.
   * @return the average load
   */
  public double getAverageLoad() {
    if (this.assignmentManager == null) {
      return 0;
    }

    RegionStates regionStates = this.assignmentManager.getRegionStates();
    if (regionStates == null) {
      return 0;
    }
    return regionStates.getAverageLoad();
  }

  /*
   * @return the count of region split plans executed
   */
  public long getSplitPlanCount() {
    return splitPlanCount;
  }

  /*
   * @return the count of region merge plans executed
   */
  public long getMergePlanCount() {
    return mergePlanCount;
  }

  @Override
  public boolean registerService(Service instance) {
    /*
     * No stacking of instances is allowed for a single service name
     */
    Descriptors.ServiceDescriptor serviceDesc = instance.getDescriptorForType();
    String serviceName = CoprocessorRpcUtils.getServiceName(serviceDesc);
    if (coprocessorServiceHandlers.containsKey(serviceName)) {
      LOG.error("Coprocessor service "+serviceName+
          " already registered, rejecting request from "+instance
      );
      return false;
    }

    coprocessorServiceHandlers.put(serviceName, instance);
    if (LOG.isDebugEnabled()) {
      LOG.debug("Registered master coprocessor service: service="+serviceName);
    }
    return true;
  }

  /**
   * Utility for constructing an instance of the passed HMaster class.
   * @param masterClass
   * @return HMaster instance.
   */
  public static HMaster constructMaster(Class<? extends HMaster> masterClass,
      final Configuration conf)  {
    try {
      Constructor<? extends HMaster> c = masterClass.getConstructor(Configuration.class);
      return c.newInstance(conf);
    } catch(Exception e) {
      Throwable error = e;
      if (e instanceof InvocationTargetException &&
          ((InvocationTargetException)e).getTargetException() != null) {
        error = ((InvocationTargetException)e).getTargetException();
      }
      throw new RuntimeException("Failed construction of Master: " + masterClass.toString() + ". "
        , error);
    }
  }

  /**
   * @see org.apache.hadoop.hbase.master.HMasterCommandLine
   */
  public static void main(String [] args) {
    LOG.info("STARTING service " + HMaster.class.getSimpleName());
    VersionInfo.logVersion();
    new HMasterCommandLine(HMaster.class).doMain(args);
  }

  public HFileCleaner getHFileCleaner() {
    return this.hfileCleaner;
  }

  public LogCleaner getLogCleaner() {
    return this.logCleaner;
  }

  /**
   * @return the underlying snapshot manager
   */
  @Override
  public SnapshotManager getSnapshotManager() {
    return this.snapshotManager;
  }

  /**
   * @return the underlying MasterProcedureManagerHost
   */
  @Override
  public MasterProcedureManagerHost getMasterProcedureManagerHost() {
    return mpmHost;
  }

  @Override
  public ClusterSchema getClusterSchema() {
    return this.clusterSchemaService;
  }

  /**
   * Create a new Namespace.
   * @param namespaceDescriptor descriptor for new Namespace
   * @param nonceGroup Identifier for the source of the request, a client or process.
   * @param nonce A unique identifier for this operation from the client or process identified by
   * <code>nonceGroup</code> (the source must ensure each operation gets a unique id).
   * @return procedure id
   */
  long createNamespace(final NamespaceDescriptor namespaceDescriptor, final long nonceGroup,
      final long nonce) throws IOException {
    checkInitialized();

    TableName.isLegalNamespaceName(Bytes.toBytes(namespaceDescriptor.getName()));

    return MasterProcedureUtil.submitProcedure(new MasterProcedureUtil.NonceProcedureRunnable(this,
          nonceGroup, nonce) {
      @Override
      protected void run() throws IOException {
        getMaster().getMasterCoprocessorHost().preCreateNamespace(namespaceDescriptor);
        LOG.info(getClientIdAuditPrefix() + " creating " + namespaceDescriptor);
        // Execute the operation synchronously - wait for the operation to complete before
        // continuing.
        setProcId(getClusterSchema().createNamespace(namespaceDescriptor, getNonceKey()));
        getMaster().getMasterCoprocessorHost().postCreateNamespace(namespaceDescriptor);
      }

      @Override
      protected String getDescription() {
        return "CreateNamespaceProcedure";
      }
    });
  }

  /**
   * Modify an existing Namespace.
   * @param nonceGroup Identifier for the source of the request, a client or process.
   * @param nonce A unique identifier for this operation from the client or process identified by
   * <code>nonceGroup</code> (the source must ensure each operation gets a unique id).
   * @return procedure id
   */
  long modifyNamespace(final NamespaceDescriptor namespaceDescriptor, final long nonceGroup,
      final long nonce) throws IOException {
    checkInitialized();

    TableName.isLegalNamespaceName(Bytes.toBytes(namespaceDescriptor.getName()));

    return MasterProcedureUtil.submitProcedure(new MasterProcedureUtil.NonceProcedureRunnable(this,
          nonceGroup, nonce) {
      @Override
      protected void run() throws IOException {
        getMaster().getMasterCoprocessorHost().preModifyNamespace(namespaceDescriptor);
        LOG.info(getClientIdAuditPrefix() + " modify " + namespaceDescriptor);
        // Execute the operation synchronously - wait for the operation to complete before
        // continuing.
        setProcId(getClusterSchema().modifyNamespace(namespaceDescriptor, getNonceKey()));
        getMaster().getMasterCoprocessorHost().postModifyNamespace(namespaceDescriptor);
      }

      @Override
      protected String getDescription() {
        return "ModifyNamespaceProcedure";
      }
    });
  }

  /**
   * Delete an existing Namespace. Only empty Namespaces (no tables) can be removed.
   * @param nonceGroup Identifier for the source of the request, a client or process.
   * @param nonce A unique identifier for this operation from the client or process identified by
   * <code>nonceGroup</code> (the source must ensure each operation gets a unique id).
   * @return procedure id
   */
  long deleteNamespace(final String name, final long nonceGroup, final long nonce)
      throws IOException {
    checkInitialized();

    return MasterProcedureUtil.submitProcedure(new MasterProcedureUtil.NonceProcedureRunnable(this,
          nonceGroup, nonce) {
      @Override
      protected void run() throws IOException {
        getMaster().getMasterCoprocessorHost().preDeleteNamespace(name);
        LOG.info(getClientIdAuditPrefix() + " delete " + name);
        // Execute the operation synchronously - wait for the operation to complete before
        // continuing.
        setProcId(getClusterSchema().deleteNamespace(name, getNonceKey()));
        getMaster().getMasterCoprocessorHost().postDeleteNamespace(name);
      }

      @Override
      protected String getDescription() {
        return "DeleteNamespaceProcedure";
      }
    });
  }

  /**
   * Get a Namespace
   * @param name Name of the Namespace
   * @return Namespace descriptor for <code>name</code>
   */
  NamespaceDescriptor getNamespace(String name) throws IOException {
    checkInitialized();
    if (this.cpHost != null) this.cpHost.preGetNamespaceDescriptor(name);
    NamespaceDescriptor nsd = this.clusterSchemaService.getNamespace(name);
    if (this.cpHost != null) this.cpHost.postGetNamespaceDescriptor(nsd);
    return nsd;
  }

  /**
   * Get all Namespaces
   * @return All Namespace descriptors
   */
  List<NamespaceDescriptor> getNamespaces() throws IOException {
    checkInitialized();
    final List<NamespaceDescriptor> nsds = new ArrayList<>();
    if (cpHost != null) {
      cpHost.preListNamespaceDescriptors(nsds);
    }
    nsds.addAll(this.clusterSchemaService.getNamespaces());
    if (this.cpHost != null) {
      this.cpHost.postListNamespaceDescriptors(nsds);
    }
    return nsds;
  }

  @Override
  public List<TableName> listTableNamesByNamespace(String name) throws IOException {
    checkInitialized();
    return listTableNames(name, null, true);
  }

  @Override
  public List<TableDescriptor> listTableDescriptorsByNamespace(String name) throws IOException {
    checkInitialized();
    return listTableDescriptors(name, null, null, true);
  }

  @Override
  public boolean abortProcedure(final long procId, final boolean mayInterruptIfRunning)
      throws IOException {
    if (cpHost != null) {
      cpHost.preAbortProcedure(this.procedureExecutor, procId);
    }

    final boolean result = this.procedureExecutor.abort(procId, mayInterruptIfRunning);

    if (cpHost != null) {
      cpHost.postAbortProcedure();
    }

    return result;
  }

  @Override
  public List<Procedure<?>> getProcedures() throws IOException {
    if (cpHost != null) {
      cpHost.preGetProcedures();
    }

    final List<Procedure<?>> procList = this.procedureExecutor.getProcedures();

    if (cpHost != null) {
      cpHost.postGetProcedures(procList);
    }

    return procList;
  }

  @Override
  public List<LockedResource> getLocks() throws IOException {
    if (cpHost != null) {
      cpHost.preGetLocks();
    }

    MasterProcedureScheduler procedureScheduler = procedureExecutor.getEnvironment().getProcedureScheduler();

    final List<LockedResource> lockedResources = procedureScheduler.getLocks();

    if (cpHost != null) {
      cpHost.postGetLocks(lockedResources);
    }

    return lockedResources;
  }

  /**
   * Returns the list of table descriptors that match the specified request
   * @param namespace the namespace to query, or null if querying for all
   * @param regex The regular expression to match against, or null if querying for all
   * @param tableNameList the list of table names, or null if querying for all
   * @param includeSysTables False to match only against userspace tables
   * @return the list of table descriptors
   */
  public List<TableDescriptor> listTableDescriptors(final String namespace, final String regex,
      final List<TableName> tableNameList, final boolean includeSysTables)
  throws IOException {
    List<TableDescriptor> htds = new ArrayList<>();
    if (cpHost != null) {
      cpHost.preGetTableDescriptors(tableNameList, htds, regex);
    }
    htds = getTableDescriptors(htds, namespace, regex, tableNameList, includeSysTables);
    if (cpHost != null) {
      cpHost.postGetTableDescriptors(tableNameList, htds, regex);
    }
    return htds;
  }

  /**
   * Returns the list of table names that match the specified request
   * @param regex The regular expression to match against, or null if querying for all
   * @param namespace the namespace to query, or null if querying for all
   * @param includeSysTables False to match only against userspace tables
   * @return the list of table names
   */
  public List<TableName> listTableNames(final String namespace, final String regex,
      final boolean includeSysTables) throws IOException {
    List<TableDescriptor> htds = new ArrayList<>();
    if (cpHost != null) {
      cpHost.preGetTableNames(htds, regex);
    }
    htds = getTableDescriptors(htds, namespace, regex, null, includeSysTables);
    if (cpHost != null) {
      cpHost.postGetTableNames(htds, regex);
    }
    List<TableName> result = new ArrayList<>(htds.size());
    for (TableDescriptor htd: htds) result.add(htd.getTableName());
    return result;
  }

  /**
   * @return list of table table descriptors after filtering by regex and whether to include system
   *    tables, etc.
   * @throws IOException
   */
  private List<TableDescriptor> getTableDescriptors(final List<TableDescriptor> htds,
      final String namespace, final String regex, final List<TableName> tableNameList,
      final boolean includeSysTables)
  throws IOException {
    if (tableNameList == null || tableNameList.isEmpty()) {
      // request for all TableDescriptors
      Collection<TableDescriptor> allHtds;
      if (namespace != null && namespace.length() > 0) {
        // Do a check on the namespace existence. Will fail if does not exist.
        this.clusterSchemaService.getNamespace(namespace);
        allHtds = tableDescriptors.getByNamespace(namespace).values();
      } else {
        allHtds = tableDescriptors.getAll().values();
      }
      for (TableDescriptor desc: allHtds) {
        if (tableStateManager.isTablePresent(desc.getTableName())
            && (includeSysTables || !desc.getTableName().isSystemTable())) {
          htds.add(desc);
        }
      }
    } else {
      for (TableName s: tableNameList) {
        if (tableStateManager.isTablePresent(s)) {
          TableDescriptor desc = tableDescriptors.get(s);
          if (desc != null) {
            htds.add(desc);
          }
        }
      }
    }

    // Retains only those matched by regular expression.
    if (regex != null) filterTablesByRegex(htds, Pattern.compile(regex));
    return htds;
  }

  /**
   * Removes the table descriptors that don't match the pattern.
   * @param descriptors list of table descriptors to filter
   * @param pattern the regex to use
   */
  private static void filterTablesByRegex(final Collection<TableDescriptor> descriptors,
      final Pattern pattern) {
    final String defaultNS = NamespaceDescriptor.DEFAULT_NAMESPACE_NAME_STR;
    Iterator<TableDescriptor> itr = descriptors.iterator();
    while (itr.hasNext()) {
      TableDescriptor htd = itr.next();
      String tableName = htd.getTableName().getNameAsString();
      boolean matched = pattern.matcher(tableName).matches();
      if (!matched && htd.getTableName().getNamespaceAsString().equals(defaultNS)) {
        matched = pattern.matcher(defaultNS + TableName.NAMESPACE_DELIM + tableName).matches();
      }
      if (!matched) {
        itr.remove();
      }
    }
  }

  @Override
  public long getLastMajorCompactionTimestamp(TableName table) throws IOException {
    return getClusterMetrics(EnumSet.of(Option.LIVE_SERVERS))
        .getLastMajorCompactionTimestamp(table);
  }

  @Override
  public long getLastMajorCompactionTimestampForRegion(byte[] regionName) throws IOException {
    return getClusterMetrics(EnumSet.of(Option.LIVE_SERVERS))
        .getLastMajorCompactionTimestamp(regionName);
  }

  /**
   * Gets the mob file compaction state for a specific table.
   * Whether all the mob files are selected is known during the compaction execution, but
   * the statistic is done just before compaction starts, it is hard to know the compaction
   * type at that time, so the rough statistics are chosen for the mob file compaction. Only two
   * compaction states are available, CompactionState.MAJOR_AND_MINOR and CompactionState.NONE.
   * @param tableName The current table name.
   * @return If a given table is in mob file compaction now.
   */
  public CompactionState getMobCompactionState(TableName tableName) {
    AtomicInteger compactionsCount = mobCompactionStates.get(tableName);
    if (compactionsCount != null && compactionsCount.get() != 0) {
      return CompactionState.MAJOR_AND_MINOR;
    }
    return CompactionState.NONE;
  }

  public void reportMobCompactionStart(TableName tableName) throws IOException {
    IdLock.Entry lockEntry = null;
    try {
      lockEntry = mobCompactionLock.getLockEntry(tableName.hashCode());
      AtomicInteger compactionsCount = mobCompactionStates.get(tableName);
      if (compactionsCount == null) {
        compactionsCount = new AtomicInteger(0);
        mobCompactionStates.put(tableName, compactionsCount);
      }
      compactionsCount.incrementAndGet();
    } finally {
      if (lockEntry != null) {
        mobCompactionLock.releaseLockEntry(lockEntry);
      }
    }
  }

  public void reportMobCompactionEnd(TableName tableName) throws IOException {
    IdLock.Entry lockEntry = null;
    try {
      lockEntry = mobCompactionLock.getLockEntry(tableName.hashCode());
      AtomicInteger compactionsCount = mobCompactionStates.get(tableName);
      if (compactionsCount != null) {
        int count = compactionsCount.decrementAndGet();
        // remove the entry if the count is 0.
        if (count == 0) {
          mobCompactionStates.remove(tableName);
        }
      }
    } finally {
      if (lockEntry != null) {
        mobCompactionLock.releaseLockEntry(lockEntry);
      }
    }
  }

  /**
   * Requests mob compaction.
   * @param tableName The table the compact.
   * @param columns The compacted columns.
   * @param allFiles Whether add all mob files into the compaction.
   */
  public void requestMobCompaction(TableName tableName,
                                   List<ColumnFamilyDescriptor> columns, boolean allFiles) throws IOException {
    mobCompactThread.requestMobCompaction(conf, fs, tableName, columns, allFiles);
  }

  /**
   * Queries the state of the {@link LoadBalancerTracker}. If the balancer is not initialized,
   * false is returned.
   *
   * @return The state of the load balancer, or false if the load balancer isn't defined.
   */
  public boolean isBalancerOn() {
    if (null == loadBalancerTracker || isInMaintenanceMode()) {
      return false;
    }
    return loadBalancerTracker.isBalancerOn();
  }

  /**
   * Queries the state of the {@link RegionNormalizerTracker}. If it's not initialized,
   * false is returned.
   */
  public boolean isNormalizerOn() {
    return (null == regionNormalizerTracker || isInMaintenanceMode()) ?
        false: regionNormalizerTracker.isNormalizerOn();
  }

  /**
   * Queries the state of the {@link SplitOrMergeTracker}. If it is not initialized,
   * false is returned. If switchType is illegal, false will return.
   * @param switchType see {@link org.apache.hadoop.hbase.client.MasterSwitchType}
   * @return The state of the switch
   */
  @Override
  public boolean isSplitOrMergeEnabled(MasterSwitchType switchType) {
    if (null == splitOrMergeTracker || isInMaintenanceMode()) {
      return false;
    }
    return splitOrMergeTracker.isSplitOrMergeEnabled(switchType);
  }

  /**
   * Fetch the configured {@link LoadBalancer} class name. If none is set, a default is returned.
   *
   * @return The name of the {@link LoadBalancer} in use.
   */
  public String getLoadBalancerClassName() {
    return conf.get(HConstants.HBASE_MASTER_LOADBALANCER_CLASS, LoadBalancerFactory
        .getDefaultLoadBalancerClass().getName());
  }

  /**
   * @return RegionNormalizerTracker instance
   */
  public RegionNormalizerTracker getRegionNormalizerTracker() {
    return regionNormalizerTracker;
  }

  public SplitOrMergeTracker getSplitOrMergeTracker() {
    return splitOrMergeTracker;
  }

  @Override
  public LoadBalancer getLoadBalancer() {
    return balancer;
  }

  @Override
  public FavoredNodesManager getFavoredNodesManager() {
    return favoredNodesManager;
  }

  @Override
  public void addReplicationPeer(String peerId, ReplicationPeerConfig peerConfig, boolean enabled)
      throws ReplicationException, IOException {
    if (cpHost != null) {
      cpHost.preAddReplicationPeer(peerId, peerConfig);
    }
    LOG.info(getClientIdAuditPrefix() + " creating replication peer, id=" + peerId + ", config="
        + peerConfig + ", state=" + (enabled ? "ENABLED" : "DISABLED"));
    this.replicationManager.addReplicationPeer(peerId, peerConfig, enabled);
    if (cpHost != null) {
      cpHost.postAddReplicationPeer(peerId, peerConfig);
    }
  }

  @Override
  public void removeReplicationPeer(String peerId) throws ReplicationException, IOException {
    if (cpHost != null) {
      cpHost.preRemoveReplicationPeer(peerId);
    }
    LOG.info(getClientIdAuditPrefix() + " removing replication peer, id=" + peerId);
    this.replicationManager.removeReplicationPeer(peerId);
    if (cpHost != null) {
      cpHost.postRemoveReplicationPeer(peerId);
    }
  }

  @Override
  public void enableReplicationPeer(String peerId) throws ReplicationException, IOException {
    if (cpHost != null) {
      cpHost.preEnableReplicationPeer(peerId);
    }
    LOG.info(getClientIdAuditPrefix() + " enable replication peer, id=" + peerId);
    this.replicationManager.enableReplicationPeer(peerId);
    if (cpHost != null) {
      cpHost.postEnableReplicationPeer(peerId);
    }
  }

  @Override
  public void disableReplicationPeer(String peerId) throws ReplicationException, IOException {
    if (cpHost != null) {
      cpHost.preDisableReplicationPeer(peerId);
    }
    LOG.info(getClientIdAuditPrefix() + " disable replication peer, id=" + peerId);
    this.replicationManager.disableReplicationPeer(peerId);
    if (cpHost != null) {
      cpHost.postDisableReplicationPeer(peerId);
    }
  }

  @Override
  public ReplicationPeerConfig getReplicationPeerConfig(String peerId) throws ReplicationException,
      IOException {
    if (cpHost != null) {
      cpHost.preGetReplicationPeerConfig(peerId);
    }
    final ReplicationPeerConfig peerConfig = this.replicationManager.getPeerConfig(peerId);
    LOG.info(getClientIdAuditPrefix() + " get replication peer config, id=" + peerId + ", config="
        + peerConfig);
    if (cpHost != null) {
      cpHost.postGetReplicationPeerConfig(peerId);
    }
    return peerConfig;
  }

  @Override
  public void updateReplicationPeerConfig(String peerId, ReplicationPeerConfig peerConfig)
      throws ReplicationException, IOException {
    if (cpHost != null) {
      cpHost.preUpdateReplicationPeerConfig(peerId, peerConfig);
    }
    LOG.info(getClientIdAuditPrefix() + " update replication peer config, id=" + peerId
        + ", config=" + peerConfig);
    this.replicationManager.updatePeerConfig(peerId, peerConfig);
    if (cpHost != null) {
      cpHost.postUpdateReplicationPeerConfig(peerId, peerConfig);
    }
  }

  @Override
  public List<ReplicationPeerDescription> listReplicationPeers(String regex)
      throws ReplicationException, IOException {
    if (cpHost != null) {
      cpHost.preListReplicationPeers(regex);
    }
    LOG.info(getClientIdAuditPrefix() + " list replication peers, regex=" + regex);
    Pattern pattern = regex == null ? null : Pattern.compile(regex);
    List<ReplicationPeerDescription> peers = this.replicationManager.listReplicationPeers(pattern);
    if (cpHost != null) {
      cpHost.postListReplicationPeers(regex);
    }
    return peers;
  }

  /**
   * Mark region server(s) as decommissioned (previously called 'draining') to prevent additional
   * regions from getting assigned to them. Also unload the regions on the servers asynchronously.0
   * @param servers Region servers to decommission.
   * @throws HBaseIOException
   */
  public void decommissionRegionServers(final List<ServerName> servers, final boolean offload)
      throws HBaseIOException {
    List<ServerName> serversAdded = new ArrayList<>(servers.size());
    // Place the decommission marker first.
    String parentZnode = getZooKeeper().znodePaths.drainingZNode;
    for (ServerName server : servers) {
      try {
        String node = ZNodePaths.joinZNode(parentZnode, server.getServerName());
        ZKUtil.createAndFailSilent(getZooKeeper(), node);
      } catch (KeeperException ke) {
        throw new HBaseIOException(
            this.zooKeeper.prefix("Unable to decommission '" + server.getServerName() + "'."), ke);
      }
      if (this.serverManager.addServerToDrainList(server)) {
        serversAdded.add(server);
      };
    }
    // Move the regions off the decommissioned servers.
    if (offload) {
      final List<ServerName> destServers = this.serverManager.createDestinationServersList();
      for (ServerName server : serversAdded) {
        final List<RegionInfo> regionsOnServer =
            this.assignmentManager.getRegionStates().getServerRegionInfoSet(server);
        for (RegionInfo hri : regionsOnServer) {
          ServerName dest = balancer.randomAssignment(hri, destServers);
          if (dest == null) {
            throw new HBaseIOException("Unable to determine a plan to move " + hri);
          }
          RegionPlan rp = new RegionPlan(hri, server, dest);
          this.assignmentManager.moveAsync(rp);
        }
      }
    }
  }

  /**
   * List region servers marked as decommissioned (previously called 'draining') to not get regions
   * assigned to them.
   * @return List of decommissioned servers.
   */
  public List<ServerName> listDecommissionedRegionServers() {
    return this.serverManager.getDrainingServersList();
  }

  /**
   * Remove decommission marker (previously called 'draining') from a region server to allow regions
   * assignments. Load regions onto the server asynchronously if a list of regions is given
   * @param server Region server to remove decommission marker from.
   * @throws HBaseIOException
   */
  public void recommissionRegionServer(final ServerName server,
      final List<byte[]> encodedRegionNames) throws HBaseIOException {
    // Remove the server from decommissioned (draining) server list.
    String parentZnode = getZooKeeper().znodePaths.drainingZNode;
    String node = ZNodePaths.joinZNode(parentZnode, server.getServerName());
    try {
      ZKUtil.deleteNodeFailSilent(getZooKeeper(), node);
    } catch (KeeperException ke) {
      throw new HBaseIOException(
          this.zooKeeper.prefix("Unable to recommission '" + server.getServerName() + "'."), ke);
    }
    this.serverManager.removeServerFromDrainList(server);

    // Load the regions onto the server if we are given a list of regions.
    if (encodedRegionNames == null || encodedRegionNames.isEmpty()) {
      return;
    }
    if (!this.serverManager.isServerOnline(server)) {
      return;
    }
    for (byte[] encodedRegionName : encodedRegionNames) {
      RegionState regionState =
          assignmentManager.getRegionStates().getRegionState(Bytes.toString(encodedRegionName));
      if (regionState == null) {
        LOG.warn("Unknown region " + Bytes.toStringBinary(encodedRegionName));
        continue;
      }
      RegionInfo hri = regionState.getRegion();
      if (server.equals(regionState.getServerName())) {
        LOG.info("Skipping move of region " + hri.getRegionNameAsString()
          + " because region already assigned to the same server " + server + ".");
        continue;
      }
      RegionPlan rp = new RegionPlan(hri, regionState.getServerName(), server);
      this.assignmentManager.moveAsync(rp);
    }
  }

  @Override
  public LockManager getLockManager() {
    return lockManager;
  }

  @Override
  public boolean recoverMeta() throws IOException {
    ProcedurePrepareLatch latch = ProcedurePrepareLatch.createLatch(2, 0);
    LOG.info("Running RecoverMetaProcedure to ensure proper hbase:meta deploy.");
    long procId = procedureExecutor.submitProcedure(new RecoverMetaProcedure(null, true, latch));
    latch.await();
    LOG.info("hbase:meta (default replica) deployed at=" +
        getMetaTableLocator().getMetaRegionLocation(getZooKeeper()));
    return assignmentManager.isMetaInitialized();
  }

  public QuotaObserverChore getQuotaObserverChore() {
    return this.quotaObserverChore;
  }

  public SpaceQuotaSnapshotNotifier getSpaceQuotaSnapshotNotifier() {
    return this.spaceQuotaSnapshotNotifier;
  }
}<|MERGE_RESOLUTION|>--- conflicted
+++ resolved
@@ -56,15 +56,9 @@
 import javax.servlet.http.HttpServletResponse;
 import org.apache.hadoop.conf.Configuration;
 import org.apache.hadoop.fs.Path;
-<<<<<<< HEAD
-import org.apache.hadoop.hbase.ClusterMetrics.Option;
-import org.apache.hadoop.hbase.ClusterMetricsBuilder;
-import org.apache.hadoop.hbase.ClusterStatus;
-=======
 import org.apache.hadoop.hbase.ClusterMetrics;
 import org.apache.hadoop.hbase.ClusterMetrics.Option;
 import org.apache.hadoop.hbase.ClusterMetricsBuilder;
->>>>>>> c8e8f700
 import org.apache.hadoop.hbase.CoordinatedStateException;
 import org.apache.hadoop.hbase.DoNotRetryIOException;
 import org.apache.hadoop.hbase.HBaseIOException;
@@ -2470,7 +2464,7 @@
         }
       }
     }
-    return new ClusterStatus(builder.build());
+    return builder.build();
   }
 
   /**
@@ -2484,11 +2478,7 @@
     if (cpHost != null) {
       cpHost.preGetClusterMetrics();
     }
-<<<<<<< HEAD
-    ClusterStatus status = getClusterStatusWithoutCoprocessor(options);
-=======
     ClusterMetrics status = getClusterMetricsWithoutCoprocessor(options);
->>>>>>> c8e8f700
     if (cpHost != null) {
       cpHost.postGetClusterMetrics(status);
     }
