--- conflicted
+++ resolved
@@ -436,13 +436,7 @@
       }
     } finally {
       inMemoryFlushInProgress.set(false);
-<<<<<<< HEAD
-      if (LOG.isDebugEnabled()) {
-        LOG.debug("IN-MEMORY FLUSH: end");
-      }
-=======
       LOG.trace("IN-MEMORY FLUSH: end");
->>>>>>> c8e8f700
     }
   }
 
