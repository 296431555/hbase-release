/**
 *
 * Licensed to the Apache Software Foundation (ASF) under one
 * or more contributor license agreements.  See the NOTICE file
 * distributed with this work for additional information
 * regarding copyright ownership.  The ASF licenses this file
 * to you under the Apache License, Version 2.0 (the
 * "License"); you may not use this file except in compliance
 * with the License.  You may obtain a copy of the License at
 *
 *     http://www.apache.org/licenses/LICENSE-2.0
 *
 * Unless required by applicable law or agreed to in writing, software
 * distributed under the License is distributed on an "AS IS" BASIS,
 * WITHOUT WARRANTIES OR CONDITIONS OF ANY KIND, either express or implied.
 * See the License for the specific language governing permissions and
 * limitations under the License.
 */

package org.apache.hadoop.hbase.master.assignment;

import java.io.IOException;
import java.util.Arrays;
import java.util.Collections;
import java.util.List;

import org.apache.hadoop.hbase.Cell;
<<<<<<< HEAD
import org.apache.hadoop.hbase.Cell.DataType;
=======
>>>>>>> c8e8f700
import org.apache.hadoop.hbase.CellBuilderFactory;
import org.apache.hadoop.hbase.CellBuilderType;
import org.apache.hadoop.hbase.HConstants;
import org.apache.hadoop.hbase.HRegionLocation;
import org.apache.hadoop.hbase.MetaTableAccessor;
import org.apache.hadoop.hbase.RegionLocations;
import org.apache.hadoop.hbase.ServerName;
import org.apache.hadoop.hbase.TableName;
import org.apache.hadoop.hbase.client.Put;
import org.apache.hadoop.hbase.client.RegionInfo;
import org.apache.hadoop.hbase.client.Result;
import org.apache.hadoop.hbase.client.TableDescriptor;
import org.apache.hadoop.hbase.master.MasterServices;
import org.apache.hadoop.hbase.master.RegionState.State;
import org.apache.hadoop.hbase.procedure2.util.StringUtils;
import org.apache.hadoop.hbase.util.Bytes;
import org.apache.hadoop.hbase.util.EnvironmentEdgeManager;
import org.apache.hadoop.hbase.util.MultiHConnection;
import org.apache.hadoop.hbase.zookeeper.MetaTableLocator;
import org.apache.yetus.audience.InterfaceAudience;
import org.apache.zookeeper.KeeperException;
import org.slf4j.Logger;
import org.slf4j.LoggerFactory;

<<<<<<< HEAD
import org.apache.hadoop.hbase.shaded.com.google.common.annotations.VisibleForTesting;
import org.apache.hadoop.hbase.shaded.com.google.common.base.Preconditions;
=======
import org.apache.hbase.thirdparty.com.google.common.annotations.VisibleForTesting;
import org.apache.hbase.thirdparty.com.google.common.base.Preconditions;
>>>>>>> c8e8f700

/**
 * Store Region State to hbase:meta table.
 */
@InterfaceAudience.Private
public class RegionStateStore {
  private static final Logger LOG = LoggerFactory.getLogger(RegionStateStore.class);

  /** The delimiter for meta columns for replicaIds &gt; 0 */
  protected static final char META_REPLICA_ID_DELIMITER = '_';

  private final MasterServices master;

  private MultiHConnection multiHConnection;

  public RegionStateStore(final MasterServices master) {
    this.master = master;
  }

  public void start() throws IOException {
  }

  public void stop() {
    if (multiHConnection != null) {
      multiHConnection.close();
      multiHConnection = null;
    }
  }

  public interface RegionStateVisitor {
    void visitRegionState(RegionInfo regionInfo, State state,
      ServerName regionLocation, ServerName lastHost, long openSeqNum);
  }

  public void visitMeta(final RegionStateVisitor visitor) throws IOException {
    MetaTableAccessor.fullScanRegions(master.getConnection(), new MetaTableAccessor.Visitor() {
      final boolean isDebugEnabled = LOG.isDebugEnabled();

      @Override
      public boolean visit(final Result r) throws IOException {
        if (r !=  null && !r.isEmpty()) {
          long st = 0;
          if (LOG.isTraceEnabled()) {
            st = System.currentTimeMillis();
          }
          visitMetaEntry(visitor, r);
          if (LOG.isTraceEnabled()) {
            long et = System.currentTimeMillis();
            LOG.trace("[T] LOAD META PERF " + StringUtils.humanTimeDiff(et - st));
          }
        } else if (isDebugEnabled) {
          LOG.debug("NULL result from meta - ignoring but this is strange.");
        }
        return true;
      }
    });
  }

  private void visitMetaEntry(final RegionStateVisitor visitor, final Result result)
      throws IOException {
    final RegionLocations rl = MetaTableAccessor.getRegionLocations(result);
    if (rl == null) return;

    final HRegionLocation[] locations = rl.getRegionLocations();
    if (locations == null) return;

    for (int i = 0; i < locations.length; ++i) {
      final HRegionLocation hrl = locations[i];
      if (hrl == null) continue;

      final RegionInfo regionInfo = hrl.getRegionInfo();
      if (regionInfo == null) continue;

      final int replicaId = regionInfo.getReplicaId();
      final State state = getRegionState(result, replicaId);

      final ServerName lastHost = hrl.getServerName();
      final ServerName regionLocation = getRegionServer(result, replicaId);
      final long openSeqNum = -1;

      // TODO: move under trace, now is visible for debugging
      LOG.info(String.format("Load hbase:meta entry region=%s regionState=%s lastHost=%s regionLocation=%s",
        regionInfo, state, lastHost, regionLocation));

      visitor.visitRegionState(regionInfo, state, regionLocation, lastHost, openSeqNum);
    }
  }

  public void updateRegionLocation(RegionStates.RegionStateNode regionStateNode)
      throws IOException {
    if (regionStateNode.getRegionInfo().isMetaRegion()) {
      updateMetaLocation(regionStateNode.getRegionInfo(), regionStateNode.getRegionLocation());
    } else {
      long openSeqNum = regionStateNode.getState() == State.OPEN ?
          regionStateNode.getOpenSeqNum() : HConstants.NO_SEQNUM;
      updateUserRegionLocation(regionStateNode.getRegionInfo(), regionStateNode.getState(),
          regionStateNode.getRegionLocation(), regionStateNode.getLastHost(), openSeqNum,
          regionStateNode.getProcedure().getProcId());
    }
  }

  protected void updateMetaLocation(final RegionInfo regionInfo, final ServerName serverName)
      throws IOException {
    try {
      MetaTableLocator.setMetaLocation(master.getZooKeeper(), serverName,
        regionInfo.getReplicaId(), State.OPEN);
    } catch (KeeperException e) {
      throw new IOException(e);
    }
  }

  protected void updateUserRegionLocation(final RegionInfo regionInfo, final State state,
      final ServerName regionLocation, final ServerName lastHost, final long openSeqNum,
      final long pid)
      throws IOException {
    final int replicaId = regionInfo.getReplicaId();
    final Put put = new Put(MetaTableAccessor.getMetaKeyForRegion(regionInfo));
    MetaTableAccessor.addRegionInfo(put, regionInfo);
    final StringBuilder info = new StringBuilder("pid=" + pid + " updating hbase:meta row=");
    info.append(regionInfo.getRegionNameAsString()).append(", regionState=").append(state);
    if (openSeqNum >= 0) {
      Preconditions.checkArgument(state == State.OPEN && regionLocation != null,
          "Open region should be on a server");
      MetaTableAccessor.addLocation(put, regionLocation, openSeqNum, -1, replicaId);
      info.append(", openSeqNum=").append(openSeqNum);
      info.append(", regionLocation=").append(regionLocation);
    } else if (regionLocation != null && !regionLocation.equals(lastHost)) {
      // Ideally, if no regionLocation, write null to the hbase:meta but this will confuse clients
      // currently; they want a server to hit. TODO: Make clients wait if no location.
      put.add(CellBuilderFactory.create(CellBuilderType.SHALLOW_COPY)
          .setRow(put.getRow())
          .setFamily(HConstants.CATALOG_FAMILY)
          .setQualifier(getServerNameColumn(replicaId))
          .setTimestamp(put.getTimeStamp())
<<<<<<< HEAD
          .setType(DataType.Put)
=======
          .setType(Cell.Type.Put)
>>>>>>> c8e8f700
          .setValue(Bytes.toBytes(regionLocation.getServerName()))
          .build());
      info.append(", regionLocation=").append(regionLocation);
    }
    put.add(CellBuilderFactory.create(CellBuilderType.SHALLOW_COPY)
        .setRow(put.getRow())
        .setFamily(HConstants.CATALOG_FAMILY)
        .setQualifier(getStateColumn(replicaId))
        .setTimestamp(put.getTimeStamp())
<<<<<<< HEAD
        .setType(DataType.Put)
=======
        .setType(Cell.Type.Put)
>>>>>>> c8e8f700
        .setValue(Bytes.toBytes(state.name()))
        .build());
    LOG.info(info.toString());

    final boolean serialReplication = hasSerialReplicationScope(regionInfo.getTable());
    if (serialReplication && state == State.OPEN) {
      Put barrierPut = MetaTableAccessor.makeBarrierPut(regionInfo.getEncodedNameAsBytes(),
          openSeqNum, regionInfo.getTable().getName());
      updateRegionLocation(regionInfo, state, put, barrierPut);
    } else {
      updateRegionLocation(regionInfo, state, put);
    }
  }

  protected void updateRegionLocation(final RegionInfo regionInfo, final State state,
      final Put... put) throws IOException {
    synchronized (this) {
      if (multiHConnection == null) {
        multiHConnection = new MultiHConnection(master.getConfiguration(), 1);
      }
    }

    try {
      multiHConnection.processBatchCallback(Arrays.asList(put), TableName.META_TABLE_NAME, null, null);
    } catch (IOException e) {
      // TODO: Revist!!!! Means that if a server is loaded, then we will abort our host!
      // In tests we abort the Master!
      String msg = String.format("FAILED persisting region=%s state=%s",
          regionInfo.getShortNameToLog(), state);
      LOG.error(msg, e);
      master.abort(msg, e);
      throw e;
    }
  }

  // ============================================================================================
  //  Update Region Splitting State helpers
  // ============================================================================================
  public void splitRegion(final RegionInfo parent, final RegionInfo hriA,
      final RegionInfo hriB, final ServerName serverName)  throws IOException {
    final TableDescriptor htd = getTableDescriptor(parent.getTable());
    MetaTableAccessor.splitRegion(master.getConnection(), parent, hriA, hriB, serverName,
        getRegionReplication(htd), hasSerialReplicationScope(htd));
  }

  // ============================================================================================
  //  Update Region Merging State helpers
  // ============================================================================================
  public void mergeRegions(final RegionInfo parent, final RegionInfo hriA,
      final RegionInfo hriB, final ServerName serverName)  throws IOException {
    final TableDescriptor htd = getTableDescriptor(parent.getTable());
    MetaTableAccessor.mergeRegions(master.getConnection(), parent, hriA, hriB, serverName,
        getRegionReplication(htd), EnvironmentEdgeManager.currentTime(),
        hasSerialReplicationScope(htd));
  }

  // ============================================================================================
  //  Delete Region State helpers
  // ============================================================================================
  public void deleteRegion(final RegionInfo regionInfo) throws IOException {
    deleteRegions(Collections.singletonList(regionInfo));
  }

  public void deleteRegions(final List<RegionInfo> regions) throws IOException {
    MetaTableAccessor.deleteRegions(master.getConnection(), regions);
  }

  // ==========================================================================
  //  Table Descriptors helpers
  // ==========================================================================
  private boolean hasSerialReplicationScope(final TableName tableName) throws IOException {
    return hasSerialReplicationScope(getTableDescriptor(tableName));
  }

  private boolean hasSerialReplicationScope(final TableDescriptor htd) {
    return (htd != null)? htd.hasSerialReplicationScope(): false;
  }

  private int getRegionReplication(final TableDescriptor htd) {
    return (htd != null) ? htd.getRegionReplication() : 1;
  }

  private TableDescriptor getTableDescriptor(final TableName tableName) throws IOException {
    return master.getTableDescriptors().get(tableName);
  }

  // ==========================================================================
  //  Server Name
  // ==========================================================================

  /**
   * Returns the {@link ServerName} from catalog table {@link Result}
   * where the region is transitioning. It should be the same as
   * {@link MetaTableAccessor#getServerName(Result,int)} if the server is at OPEN state.
   * @param r Result to pull the transitioning server name from
   * @return A ServerName instance or {@link MetaTableAccessor#getServerName(Result,int)}
   * if necessary fields not found or empty.
   */
  static ServerName getRegionServer(final Result r, int replicaId) {
    final Cell cell = r.getColumnLatestCell(HConstants.CATALOG_FAMILY,
        getServerNameColumn(replicaId));
    if (cell == null || cell.getValueLength() == 0) {
      RegionLocations locations = MetaTableAccessor.getRegionLocations(r);
      if (locations != null) {
        HRegionLocation location = locations.getRegionLocation(replicaId);
        if (location != null) {
          return location.getServerName();
        }
      }
      return null;
    }
    return ServerName.parseServerName(Bytes.toString(cell.getValueArray(),
      cell.getValueOffset(), cell.getValueLength()));
  }

  private static byte[] getServerNameColumn(int replicaId) {
    return replicaId == 0
        ? HConstants.SERVERNAME_QUALIFIER
        : Bytes.toBytes(HConstants.SERVERNAME_QUALIFIER_STR + META_REPLICA_ID_DELIMITER
          + String.format(RegionInfo.REPLICA_ID_FORMAT, replicaId));
  }

  // ==========================================================================
  //  Region State
  // ==========================================================================

  /**
   * Pull the region state from a catalog table {@link Result}.
   * @param r Result to pull the region state from
   * @return the region state, or null if unknown.
   */
  @VisibleForTesting
  public static State getRegionState(final Result r, int replicaId) {
    Cell cell = r.getColumnLatestCell(HConstants.CATALOG_FAMILY, getStateColumn(replicaId));
    if (cell == null || cell.getValueLength() == 0) {
      return null;
    }
    return State.valueOf(Bytes.toString(cell.getValueArray(), cell.getValueOffset(),
        cell.getValueLength()));
  }

  private static byte[] getStateColumn(int replicaId) {
    return replicaId == 0
        ? HConstants.STATE_QUALIFIER
        : Bytes.toBytes(HConstants.STATE_QUALIFIER_STR + META_REPLICA_ID_DELIMITER
          + String.format(RegionInfo.REPLICA_ID_FORMAT, replicaId));
  }
}<|MERGE_RESOLUTION|>--- conflicted
+++ resolved
@@ -25,10 +25,6 @@
 import java.util.List;
 
 import org.apache.hadoop.hbase.Cell;
-<<<<<<< HEAD
-import org.apache.hadoop.hbase.Cell.DataType;
-=======
->>>>>>> c8e8f700
 import org.apache.hadoop.hbase.CellBuilderFactory;
 import org.apache.hadoop.hbase.CellBuilderType;
 import org.apache.hadoop.hbase.HConstants;
@@ -53,13 +49,8 @@
 import org.slf4j.Logger;
 import org.slf4j.LoggerFactory;
 
-<<<<<<< HEAD
-import org.apache.hadoop.hbase.shaded.com.google.common.annotations.VisibleForTesting;
-import org.apache.hadoop.hbase.shaded.com.google.common.base.Preconditions;
-=======
 import org.apache.hbase.thirdparty.com.google.common.annotations.VisibleForTesting;
 import org.apache.hbase.thirdparty.com.google.common.base.Preconditions;
->>>>>>> c8e8f700
 
 /**
  * Store Region State to hbase:meta table.
@@ -194,11 +185,7 @@
           .setFamily(HConstants.CATALOG_FAMILY)
           .setQualifier(getServerNameColumn(replicaId))
           .setTimestamp(put.getTimeStamp())
-<<<<<<< HEAD
-          .setType(DataType.Put)
-=======
           .setType(Cell.Type.Put)
->>>>>>> c8e8f700
           .setValue(Bytes.toBytes(regionLocation.getServerName()))
           .build());
       info.append(", regionLocation=").append(regionLocation);
@@ -208,11 +195,7 @@
         .setFamily(HConstants.CATALOG_FAMILY)
         .setQualifier(getStateColumn(replicaId))
         .setTimestamp(put.getTimeStamp())
-<<<<<<< HEAD
-        .setType(DataType.Put)
-=======
         .setType(Cell.Type.Put)
->>>>>>> c8e8f700
         .setValue(Bytes.toBytes(state.name()))
         .build());
     LOG.info(info.toString());
