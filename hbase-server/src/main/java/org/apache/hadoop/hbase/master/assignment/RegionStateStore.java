/**
 *
 * Licensed to the Apache Software Foundation (ASF) under one
 * or more contributor license agreements.  See the NOTICE file
 * distributed with this work for additional information
 * regarding copyright ownership.  The ASF licenses this file
 * to you under the Apache License, Version 2.0 (the
 * "License"); you may not use this file except in compliance
 * with the License.  You may obtain a copy of the License at
 *
 *     http://www.apache.org/licenses/LICENSE-2.0
 *
 * Unless required by applicable law or agreed to in writing, software
 * distributed under the License is distributed on an "AS IS" BASIS,
 * WITHOUT WARRANTIES OR CONDITIONS OF ANY KIND, either express or implied.
 * See the License for the specific language governing permissions and
 * limitations under the License.
 */

package org.apache.hadoop.hbase.master.assignment;

import java.io.IOException;
import java.util.Collections;
import java.util.List;
import org.apache.hadoop.hbase.Cell;
import org.apache.hadoop.hbase.CellBuilderFactory;
import org.apache.hadoop.hbase.CellBuilderType;
import org.apache.hadoop.hbase.HConstants;
import org.apache.hadoop.hbase.HRegionLocation;
import org.apache.hadoop.hbase.MetaTableAccessor;
import org.apache.hadoop.hbase.RegionLocations;
import org.apache.hadoop.hbase.ServerName;
import org.apache.hadoop.hbase.TableName;
import org.apache.hadoop.hbase.client.Put;
import org.apache.hadoop.hbase.client.RegionInfo;
import org.apache.hadoop.hbase.client.Result;
import org.apache.hadoop.hbase.client.Table;
import org.apache.hadoop.hbase.client.TableDescriptor;
import org.apache.hadoop.hbase.master.MasterServices;
import org.apache.hadoop.hbase.master.RegionState.State;
import org.apache.hadoop.hbase.procedure2.Procedure;
import org.apache.hadoop.hbase.procedure2.util.StringUtils;
import org.apache.hadoop.hbase.util.Bytes;
import org.apache.hadoop.hbase.util.EnvironmentEdgeManager;
import org.apache.hadoop.hbase.zookeeper.MetaTableLocator;
import org.apache.yetus.audience.InterfaceAudience;
import org.apache.zookeeper.KeeperException;
import org.slf4j.Logger;
import org.slf4j.LoggerFactory;

import org.apache.hbase.thirdparty.com.google.common.annotations.VisibleForTesting;
import org.apache.hbase.thirdparty.com.google.common.base.Preconditions;

/**
 * Store Region State to hbase:meta table.
 */
@InterfaceAudience.Private
public class RegionStateStore {
  private static final Logger LOG = LoggerFactory.getLogger(RegionStateStore.class);

  /** The delimiter for meta columns for replicaIds &gt; 0 */
  protected static final char META_REPLICA_ID_DELIMITER = '_';

  private final MasterServices master;

  public RegionStateStore(final MasterServices master) {
    this.master = master;
  }

  public interface RegionStateVisitor {
    void visitRegionState(Result result, RegionInfo regionInfo, State state,
      ServerName regionLocation, ServerName lastHost, long openSeqNum);
  }

  public void visitMeta(final RegionStateVisitor visitor) throws IOException {
    MetaTableAccessor.fullScanRegions(master.getConnection(), new MetaTableAccessor.Visitor() {
      final boolean isDebugEnabled = LOG.isDebugEnabled();

      @Override
      public boolean visit(final Result r) throws IOException {
        if (r !=  null && !r.isEmpty()) {
          long st = 0;
          if (LOG.isTraceEnabled()) {
            st = System.currentTimeMillis();
          }
          visitMetaEntry(visitor, r);
          if (LOG.isTraceEnabled()) {
            long et = System.currentTimeMillis();
            LOG.trace("[T] LOAD META PERF " + StringUtils.humanTimeDiff(et - st));
          }
        } else if (isDebugEnabled) {
          LOG.debug("NULL result from meta - ignoring but this is strange.");
        }
        return true;
      }
    });
  }

  private void visitMetaEntry(final RegionStateVisitor visitor, final Result result)
      throws IOException {
    final RegionLocations rl = MetaTableAccessor.getRegionLocations(result);
    if (rl == null) return;

    final HRegionLocation[] locations = rl.getRegionLocations();
    if (locations == null) return;

    for (int i = 0; i < locations.length; ++i) {
      final HRegionLocation hrl = locations[i];
      if (hrl == null) continue;

      final RegionInfo regionInfo = hrl.getRegion();
      if (regionInfo == null) continue;

      final int replicaId = regionInfo.getReplicaId();
      final State state = getRegionState(result, replicaId);

      final ServerName lastHost = hrl.getServerName();
      final ServerName regionLocation = getRegionServer(result, replicaId);
      final long openSeqNum = -1;

      // TODO: move under trace, now is visible for debugging
      LOG.info("Load hbase:meta entry region={}, regionState={}, lastHost={}, " +
<<<<<<< HEAD
          "regionLocation={}, seqnum={}", regionInfo.getEncodedName(), state, lastHost,
          regionLocation, hrl.getSeqNum());
      visitor.visitRegionState(regionInfo, state, regionLocation, lastHost, openSeqNum);
=======
          "regionLocation={}", regionInfo.getEncodedName(), state, lastHost, regionLocation);
      visitor.visitRegionState(result, regionInfo, state, regionLocation, lastHost, openSeqNum);
>>>>>>> 59a61e99
    }
  }

  public void updateRegionLocation(RegionStates.RegionStateNode regionStateNode)
      throws IOException {
    if (regionStateNode.getRegionInfo().isMetaRegion()) {
      updateMetaLocation(regionStateNode.getRegionInfo(), regionStateNode.getRegionLocation());
    } else {
      long openSeqNum = regionStateNode.getState() == State.OPEN ?
          regionStateNode.getOpenSeqNum() : HConstants.NO_SEQNUM;
      updateUserRegionLocation(regionStateNode.getRegionInfo(), regionStateNode.getState(),
          regionStateNode.getRegionLocation(), regionStateNode.getLastHost(), openSeqNum,
          // The regionStateNode may have no procedure in a test scenario; allow for this.
          regionStateNode.getProcedure() != null?
              regionStateNode.getProcedure().getProcId(): Procedure.NO_PROC_ID);
    }
  }

  private void updateMetaLocation(final RegionInfo regionInfo, final ServerName serverName)
      throws IOException {
    try {
      MetaTableLocator.setMetaLocation(master.getZooKeeper(), serverName,
        regionInfo.getReplicaId(), State.OPEN);
    } catch (KeeperException e) {
      throw new IOException(e);
    }
  }

  private void updateUserRegionLocation(final RegionInfo regionInfo, final State state,
      final ServerName regionLocation, final ServerName lastHost, final long openSeqNum,
      final long pid)
      throws IOException {
    long time = EnvironmentEdgeManager.currentTime();
    final int replicaId = regionInfo.getReplicaId();
    final Put put = new Put(MetaTableAccessor.getMetaKeyForRegion(regionInfo), time);
    MetaTableAccessor.addRegionInfo(put, regionInfo);
    final StringBuilder info =
      new StringBuilder("pid=").append(pid).append(" updating hbase:meta row=")
        .append(regionInfo.getEncodedName()).append(", regionState=").append(state);
    if (openSeqNum >= 0) {
      Preconditions.checkArgument(state == State.OPEN && regionLocation != null,
          "Open region should be on a server");
      MetaTableAccessor.addLocation(put, regionLocation, openSeqNum, replicaId);
      info.append(", openSeqNum=").append(openSeqNum);
      info.append(", regionLocation=").append(regionLocation);
    } else if (regionLocation != null && !regionLocation.equals(lastHost)) {
      // Ideally, if no regionLocation, write null to the hbase:meta but this will confuse clients
      // currently; they want a server to hit. TODO: Make clients wait if no location.
      put.add(CellBuilderFactory.create(CellBuilderType.SHALLOW_COPY)
          .setRow(put.getRow())
          .setFamily(HConstants.CATALOG_FAMILY)
          .setQualifier(getServerNameColumn(replicaId))
          .setTimestamp(put.getTimestamp())
          .setType(Cell.Type.Put)
          .setValue(Bytes.toBytes(regionLocation.getServerName()))
          .build());
      info.append(", regionLocation=").append(regionLocation);
    }
    put.add(CellBuilderFactory.create(CellBuilderType.SHALLOW_COPY)
        .setRow(put.getRow())
        .setFamily(HConstants.CATALOG_FAMILY)
        .setQualifier(getStateColumn(replicaId))
        .setTimestamp(put.getTimestamp())
        .setType(Cell.Type.Put)
        .setValue(Bytes.toBytes(state.name()))
        .build());
    LOG.info(info.toString());
    updateRegionLocation(regionInfo, state, put);
  }

  private void updateRegionLocation(RegionInfo regionInfo, State state, Put put)
      throws IOException {
    try (Table table = master.getConnection().getTable(TableName.META_TABLE_NAME)) {
      table.put(put);
    } catch (IOException e) {
      // TODO: Revist!!!! Means that if a server is loaded, then we will abort our host!
      // In tests we abort the Master!
      String msg = String.format("FAILED persisting region=%s state=%s",
        regionInfo.getShortNameToLog(), state);
      LOG.error(msg, e);
      master.abort(msg, e);
      throw e;
    }
  }

  // ============================================================================================
  //  Update Region Splitting State helpers
  // ============================================================================================
  public void splitRegion(final RegionInfo parent, final RegionInfo hriA,
      final RegionInfo hriB, final ServerName serverName)  throws IOException {
    final TableDescriptor htd = getTableDescriptor(parent.getTable());
    MetaTableAccessor.splitRegion(master.getConnection(), parent, hriA, hriB, serverName,
        getRegionReplication(htd));
  }

  // ============================================================================================
  //  Update Region Merging State helpers
  // ============================================================================================
  public void mergeRegions(final RegionInfo parent, final RegionInfo hriA, final RegionInfo hriB,
      final ServerName serverName) throws IOException {
    final TableDescriptor htd = getTableDescriptor(parent.getTable());
    MetaTableAccessor.mergeRegions(master.getConnection(), parent, hriA, hriB, serverName,
      getRegionReplication(htd));
  }

  // ============================================================================================
  //  Delete Region State helpers
  // ============================================================================================
  public void deleteRegion(final RegionInfo regionInfo) throws IOException {
    deleteRegions(Collections.singletonList(regionInfo));
  }

  public void deleteRegions(final List<RegionInfo> regions) throws IOException {
    MetaTableAccessor.deleteRegions(master.getConnection(), regions);
  }

  // ==========================================================================
  //  Table Descriptors helpers
  // ==========================================================================
  private int getRegionReplication(final TableDescriptor htd) {
    return (htd != null) ? htd.getRegionReplication() : 1;
  }

  private TableDescriptor getTableDescriptor(final TableName tableName) throws IOException {
    return master.getTableDescriptors().get(tableName);
  }

  // ==========================================================================
  //  Server Name
  // ==========================================================================

  /**
   * Returns the {@link ServerName} from catalog table {@link Result}
   * where the region is transitioning. It should be the same as
   * {@link MetaTableAccessor#getServerName(Result,int)} if the server is at OPEN state.
   * @param r Result to pull the transitioning server name from
   * @return A ServerName instance or {@link MetaTableAccessor#getServerName(Result,int)}
   * if necessary fields not found or empty.
   */
  static ServerName getRegionServer(final Result r, int replicaId) {
    final Cell cell = r.getColumnLatestCell(HConstants.CATALOG_FAMILY,
        getServerNameColumn(replicaId));
    if (cell == null || cell.getValueLength() == 0) {
      RegionLocations locations = MetaTableAccessor.getRegionLocations(r);
      if (locations != null) {
        HRegionLocation location = locations.getRegionLocation(replicaId);
        if (location != null) {
          return location.getServerName();
        }
      }
      return null;
    }
    return ServerName.parseServerName(Bytes.toString(cell.getValueArray(),
      cell.getValueOffset(), cell.getValueLength()));
  }

  private static byte[] getServerNameColumn(int replicaId) {
    return replicaId == 0
        ? HConstants.SERVERNAME_QUALIFIER
        : Bytes.toBytes(HConstants.SERVERNAME_QUALIFIER_STR + META_REPLICA_ID_DELIMITER
          + String.format(RegionInfo.REPLICA_ID_FORMAT, replicaId));
  }

  // ==========================================================================
  //  Region State
  // ==========================================================================

  /**
   * Pull the region state from a catalog table {@link Result}.
   * @param r Result to pull the region state from
   * @return the region state, or null if unknown.
   */
  @VisibleForTesting
  public static State getRegionState(final Result r, int replicaId) {
    Cell cell = r.getColumnLatestCell(HConstants.CATALOG_FAMILY, getStateColumn(replicaId));
    if (cell == null || cell.getValueLength() == 0) {
      return null;
    }
    return State.valueOf(Bytes.toString(cell.getValueArray(), cell.getValueOffset(),
        cell.getValueLength()));
  }

  private static byte[] getStateColumn(int replicaId) {
    return replicaId == 0
        ? HConstants.STATE_QUALIFIER
        : Bytes.toBytes(HConstants.STATE_QUALIFIER_STR + META_REPLICA_ID_DELIMITER
          + String.format(RegionInfo.REPLICA_ID_FORMAT, replicaId));
  }
}<|MERGE_RESOLUTION|>--- conflicted
+++ resolved
@@ -120,14 +120,9 @@
 
       // TODO: move under trace, now is visible for debugging
       LOG.info("Load hbase:meta entry region={}, regionState={}, lastHost={}, " +
-<<<<<<< HEAD
           "regionLocation={}, seqnum={}", regionInfo.getEncodedName(), state, lastHost,
           regionLocation, hrl.getSeqNum());
-      visitor.visitRegionState(regionInfo, state, regionLocation, lastHost, openSeqNum);
-=======
-          "regionLocation={}", regionInfo.getEncodedName(), state, lastHost, regionLocation);
       visitor.visitRegionState(result, regionInfo, state, regionLocation, lastHost, openSeqNum);
->>>>>>> 59a61e99
     }
   }
 
