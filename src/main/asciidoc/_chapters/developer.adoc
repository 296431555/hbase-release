--- conflicted
+++ resolved
@@ -2187,27 +2187,13 @@
 relies on the relocated versions of these libraries gotten from hbase-thirdparty
 rather than on finding these classes in their usual locations. We do this so
 we can specify whatever the version we wish. If we don't relocate, we must
-<<<<<<< HEAD
-harmonize our version to match that which hadoop and/or spark uses.
-=======
 harmonize our version to match that which hadoop, spark, and other projects use.
->>>>>>> c8e8f700
 
 For developers, this means you need to be careful referring to classes from
 netty, guava, protobuf, gson, etc. (see the hbase-thirdparty pom.xml for what
 it provides). Devs must refer to the hbase-thirdparty provided classes. In
 practice, this is usually not an issue (though it can be a bit of a pain). You
 will have to hunt for the relocated version of your particular class. You'll
-<<<<<<< HEAD
-find it by prepending the general relocation prefix of `org.apache.hadoop.hbase.shaded.`.
-For example if you are looking for `com.google.protobuf.Message`, the relocated
-version used by HBase internals can be found at
-`org.apache.hadoop.hbase.shaded.com.google.protobuf.Message`.
-
-For a few thirdparty libs, like protobuf (see the protobuf chapter in this book
-for the why), your IDE may give you both options -- the `com.google.protobuf.*`
-and the `org.apache.hadoop.hbase.shaded.com.google.protobuf.*` -- because both
-=======
 find it by prepending the general relocation prefix of `org.apache.hbase.thirdparty.`.
 For example if you are looking for `com.google.protobuf.Message`, the relocated
 version used by HBase internals can be found at
@@ -2216,46 +2202,10 @@
 For a few thirdparty libs, like protobuf (see the protobuf chapter in this book
 for the why), your IDE may give you both options -- the `com.google.protobuf.*`
 and the `org.apache.hbase.thirdparty.com.google.protobuf.*` -- because both
->>>>>>> c8e8f700
 classes are on your CLASSPATH. Unless you are doing the particular juggling
 required in Coprocessor Endpoint development (again see above cited protobuf
 chapter), you'll want to use the shaded version, always.
 
-<<<<<<< HEAD
-Of note, the relocation of netty is particular. The netty folks have put in
-place facility to aid relocation; it seems like shading netty is a popular project.
-One case of this requires the setting of a peculiar system property on the JVM
-so that classes out in the bundld shared library (.so) can be found in their
-relocated location. Here is the property that needs to be set:
-
-`-Dorg.apache.hadoop.hbase.shaded.io.netty.packagePrefix=org.apache.hadoop.hbase.shaded.`
-
-(Note that the trailing '.' is required). Starting hbase normally or when running
-test suites, the setting of this property is done for you. If you are doing something
-out of the ordinary, starting hbase from your own context, you'll need to provide
-this property on platforms that favor the bundled .so. See release notes on HBASE-18271
-for more. The complaint you see is something like the following:
-`Cause: java.lang.RuntimeException: Failed construction of Master: class org.apache.hadoop.hbase.master.HMasterorg.apache.hadoop.hbase.shaded.io.netty.channel.epoll.`
-
-If running unit tests and you run into the above message, add the system property
-to your surefire configuration by doing like the below:
-
-[source,xml]
-----
-  <plugin>
-    <artifactId>maven-surefire-plugin</artifactId>
-    <configuration>
-      <systemPropertyVariables>
-        <org.apache.hadoop.hbase.shaded.io.netty.packagePrefix>org.apache.hadoop.hbase.shaded.</org.apache.hadoop.hbase.shaded.io.netty.packagePrefix>
-      </systemPropertyVariables>
-    </configuration>
-  </plugin>
-----
-
-Again the trailing period in the value above is intended.
-
-=======
->>>>>>> c8e8f700
 The `hbase-thirdparty` project has groupid of `org.apache.hbase.thirdparty`.
 As of this writing, it provides three jars; one for netty with an artifactid of
 `hbase-thirdparty-netty`, one for protobuf at `hbase-thirdparty-protobuf` and then
