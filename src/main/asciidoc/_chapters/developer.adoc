--- conflicted
+++ resolved
@@ -921,15 +921,9 @@
 ----
       mvn clean test -Dtest=Test*Shell
 ----
-<<<<<<< HEAD
 
 If you have previously done a `mvn install`, then you can instruct maven to run only the tests in the hbase-shell module with:
 
-=======
-
-If you have previously done a `mvn install`, then you can instruct maven to run only the tests in the hbase-shell module with:
-
->>>>>>> a56fd069
 [source,bourne]
 ----
       mvn clean test -pl hbase-shell
