--- conflicted
+++ resolved
@@ -353,7 +353,6 @@
 * hbase.metrics.showTableName
 * hbase.online.schema.update.enable (HBase now always supports this)
 * hbase.thrift.htablepool.size.max
-<<<<<<< HEAD
 
 [[upgrade2.0.renamed.configs]]
 .Configuration properties that were renamed in HBase 2.0+
@@ -420,6 +419,10 @@
 sweet facility which improved random read latencies at the expensive of slowed writes,
 write the HBase developers list at _dev at hbase dot apache dot org_.
 
+The prefix-tree encoding needs to be removed from all tables before upgrading to HBase 2.0+.
+To do that first you need to change the encoding from PREFIX_TREE to something else that is supported in HBase 2.0.
+After that you have to major compact the tables that were using PREFIX_TREE encoding before.
+To check which column families are using incompatible data block encoding you can use <<ops.pre-upgrade,Pre-Upgrade Validator>>.
 
 [[upgrade2.0.metrics]]
 .Changed metrics
@@ -481,139 +484,6 @@
 * disable_table_replication
 * Snapshot related commands
 
-=======
-
-[[upgrade2.0.renamed.configs]]
-.Configuration properties that were renamed in HBase 2.0+
-
-The following properties have been renamed. Attempts to set the old property will be ignored at run time.
-
-.Renamed properties
-[options="header"]
-|============================================================================================================
-|Old name |New name
-|hbase.rpc.server.nativetransport |hbase.netty.nativetransport
-|hbase.netty.rpc.server.worker.count |hbase.netty.worker.count
-|hbase.hfile.compactions.discharger.interval |hbase.hfile.compaction.discharger.interval
-|hbase.hregion.percolumnfamilyflush.size.lower.bound |hbase.hregion.percolumnfamilyflush.size.lower.bound.min
-|============================================================================================================
-
-[[upgrade2.0.changed.defaults]]
-.Configuration settings with different defaults in HBase 2.0+
-
-The following configuration settings changed their default value. Where applicable, the value to set to restore the behavior of HBase 1.2 is given.
-
-* hbase.security.authorization now defaults to false. set to true to restore same behavior as previous default.
-* hbase.client.retries.number is now set to 10. Previously it was 35. Downstream users are advised to use client timeouts as described in section <<config_timeouts>> instead.
-* hbase.client.serverside.retries.multiplier is now set to 3. Previously it was 10. Downstream users are advised to use client timesout as describe in section <<config_timeouts>> instead.
-* hbase.master.fileSplitTimeout is now set to 10 minutes. Previously it was 30 seconds.
-* hbase.regionserver.logroll.multiplier is now set to 0.5. Previously it was 0.95. This change is tied with the following doubling of block size. Combined, these two configuration changes should make for WALs of about the same size as those in hbase-1.x but there should be less incidence of small blocks because we fail to roll the WAL before we hit the blocksize threshold. See link:https://issues.apache.org/jira/browse/HBASE-19148[HBASE-19148] for discussion.
-* hbase.regionserver.hlog.blocksize defaults to 2x the HDFS default block size for the WAL dir. Previously it was equal to the HDFS default block size for the WAL dir.
-* hbase.client.start.log.errors.counter changed to 5. Previously it was 9.
-* hbase.ipc.server.callqueue.type changed to 'fifo'. In HBase versions 1.0 - 1.2 it was 'deadline'. In prior and later 1.x versions it already defaults to 'fifo'.
-* hbase.hregion.memstore.chunkpool.maxsize is 1.0 by default. Previously it was 0.0. Effectively, this means previously we would not use a chunk pool when our memstore is onheap and now we will. See the section <<gcpause>> for more infromation about the MSLAB chunk pool.
-* hbase.master.cleaner.interval is now set to 10 minutes. Previously it was 1 minute.
-* hbase.master.procedure.threads will now default to 1/4 of the number of available CPUs, but not less than 16 threads. Previously it would be number of threads equal to number of CPUs.
-* hbase.hstore.blockingStoreFiles is now 16. Previously it was 10.
-* hbase.http.max.threads is now 16. Previously it was 10.
-* hbase.client.max.perserver.tasks is now 2. Previously it was 5.
-* hbase.normalizer.period is now 5 minutes. Previously it was 30 minutes.
-* hbase.regionserver.region.split.policy is now SteppingSplitPolicy. Previously it was IncreasingToUpperBoundRegionSplitPolicy.
-* replication.source.ratio is now 0.5. Previously it was 0.1.
-
-[[upgrade2.0.regions.on.master]]
-."Master hosting regions" feature broken and unsupported
-
-The feature "Master acts as region server" and associated follow-on work available in HBase 1.y is non-functional in HBase 2.y and should not be used in a production setting due to deadlock on Master initialization. Downstream users are advised to treat related configuration settings as experimental and the feature as inappropriate for production settings.
-
-A brief summary of related changes:
-
-* Master no longer carries regions by default
-* hbase.balancer.tablesOnMaster is a boolean, default false (if it holds an HBase 1.x list of tables, will default to false)
-* hbase.balancer.tablesOnMaster.systemTablesOnly is boolean to keep user tables off master. default false
-* those wishing to replicate old list-of-servers config should deploy a stand-alone RegionServer process and then rely on Region Server Groups
-
-[[upgrade2.0.distributed.log.replay]]
-."Distributed Log Replay" feature broken and removed
-
-The Distributed Log Replay feature was broken and has been removed from HBase 2.y+. As a consequence all related configs, metrics, RPC fields, and logging have also been removed. Note that this feature was found to be unreliable in the run up to HBase 1.0, defaulted to being unused, and was effectively removed in HBase 1.2.0 when we started ignoring the config that turns it on (link:https://issues.apache.org/jira/browse/HBASE-14465[HBASE-14465]). If you are currently using the feature, be sure to perform a clean shutdown, ensure all DLR work is complete, and disable the feature prior to upgrading.
-
-[[upgrade2.0.prefix-tree.removed]]
-._prefix-tree_ encoding removed
-
-The prefix-tree encoding was removed from HBase 2.0.0 (link:https://issues.apache.org/jira/browse/HBASE-19179[HBASE-19179]).
-It was (late!) deprecated in hbase-1.2.7, hbase-1.4.0, and hbase-1.3.2.
-
-This feature was removed because it as not being actively maintained. If interested in reviving this
-sweet facility which improved random read latencies at the expensive of slowed writes,
-write the HBase developers list at _dev at hbase dot apache dot org_.
-
-The prefix-tree encoding needs to be removed from all tables before upgrading to HBase 2.0+.
-To do that first you need to change the encoding from PREFIX_TREE to something else that is supported in HBase 2.0.
-After that you have to major compact the tables that were using PREFIX_TREE encoding before.
-To check which column families are using incompatible data block encoding you can use <<ops.pre-upgrade,Pre-Upgrade Validator>>.
-
-[[upgrade2.0.metrics]]
-.Changed metrics
-
-The following metrics have changed names:
-
-* Metrics previously published under the name "AssignmentManger" [sic] are now published under the name "AssignmentManager"
-
-The following metrics have changed their meaning:
-
-* The metric 'blockCacheEvictionCount' published on a per-region server basis no longer includes blocks removed from the cache due to the invalidation of the hfiles they are from (e.g. via compaction).
-* The metric 'totalRequestCount' increments once per request; previously it incremented by the number of `Actions` carried in the request; e.g. if a request was a `multi` made of four Gets and two Puts, we'd increment 'totalRequestCount' by six; now we increment by one regardless. Expect to see lower values for this metric in hbase-2.0.0.
-* The 'readRequestCount' now counts reads that return a non-empty row where in older hbases, we'd increment 'readRequestCount' whether a Result or not. This change will flatten the profile of the read-requests graphs if requests for non-existent rows. A YCSB read-heavy workload can do this dependent on how the database was loaded.
-
-The following metrics have been removed:
-
-* Metrics related to the Distributed Log Replay feature are no longer present. They were previsouly found in the region server context under the name 'replay'. See the section <<upgrade2.0.distributed.log.replay>> for details.
-
-The following metrics have been added:
-
-* 'totalRowActionRequestCount' is a count of region row actions summing reads and writes.
-
-[[upgrade2.0.logging]]
-.Changed logging
-HBase-2.0.0 now uses link:https://www.slf4j.org/[slf4j] as its logging frontend.
-Prevously, we used link:http://logging.apache.org/log4j/1.2/[log4j (1.2)].
-For most the transition should be seamless; slf4j does a good job interpreting
-_log4j.properties_ logging configuration files such that you should not notice
-any difference in your log system emissions.
-
-That said, your _log4j.properties_ may need freshening. See link:https://issues.apache.org/jira/browse/HBASE-20351[HBASE-20351]
-for example, where a stale log configuration file manifest as netty configuration
-being dumped at DEBUG level as preamble on every shell command invocation.
-
-[[upgrade2.0.zkconfig]]
-.ZooKeeper configs no longer read from zoo.cfg
-
-HBase no longer optionally reads the 'zoo.cfg' file for ZooKeeper related configuration settings. If you previously relied on the 'hbase.config.read.zookeeper.config' config for this functionality, you should migrate any needed settings to the hbase-site.xml file while adding the prefix 'hbase.zookeeper.property.' to each property name.
-
-[[upgrade2.0.permissions]]
-.Changes in permissions
-The following permission related changes either altered semantics or defaults:
-
-* Permissions granted to a user now merge with existing permissions for that user, rather than over-writing them. (see link:https://issues.apache.org/jira/browse/HBASE-17472[the release note on HBASE-17472] for details)
-* Region Server Group commands (added in 1.4.0) now require admin privileges.
-
-[[upgrade2.0.admin.commands]]
-.Most Admin APIs don't work against an HBase 2.0+ cluster from pre-HBase 2.0 clients
-
-A number of admin commands are known to not work when used from a pre-HBase 2.0 client. This includes an HBase Shell that has the library jars from pre-HBase 2.0. You will need to plan for an outage of use of admin APIs and commands until you can also update to the needed client version.
-
-The following client operations do not work against HBase 2.0+ cluster when executed from a pre-HBase 2.0 client:
-
-* list_procedures
-* split
-* merge_region
-* list_quotas
-* enable_table_replication
-* disable_table_replication
-* Snapshot related commands
-
->>>>>>> a56fd069
 .Deprecated in 1.0 admin commands have been removed.
 
 The following commands that were deprecated in 1.0 have been removed. Where applicable the replacement command is listed.
@@ -629,21 +499,12 @@
 
 [[upgrade2.0.ui.splitmerge.by.row]]
 .Web UI for splitting and merging operate on row prefixes
-<<<<<<< HEAD
 
 Previously, the Web UI included functionality on table status pages to merge or split based on an encoded region name. In HBase 2.0, instead this functionality works by taking a row prefix.
 
 [[upgrade2.0.replication]]
 .Special upgrading for Replication users from pre-HBase 1.4
 
-=======
-
-Previously, the Web UI included functionality on table status pages to merge or split based on an encoded region name. In HBase 2.0, instead this functionality works by taking a row prefix.
-
-[[upgrade2.0.replication]]
-.Special upgrading for Replication users from pre-HBase 1.4
-
->>>>>>> a56fd069
 User running versions of HBase prior to the 1.4.0 release that make use of replication should be sure to read the instructions in the section <<upgrade1.4.replication>>.
 
 [[upgrade2.0.shell]]
@@ -681,7 +542,6 @@
 
 [[upgrade2.0.pb.wal.only]]
 .HBase 2.0+ can no longer read Sequence File based WAL file.
-<<<<<<< HEAD
 
 HBase can no longer read the deprecated WAL files written in the Apache Hadoop Sequence File format. The hbase.regionserver.hlog.reader.impl and hbase.regionserver.hlog.reader.impl configuration entries should be set to use the Protobuf based WAL reader / writer classes. This implementation has been the default since HBase 0.96, so legacy WAL files should not be a concern for most downstream users.
 
@@ -806,132 +666,6 @@
 
 Before 1.4, the table name can't include namespace for replication peer's TableCFs config. It was fixed by add TableCFs to ReplicationPeerConfig which was stored on Zookeeper. So when upgrade to 1.4, you have to update the original ReplicationPeerConfig data on Zookeeper firstly. There are four steps to upgrade when your cluster have a replication peer with TableCFs config.
 
-=======
-
-HBase can no longer read the deprecated WAL files written in the Apache Hadoop Sequence File format. The hbase.regionserver.hlog.reader.impl and hbase.regionserver.hlog.reader.impl configuration entries should be set to use the Protobuf based WAL reader / writer classes. This implementation has been the default since HBase 0.96, so legacy WAL files should not be a concern for most downstream users.
-
-A clean cluster shutdown should ensure there are no WAL files. If you are unsure of a given WAL file's format you can use the `hbase wal` command to parse files while the HBase cluster is offline. In HBase 2.0+, this command will not be able to read a Sequence File based WAL. For more information on the tool see the section <<hlog_tool.prettyprint>>.
-
-[[upgrade2.0.filters]]
-.Change in behavior for filters
-
-The Filter ReturnCode NEXT_ROW has been redefined as skipping to next row in current family, not to next row in all family. it’s more reasonable, because ReturnCode is a concept in store level, not in region level.
-
-[[upgrade2.0.shaded.client.preferred]]
-.Downstream HBase 2.0+ users should use the shaded client
-Downstream users are strongly urged to rely on the Maven coordinates org.apache.hbase:hbase-shaded-client for their runtime use. This artifact contains all the needed implementation details for talking to an HBase cluster while minimizing the number of third party dependencies exposed.
-
-Note that this artifact exposes some classes in the org.apache.hadoop package space (e.g. o.a.h.configuration.Configuration) so that we can maintain source compatibility with our public API. Those classes are included so that they can be altered to use the same relocated third party dependencies as the rest of the HBase client code. In the event that you need to *also* use Hadoop in your code, you should ensure all Hadoop related jars precede the HBase client jar in your classpath.
-
-[[upgrade2.0.mapreduce.module]]
-.Downstream HBase 2.0+ users of MapReduce must switch to new artifact
-Downstream users of HBase's integration for Apache Hadoop MapReduce must switch to relying on the org.apache.hbase:hbase-shaded-mapreduce module for their runtime use. Historically, downstream users relied on either the org.apache.hbase:hbase-server or org.apache.hbase:hbase-shaded-server artifacts for these classes. Both uses are no longer supported and in the vast majority of cases will fail at runtime.
-
-Note that this artifact exposes some classes in the org.apache.hadoop package space (e.g. o.a.h.configuration.Configuration) so that we can maintain source compatibility with our public API. Those classes are included so that they can be altered to use the same relocated third party dependencies as the rest of the HBase client code. In the event that you need to *also* use Hadoop in your code, you should ensure all Hadoop related jars precede the HBase client jar in your classpath.
-
-[[upgrade2.0.dependencies]]
-.Significant changes to runtime classpath
-A number of internal dependencies for HBase were updated or removed from the runtime classpath. Downstream client users who do not follow the guidance in <<upgrade2.0.shaded.client.preferred>> will have to examine the set of dependencies Maven pulls in for impact. Downstream users of LimitedPrivate Coprocessor APIs will need to examine the runtime environment for impact. For details on our new handling of third party libraries that have historically been a problem with respect to harmonizing compatible runtime versions, see the reference guide section <<thirdparty>>.
-
-[[upgrade2.0.public.api]]
-.Multiple breaking changes to source and binary compatibility for client API
-The Java client API for HBase has a number of changes that break both source and binary compatibility for details see the Compatibility Check Report for the release you'll be upgrading to.
-
-[[upgrade2.0.tracing]]
-.Tracing implementation changes
-The backing implementation of HBase's tracing features was updated from Apache HTrace 3 to HTrace 4, which includes several breaking changes. While HTrace 3 and 4 can coexist in the same runtime, they will not integrate with each other, leading to disjoint trace information.
-
-The internal changes to HBase during this upgrade were sufficient for compilation, but it has not been confirmed that there are no regressions in tracing functionality. Please consider this feature expiremental for the immediate future.
-
-If you previously relied on client side tracing integrated with HBase operations, it is recommended that you upgrade your usage to HTrace 4 as well.
-
-[[upgrade2.0.perf]]
-.Performance
-
-You will likely see a change in the performance profile on upgrade to hbase-2.0.0 given
-read and write paths have undergone significant change. On release, writes may be
-slower with reads about the same or much better, dependent on context. Be prepared
-to spend time re-tuning (See <<performance>>).
-Performance is also an area that is now under active review so look forward to
-improvement in coming releases (See
-link:https://issues.apache.org/jira/browse/HBASE-20188[HBASE-20188 TESTING Performance]).
-
-////
-This would be a good place to link to an appendix on migrating applications
-////
-
-[[upgrade2.0.coprocessors]]
-==== Upgrading Coprocessors to 2.0
-Coprocessors have changed substantially in 2.0 ranging from top level design changes in class
-hierarchies to changed/removed methods, interfaces, etc.
-(Parent jira: link:https://issues.apache.org/jira/browse/HBASE-18169[HBASE-18169 Coprocessor fix
-and cleanup before 2.0.0 release]). Some of the reasons for such widespread changes:
-
-. Pass Interfaces instead of Implementations; e.g. TableDescriptor instead of HTableDescriptor and
-Region instead of HRegion (link:https://issues.apache.org/jira/browse/HBASE-18241[HBASE-18241]
-Change client.Table and client.Admin to not use HTableDescriptor).
-. Design refactor so implementers need to fill out less boilerplate and so we can do more
-compile-time checking (link:https://issues.apache.org/jira/browse/HBASE-17732[HBASE-17732])
-. Purge Protocol Buffers from Coprocessor API
-(link:https://issues.apache.org/jira/browse/HBASE-18859[HBASE-18859],
-link:https://issues.apache.org/jira/browse/HBASE-16769[HBASE-16769], etc)
-. Cut back on what we expose to Coprocessors removing hooks on internals that were too private to
- expose (for eg. link:https://issues.apache.org/jira/browse/HBASE-18453[HBASE-18453]
- CompactionRequest should not be exposed to user directly;
- link:https://issues.apache.org/jira/browse/HBASE-18298[HBASE-18298] RegionServerServices Interface
- cleanup for CP expose; etc)
-
-To use coprocessors in 2.0, they should be rebuilt against new API otherwise they will fail to
-load and HBase processes will die.
-
-Suggested order of changes to upgrade the coprocessors:
-
-. Directly implement observer interfaces instead of extending Base*Observer classes. Change
- `Foo extends BaseXXXObserver` to `Foo implements XXXObserver`.
- (link:https://issues.apache.org/jira/browse/HBASE-17312[HBASE-17312]).
-. Adapt to design change from Inheritence to Composition
- (link:https://issues.apache.org/jira/browse/HBASE-17732[HBASE-17732]) by following
- link:https://github.com/apache/hbase/blob/master/dev-support/design-docs/Coprocessor_Design_Improvements-Use_composition_instead_of_inheritance-HBASE-17732.adoc#migrating-existing-cps-to-new-design[this
- example].
-. getTable() has been removed from the CoprocessorEnvrionment, coprocessors should self-manage
- Table instances.
-
-Some examples of writing coprocessors with new API can be found in hbase-example module
-link:https://github.com/apache/hbase/tree/branch-2.0/hbase-examples/src/main/java/org/apache/hadoop/hbase/coprocessor/example[here] .
-
-Lastly, if an api has been changed/removed that breaks you in an irreparable way, and if there's a
-good justification to add it back, bring it our notice (dev@hbase.apache.org).
-
-[[upgrade2.0.rolling.upgrades]]
-==== Rolling Upgrade from 1.x to 2.x
-There is no rolling upgrade from HBase 1.x+ to HBase 2.x+. In order to perform a zero downtime upgrade, you will need to run an additional cluster in parallel and handle failover in application logic.
-
-[[upgrade2.0.process]]
-==== Upgrade process from 1.x to 2.x
-
-To upgrade an existing HBase 1.x cluster, you should:
-
-* Clean shutdown of existing 1.x cluster
-* Update coprocessors
-* Upgrade Master roles first
-* Upgrade RegionServers
-* (Eventually) Upgrade Clients
-
-[[upgrade1.4]]
-=== Upgrading from pre-1.4 to 1.4+
-
-[[upgrade1.4.memory]]
-==== Region Server memory consumption changes.
-
-Users upgrading from versions prior to HBase 1.4 should be aware that the estimates of heap usage by the memstore objects (KeyValue, object and array header sizes, etc) have been made more accurate for heap sizes up to 32G (using CompressedOops), resulting in them dropping by 10-50% in practice. This also results in less number of flushes and compactions due to "fatter" flushes. YMMV. As a result, the actual heap usage of the memstore before being flushed may increase by up to 100%. If configured memory limits for the region server had been tuned based on observed usage, this change could result in worse GC behavior or even OutOfMemory errors. Set the environment property (not hbase-site.xml) "hbase.memorylayout.use.unsafe" to false to disable.
-
-
-[[upgrade1.4.replication]]
-==== Replication peer's TableCFs config
-
-Before 1.4, the table name can't include namespace for replication peer's TableCFs config. It was fixed by add TableCFs to ReplicationPeerConfig which was stored on Zookeeper. So when upgrade to 1.4, you have to update the original ReplicationPeerConfig data on Zookeeper firstly. There are four steps to upgrade when your cluster have a replication peer with TableCFs config.
-
->>>>>>> a56fd069
 * Disable the replication peer.
 * If master has permission to write replication peer znode, then rolling update master directly. If not, use TableCFsUpdater tool to update the replication peer's config.
 [source,bash]
