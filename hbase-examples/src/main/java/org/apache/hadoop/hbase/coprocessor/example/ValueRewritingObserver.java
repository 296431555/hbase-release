/*
 * Licensed to the Apache Software Foundation (ASF) under one or more
 * contributor license agreements.  See the NOTICE file distributed with
 * this work for additional information regarding copyright ownership.
 * The ASF licenses this file to you under the Apache License, Version 2.0
 * (the "License"); you may not use this file except in compliance with
 * the License.  You may obtain a copy of the License at
 *
 * http://www.apache.org/licenses/LICENSE-2.0
 *
 * Unless required by applicable law or agreed to in writing, software
 * distributed under the License is distributed on an "AS IS" BASIS,
 * WITHOUT WARRANTIES OR CONDITIONS OF ANY KIND, either express or implied.
 * See the License for the specific language governing permissions and
 * limitations under the License.
 */
package org.apache.hadoop.hbase.coprocessor.example;

import java.io.IOException;
import java.util.List;
import java.util.Optional;

import org.apache.hadoop.hbase.Cell;
import org.apache.hadoop.hbase.CellBuilder;
import org.apache.hadoop.hbase.CellBuilderFactory;
import org.apache.hadoop.hbase.CellBuilderType;
import org.apache.hadoop.hbase.CellUtil;
import org.apache.hadoop.hbase.CoprocessorEnvironment;
import org.apache.hadoop.hbase.coprocessor.ObserverContext;
import org.apache.hadoop.hbase.coprocessor.RegionCoprocessor;
import org.apache.hadoop.hbase.coprocessor.RegionCoprocessorEnvironment;
import org.apache.hadoop.hbase.coprocessor.RegionObserver;
import org.apache.hadoop.hbase.regionserver.InternalScanner;
import org.apache.hadoop.hbase.regionserver.ScanType;
import org.apache.hadoop.hbase.regionserver.ScannerContext;
import org.apache.hadoop.hbase.regionserver.Store;
import org.apache.hadoop.hbase.regionserver.compactions.CompactionLifeCycleTracker;
import org.apache.hadoop.hbase.regionserver.compactions.CompactionRequest;
import org.apache.hadoop.hbase.util.Bytes;

/**
 * This RegionObserver replaces the values of Puts from one value to another on compaction.
 */
public class ValueRewritingObserver implements RegionObserver, RegionCoprocessor {
  public static final String ORIGINAL_VALUE_KEY =
      "hbase.examples.coprocessor.value.rewrite.orig";
  public static final String REPLACED_VALUE_KEY =
      "hbase.examples.coprocessor.value.rewrite.replaced";

  private byte[] sourceValue = null;
  private byte[] replacedValue = null;
  private Bytes.ByteArrayComparator comparator;
  private CellBuilder cellBuilder;


  @Override
  public Optional<RegionObserver> getRegionObserver() {
    // Extremely important to be sure that the coprocessor is invoked as a RegionObserver
    return Optional.of(this);
  }

  @Override
  public void start(
      @SuppressWarnings("rawtypes") CoprocessorEnvironment env) throws IOException {
    RegionCoprocessorEnvironment renv = (RegionCoprocessorEnvironment) env;
    sourceValue = Bytes.toBytes(renv.getConfiguration().get(ORIGINAL_VALUE_KEY));
    replacedValue = Bytes.toBytes(renv.getConfiguration().get(REPLACED_VALUE_KEY));
    comparator = new Bytes.ByteArrayComparator();
    cellBuilder = CellBuilderFactory.create(CellBuilderType.SHALLOW_COPY);
  }

  @Override
  public InternalScanner preCompact(
      ObserverContext<RegionCoprocessorEnvironment> c, Store store,
      final InternalScanner scanner, ScanType scanType, CompactionLifeCycleTracker tracker,
      CompactionRequest request) {
    InternalScanner modifyingScanner = new InternalScanner() {
      @Override
      public boolean next(List<Cell> result, ScannerContext scannerContext) throws IOException {
        boolean ret = scanner.next(result, scannerContext);
        for (int i = 0; i < result.size(); i++) {
          Cell c = result.get(i);
          // Replace the Cell if the value is the one we're replacing
          if (CellUtil.isPut(c) &&
              comparator.compare(CellUtil.cloneValue(c), sourceValue) == 0) {
            try {
              cellBuilder.setRow(CellUtil.copyRow(c));
              cellBuilder.setFamily(CellUtil.cloneFamily(c));
              cellBuilder.setQualifier(CellUtil.cloneQualifier(c));
              cellBuilder.setTimestamp(c.getTimestamp());
<<<<<<< HEAD
              cellBuilder.setType(Cell.DataType.Put);
=======
              cellBuilder.setType(Cell.Type.Put);
>>>>>>> c8e8f700
              // Make sure each cell gets a unique value
              byte[] clonedValue = new byte[replacedValue.length];
              System.arraycopy(replacedValue, 0, clonedValue, 0, replacedValue.length);
              cellBuilder.setValue(clonedValue);
              result.set(i, cellBuilder.build());
            } finally {
              cellBuilder.clear();
            }
          }
        }
        return ret;
      }

      @Override
      public void close() throws IOException {
        scanner.close();
      }
    };

    return modifyingScanner;
  }
}<|MERGE_RESOLUTION|>--- conflicted
+++ resolved
@@ -88,11 +88,7 @@
               cellBuilder.setFamily(CellUtil.cloneFamily(c));
               cellBuilder.setQualifier(CellUtil.cloneQualifier(c));
               cellBuilder.setTimestamp(c.getTimestamp());
-<<<<<<< HEAD
-              cellBuilder.setType(Cell.DataType.Put);
-=======
               cellBuilder.setType(Cell.Type.Put);
->>>>>>> c8e8f700
               // Make sure each cell gets a unique value
               byte[] clonedValue = new byte[replacedValue.length];
               System.arraycopy(replacedValue, 0, clonedValue, 0, replacedValue.length);
