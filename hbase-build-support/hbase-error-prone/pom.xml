--- conflicted
+++ resolved
@@ -23,19 +23,11 @@
   <parent>
     <artifactId>hbase-build-support</artifactId>
     <groupId>org.apache.hbase</groupId>
-<<<<<<< HEAD
     <version>2.0.0-beta-1-SNAPSHOT</version>
     <relativePath>..</relativePath>
   </parent>
   <artifactId>hbase-error-prone</artifactId>
-  <version>2.0.0-beta-1-SNAPSHOT</version>
-=======
-    <version>2.0.0-beta-1</version>
-    <relativePath>..</relativePath>
-  </parent>
-  <artifactId>hbase-error-prone</artifactId>
   <version>2.0.0-beta-1</version>
->>>>>>> c8e8f700
   <name>Apache HBase - Error Prone Rules</name>
   <description>Module to hold error prone custom rules for HBase.</description>
 
